<?xml version="1.0" encoding="UTF-8"?>
<beans xmlns="http://www.springframework.org/schema/beans"
       xmlns:xsi="http://www.w3.org/2001/XMLSchema-instance"
       xsi:schemaLocation="http://www.springframework.org/schema/beans
                           http://www.springframework.org/schema/beans/spring-beans-2.5.xsd">

    <!-- **************************************************************************************************** -->
    <!-- BTE Batch import Service 																			  -->
    <!-- **************************************************************************************************** -->

    <bean id="org.dspace.app.itemimport.BTEBatchImportService" class="org.dspace.app.itemimport.BTEBatchImportService">
        <property name="dataLoaders">
            <map>
                <!-- Specify here any data loaders that you want to have access to in the command line batch import.
                    Key is the name that you need to specify in the "-i" option in the command line script when "-b"
                    option is used (which means BTE Batch import) -->
                <entry key="pubmedXML" value-ref="pubmedFileDataLoader"/>
                <entry key="crossrefXML" value-ref="crossRefFileDataLoader"/>
                <entry key="arxivXML" value-ref="arXivFileDataLoader"/>
                <entry key="ciniiXML" value-ref="ciniiFileDataLoader"/>
                <entry key="bibtex" value-ref="bibTeXDataLoader"/>
                <entry key="ris" value-ref="risDataLoader"/>
                <entry key="endnote" value-ref="endnoteDataLoader"/>
                <entry key="csv" value-ref="csvDataLoader"/>
                <entry key="tsv" value-ref="tsvDataLoader"/>
                <entry key="oai" value-ref="oaipmhDataLoader"/>
                <entry key="grobid" value-ref="grobidDataLoader"/>
            </map>
        </property>

        <!-- The map that will be used to map internal BTE keys to DSpace metadata fields -->
        <property name="outputMap" ref="outputMap"/>

        <property name="transformationEngine" ref="batchImportTransformationEngine"/>
    </bean>

    <!-- **************************************************************************************************** -->
    <!-- BTE Batch import Transformation Engine 															  -->
    <!-- **************************************************************************************************** -->

    <bean id="batchImportTransformationEngine" class="gr.ekt.bte.core.TransformationEngine">
        <property name="workflow" ref="batchImportLinearWorkflow"/>
    </bean>

    <!-- Specify here any filters or modifiers to run before the output -->
    <bean id="batchImportLinearWorkflow" class="gr.ekt.bte.core.LinearWorkflow">
        <property name="process">
            <list>
                <!-- Add here filters and modifiers -->
            </list>
        </property>
    </bean>

    <!-- **************************************************************************************************** -->
    <!-- Submission Lookup Service 																			  -->
    <!-- **************************************************************************************************** -->

    <bean class="org.dspace.submit.lookup.SubmissionLookupService"
          name="org.dspace.submit.lookup.SubmissionLookupService">
        <property name="phase1TransformationEngine" ref="phase1TransformationEngine"/>
        <property name="phase2TransformationEngine" ref="phase2TransformationEngine"/>
        <!-- Uncomment the following property if you want specific fields to appear in the detail presentation
             of a publication. Default values are the ones shown below -->
        <!--
        <property name="detailFields">
            <list>
                <value>title</value>
                <value>authors</value>
                <value>editors</value>
                <value>translators</value>
                <value>chairs</value>
                <value>issued</value>
                <value>abstract</value>
                <value>doi</value>
                <value>journal</value>
                <value>volume</value>
                <value>issue</value>
                <value>publisher</value>
                <value>jissn</value>
                <value>jeissn</value>
                <value>pisbn</value>
                <value>eisbn</value>
                <value>arxivCategory</value>
                <value>keywords</value>
                <value>mesh</value>
                <value>language</value>
                <value>subtype</value>
                <value>translators</value>
<<<<<<< HEAD
            </list>
        </property>
        -->
    </bean>

    <!-- **************************************************************************************************** -->
    <!-- Submission Lookup Transformation Engine (phase 1) 												      -->
    <!-- **************************************************************************************************** -->

    <bean name="phase1TransformationEngine" class="gr.ekt.bte.core.TransformationEngine">
        <property name="dataLoader" ref="multipleDataLoader"/>
        <property name="workflow" ref="phase1LinearWorkflow"/>
        <property name="outputGenerator" ref="org.dspace.submit.lookup.SubmissionLookupOutputGenerator"/>
    </bean>

    <bean name="multipleDataLoader" class="org.dspace.submit.lookup.MultipleSubmissionLookupDataLoader">
        <property name="dataloadersMap">
            <map>
                <!-- Specify here any data loaders you want to include in the submission lookup process.
                    Dataloaders must either extend the "NetworkSubmissionLookupDataLoader" abstract class
                    or conform to "FileDataLoader" interface of BTE -->
                <entry key="pubmedEurope" value-ref="pubmedEuropeOnlineDataLoader"/>
                <entry key="pubmed" value-ref="pubmedOnlineDataLoader"/>
                <entry key="crossref" value-ref="crossRefOnlineDataLoader"/>
                <entry key="arxiv" value-ref="arXivOnlineDataLoader"/>
                <entry key="cinii" value-ref="ciniiOnlineDataLoader"/>
                <entry key="pubmedXML" value-ref="pubmedFileDataLoader"/>
                <entry key="crossRefXML" value-ref="crossRefFileDataLoader"/>
                <entry key="arXivXML" value-ref="arXivFileDataLoader"/>
                <entry key="ciniiXML" value-ref="ciniiFileDataLoader"/>
                <entry key="bibtex" value-ref="bibTeXDataLoader"/>
                <entry key="ris" value-ref="risDataLoader"/>
                <entry key="endnote" value-ref="endnoteDataLoader"/>
                <entry key="csv" value-ref="csvDataLoader"/>
                <entry key="tsv" value-ref="tsvDataLoader"/>
                <entry key="grobid" value-ref="grobidDataLoader"/>
                <entry key="scopus" value-ref="scopusOnlineDataLoader"/>
                <entry key="scival" value-ref="scivalOnlineDataLoader"/>
                <entry key="wos" value-ref="wosOnlineDataLoader"/>
            </map>
        </property>
    </bean>

    <bean name="org.dspace.submit.lookup.SubmissionLookupOutputGenerator"
          class="org.dspace.submit.lookup.SubmissionLookupOutputGenerator"/>

    <!-- Specify here any filters or modifiers to run before the output -->
    <bean name="phase1LinearWorkflow" class="gr.ekt.bte.core.LinearWorkflow">
        <property name="process">
            <list>
                <ref bean="mapConverter_arxivSubject"/>
                <ref bean="mapConverter_pubstatusPubmed"/>
                <ref bean="removeLastDot"/>
            </list>
        </property>
    </bean>

    <!-- Converts an input value to an output one -->
    <bean name="mapConverter_arxivSubject" class="org.dspace.submit.lookup.MapConverterModifier" init-method="init">
        <constructor-arg value="mapConverter_arxivSubject Modifier"/>
        <property name="converterNameFile" value="mapConverter-arxivSubject.properties"/>
        <property name="configurationService" ref="org.dspace.services.ConfigurationService"/>
        <property name="fieldKeys">
            <list>
                <!-- Specify the internal BTE keys that this modifier needs to be applied for -->
                <value>arxivCategory</value>
            </list>
        </property>
    </bean>

    <!-- Converts an input value to an output one -->
    <bean name="mapConverter_pubstatusPubmed" class="org.dspace.submit.lookup.MapConverterModifier" init-method="init">
        <constructor-arg value="mapConverter_pubstatusPubmed Modifier"/>
        <property name="converterNameFile" value="mapConverter-pubstatusPubmed.properties"/>
        <property name="configurationService" ref="org.dspace.services.ConfigurationService"/>
        <property name="defaultValue" value="Subjected to Journal"/>
        <property name="fieldKeys">
            <list>
                <!-- Specify the internal BTE keys that this modifier needs to be applied for -->
                <value>publicationStatus</value>
            </list>
        </property>
    </bean>

    <!-- Remove the last dot in the specified field keys -->
    <bean name="removeLastDot" class="org.dspace.submit.lookup.RemoveLastDotModifier">
        <constructor-arg value="removeLastDot Modifier"/>
        <property name="fieldKeys">
            <list>
                <value>title</value>
            </list>
        </property>
    </bean>

    <!-- **************************************************************************************************** -->
    <!-- Submission Lookup Transformation Engine (phase 2) 													  -->
    <!-- **************************************************************************************************** -->

    <bean name="phase2TransformationEngine" class="gr.ekt.bte.core.TransformationEngine">
        <property name="dataLoader" ref="submissionItemDataLoader"/>
        <property name="workflow" ref="phase2linearWorkflow"/>
        <property name="outputGenerator" ref="org.dspace.submit.lookup.DSpaceWorkspaceItemOutputGenerator"/>
    </bean>

    <bean name="submissionItemDataLoader" class="org.dspace.submit.lookup.SubmissionItemDataLoader"/>

    <!-- Specify here any filters or modifiers to run before the output -->
    <bean name="phase2linearWorkflow" class="gr.ekt.bte.core.LinearWorkflow">
        <property name="process">
            <list>
                <ref bean="fieldMergeModifier"/>
                <ref bean="valueConcatenationModifier"/>
                <ref bean="languageCodeModifier"/>
            </list>
        </property>
    </bean>

    <bean name="fieldMergeModifier" class="org.dspace.submit.lookup.FieldMergeModifier">
        <property name="mergeFieldMap">
            <map>
                <entry key="allauthors">
                    <list>
                        <value>authors</value>
                    </list>
                </entry>
                <entry key="allkeywords">
                    <list>
                        <value>keywords</value>
                        <value>mesh</value>
                    </list>
                </entry>
            </map>
        </property>
    </bean>

    <bean name="valueConcatenationModifier" class="org.dspace.submit.lookup.ValueConcatenationModifier">
        <property name="field" value="allkeywords"/>
        <property name="separator" value=";"/>
        <property name="whitespaceAfter" value="true"/>
    </bean>

    <bean name="languageCodeModifier" class="org.dspace.submit.lookup.LanguageCodeModifier"/>

    <bean name="org.dspace.submit.lookup.DSpaceWorkspaceItemOutputGenerator"
          class="org.dspace.submit.lookup.DSpaceWorkspaceItemOutputGenerator">
        <property name="outputMap" ref="outputMap"/>

        <property name="extraMetadataToKeep">
            <list>
                <value>dc.import.contributorauthor</value>
                <value>dc.import.contributoreditor</value>
                <value>dc.import.contributortranslator</value>
                <!-- <value>dc.description.scopusurl</value>
                <value>dc.description.scopuscitationcount</value>
                <value>dc.description.scopuscitationurl</value>-->
            </list>
        </property>
    </bean>

    <!-- **************************************************************************************************** -->
    <!-- DataLoader beans 																					  -->
    <!-- **************************************************************************************************** -->
    <!-- Each dataloader needs a mapping that defines how the input maps to
        records. Internally every record organizes the data as key-list of values
        pairs, and in order to be able to recall the values the keys should have
        distinct names. Each data format has a way to address individual data, and
        this is the key of the map. The value is the label that the record internally
        associates with the specific data and is used in the output mapping as well. -->

    <!-- The key of the map is just the BibTeX label (e.g. author, date, pages
        etc). The value the label that the record internally associates with the
        specific data. -->
    <bean id="bibTeXDataLoader" class="gr.ekt.bteio.loaders.BibTeXDataLoader">
        <property name="fieldMap">
            <map>
                <entry key="title" value="title"/>
                <entry key="author" value="authors"/>
                <entry key="journal" value="journal"/>
                <entry key="year" value="issued"/>
                <entry key="ISSN" value="jissn"/>
            </map>
        </property>
    </bean>

    <!-- Each entry in a CSV is a row, and each column represents the same data
        in each entry. For example the first column might record the item title,
        the second the authors etc. The key of the field map is this number. Note
        that the first column is number 0. The CSV data loader has the following extra parameters
        that configure its behaviour: - skipLines: a number that instructs the reader
        to ignore the first lines in the input file. Default value: 0 - separator:
        a character that signifies how the values are separated. Default value ','
        -quoteChar: individual values could include the separator character. For
        example if the separator is ',' and there is an abstract, there is a high
        probability that it will contain commas. If the value is quoted using the
        quoteChar then separator characters inside it will be ignored. Default value
        '"'. -valueSeparator: There are cases where a value is the concatenation
        of multiple values. For instance a list of authors. In this case the CSVDataLoader
        can split the CSV value into its individual values, if they are separated
        with valueSeparator. This can be a full java regular expression. Default
        value: null (the csv value is not used by default). -->
    <bean id="csvDataLoader" class="gr.ekt.bteio.loaders.CSVDataLoader">
        <property name="fieldMap">
            <map>
                <entry key="0" value="title"/>
                <entry key="1" value="authors"/>
                <entry key="2" value="issued"/>
                <entry key="3" value="journal"/>
                <entry key="4" value="abstract"/>
                <entry key="5" value="jissn"/>
                <entry key="6" value="subtype"/>
            </map>
        </property>
        <property name="skipLines" value="1"/>
    </bean>

    <!-- A TSV file is exactly the same as a CSV one, with the difference that
        the separator is a tab instead of a comma. See the comments in the previous
        section. -->
    <bean id="tsvDataLoader" class="gr.ekt.bteio.loaders.CSVDataLoader">
        <property name="fieldMap">
            <map>
                <entry key="0" value="title"/>
                <entry key="1" value="authors"/>
                <entry key="2" value="issued"/>
                <entry key="3" value="journal"/>
                <entry key="4" value="abstract"/>
                <entry key="5" value="jissn"/>
                <entry key="6" value="subtype"/>
            </map>
        </property>
        <!-- This makes the CSV data loader able to load TSV data -->
        <property name="separator" value="\u0009"/>
        <property name="skipLines" value="1"/>
    </bean>

    <!-- The keys in the RIS data loader map have to be the RIS tags that
        need to be loaded. -->
    <bean id="risDataLoader" class="gr.ekt.bteio.loaders.RISDataLoader">
        <property name="fieldMap">
            <map>
                <entry key="T1" value="title"/>
                <entry key="AU" value="authors"/>
                <entry key="SO" value="journal"/>
                <entry key="PY" value="issued"/>
                <entry key="SN" value="jissn"/>
                <entry key="PT" value="subtype"/>
                <entry key="AB" value="abstract"/>
            </map>
        </property>
    </bean>

    <bean id="endnoteDataLoader" class="gr.ekt.bteio.loaders.EndnoteDataLoader">
        <property name="fieldMap">
            <map>
                <entry key="TI" value="title"/>
                <entry key="AU" value="authors"/>
                <entry key="AB" value="abstract"/>
                <entry key="PY" value="issued"/>
                <entry key="SO" value="journal"/>
            </map>
        </property>
    </bean>

    <!-- OAI Data Loader -->
    <bean id="oaipmhDataLoader" class="gr.ekt.bteio.loaders.OAIPMHDataLoader">
        <property name="fieldMap">
            <map>
                <entry key="title" value="title"/>
                <entry key="creator" value="authors"/>
                <entry key="description" value="abstract"/>
                <entry key="date" value="issued"/>
                <entry key="type" value="subtype"/>
            </map>
        </property>
        <property name="prefix" value="oai_dc"/>
        <property name="serverAddress"
                  value="http://ebooks.serrelib.gr/serrelib-oai/request"/>
    </bean>

    <!-- PubMed -->
    <bean id="pubmedOnlineDataLoader" class="org.dspace.submit.lookup.PubmedOnlineDataLoader">
        <property name="searchProvider" value="false"/>
        <property name="fieldMap" ref="pubmedInputMap"/>
    </bean>

    <bean id="pubmedFileDataLoader" class="org.dspace.submit.lookup.PubmedFileDataLoader">
        <property name="fieldMap" ref="pubmedInputMap"/>
    </bean>

    <bean name="pubmedInputMap" class="java.util.HashMap" scope="prototype">
        <constructor-arg>
            <map key-type="java.lang.String" value-type="java.lang.String">
                <entry key="pubmedID" value="pubmedID"/>
                <entry key="doi" value="doi"/>
                <entry key="printISSN" value="jissn"/>
                <entry key="electronicISSN" value="jeissn"/>
                <entry key="journalTitle" value="journal"/>
                <entry key="articleTitle" value="title"/>
                <entry key="pubDate" value="issued"/>
                <entry key="journalVolume" value="volume"/>
                <entry key="journalIssue" value="issue"/>
                <entry key="language" value="language"/>
                <entry key="publicationType" value="subtype"/>
                <entry key="primaryKeyword" value="keywords"/>
                <entry key="secondaryKeyword" value="keywords"/>
                <entry key="primaryMeshHeading" value="mesh"/>
                <entry key="secondaryMeshHeading" value="mesh"/>
                <entry key="startPage" value="firstpage"/>
                <entry key="endPage" value="lastpage"/>
                <entry key="abstractText" value="abstract"/>
                <entry key="publicationStatus" value="publicationStatus"/>
                <entry key="author" value="authors"/>
                <!-- Not used -->
                <!--
                    <entry key="pubblicationModel" value="" />
                 -->
            </map>
        </constructor-arg>
    </bean>

    <!-- Arxiv Data Loaders -->
    <bean id="arXivOnlineDataLoader" class="org.dspace.submit.lookup.ArXivOnlineDataLoader">
        <property name="searchProvider" value="false"/>
        <property name="fieldMap" ref="arxivInputMap"/>
    </bean>

    <bean id="arXivFileDataLoader" class="org.dspace.submit.lookup.ArXivFileDataLoader">
        <property name="fieldMap" ref="arxivInputMap"/>
    </bean>

    <bean name="arxivInputMap" class="java.util.HashMap" scope="prototype">
        <constructor-arg>
            <map key-type="java.lang.String" value-type="java.lang.String">
                <entry key="journalRef" value="journal"/>
                <entry key="doi" value="doi"/>
                <entry key="author" value="authors"/>
                <entry key="authorWithAffiliation" value="authorsWithAffiliation"/>
                <entry key="comment" value="note"/>
                <entry key="published" value="issued"/>
                <entry key="articleTitle" value="title"/>
                <entry key="summary" value="abstract"/>
                <entry key="id" value="url"/>
                <entry key="pdfUrl" value="fulltextUrl"/>
                <entry key="primaryCategory" value="arxivCategory"/>
                <entry key="category" value="arxivCategory"/>
            </map>
        </constructor-arg>
    </bean>

    <!-- CrossRef Data Loaders -->
    <bean id="crossRefOnlineDataLoader" class="org.dspace.submit.lookup.CrossRefOnlineDataLoader">
        <property name="searchProvider" value="false"/>
        <!-- For CrossRef service you need to obtain an API Key from CrossRef. Once you get it, add it
             to the following configuration value
        -->
        <property name="apiKey" value="${bte.crossref.apikey}"/>
        <!-- Uncomment the following line if you want to define the max results returned by the
             CrossRef free text (by author, title, date) search. Default value is 10
        -->
        <!-- <property name="maxResults" value="10" /> -->
        <property name="fieldMap" ref="crossrefInputMap"/>
    </bean>

    <bean id="crossRefFileDataLoader" class="org.dspace.submit.lookup.CrossRefFileDataLoader">
        <property name="fieldMap" ref="crossrefInputMap"/>
    </bean>

    <bean name="crossrefInputMap" class="java.util.HashMap" scope="prototype">
        <constructor-arg>
            <map key-type="java.lang.String" value-type="java.lang.String">
                <entry key="journalTitle" value="journal"/>
                <entry key="doi" value="doi"/>
                <entry key="authors" value="authors"/>
                <entry key="printISSN" value="jissn"/>
                <entry key="electronicISSN" value="jeissn"/>
                <entry key="year" value="issued"/>
                <entry key="articleTitle" value="title"/>
                <entry key="volume" value="volume"/>
                <entry key="issue" value="issue"/>
                <entry key="firstPage" value="firstpage"/>
                <entry key="lastPage" value="lastpage"/>
                <entry key="printISBN" value="pisbn"/>
                <entry key="electronicISBN" value="eisbn"/>
                <entry key="editionNumber" value="editionnumber"/>
                <entry key="seriesTitle" value="seriestitle"/>
                <entry key="volumeTitle" value="volumetitle"/>
                <entry key="editors" value="editors"/>
                <entry key="translators" value="translators"/>
                <entry key="chairs" value="chairs"/>
                <entry key="doyType" value="subtype"/>
                <!-- Not used -->
                <!--
                    <entry key="publicationType" value="" />
                 -->
            </map>
        </constructor-arg>
    </bean>

    <!-- CiNii -->
    <bean id="ciniiOnlineDataLoader" class="org.dspace.submit.lookup.CiNiiOnlineDataLoader">
        <property name="searchProvider" value="false"/>
        <!-- For CiNii service you need to obtain an Application ID from NII.
             Once you get it, add it to the following configuration value.
             For details, see http://ci.nii.ac.jp/info/en/api/developer.html
         -->
        <property name="appId" value=""/>
        <!-- Uncomment the following line if you want to define the max results
             returned by the CiNii free text (by author, title, date) search.
             Default value is 10
         -->
        <!-- <property name="maxResults" value="10" /> -->
        <property name="fieldMap" ref="ciniiInputMap"/>
    </bean>

    <bean id="ciniiFileDataLoader" class="org.dspace.submit.lookup.CiNiiFileDataLoader">
        <property name="fieldMap" ref="ciniiInputMap"/>
    </bean>

    <bean name="ciniiInputMap" class="java.util.HashMap" scope="prototype">
        <constructor-arg>
            <map key-type="java.lang.String" value-type="java.lang.String">
                <entry key="naid" value="naid"/>
                <entry key="ncid" value="ncid"/>
                <entry key="issn" value="jissn"/>
                <entry key="journal" value="journal"/>
                <entry key="title" value="title"/>
                <entry key="issued" value="issued"/>
                <entry key="volume" value="volume"/>
                <entry key="issue" value="issue"/>
                <entry key="spage" value="firstpage"/>
                <entry key="epage" value="lastpage"/>
                <entry key="language" value="language"/>
                <entry key="description" value="abstract"/>
                <entry key="subjects" value="keywords"/>
                <entry key="authors" value="authors"/>
                <entry key="publisher" value="publisher"/>
            </map>
        </constructor-arg>
    </bean>

    <!-- Scopus -->
    <bean id="scopusOnlineDataLoader" class="org.dspace.submit.lookup.ScopusOnlineDataLoader" scope="prototype">
        <property name="searchProvider" value="false"/>
        <property name="fieldMap" ref="scopusInputMap"/>
    </bean>

    <alias name="scopusOnlineDataLoader"
           alias="org.dspace.submit.lookup.ScopusOnlineDataLoader"/>

    <bean name="scopusInputMap" class="java.util.HashMap" scope="prototype">
        <constructor-arg>
            <map key-type="java.lang.String" value-type="java.lang.String">
                <entry key="url" value="url"/>
                <entry key="eid" value="eid"/>
                <entry key="doi" value="doi"/>
                <entry key="pmid" value="pubmedID"/>
                <entry key="title" value="title"/>
                <entry key="itemType" value="subtype"/>
                <entry key="scopusType" value="providerType"/>
                <entry key="sourceTitle" value="journal"/>
                <entry key="isbn" value="pisbn"/>
                <entry key="issn" value="jissn"/>
                <entry key="eissn" value="eissn"/>
                <entry key="issued" value="issued"/>
                <entry key="volume" value="volume"/>
                <entry key="issue" value="issue"/>
                <entry key="spage" value="firstpage"/>
                <entry key="epage" value="lastpage"/>
                <entry key="description" value="abstract"/>
                <entry key="scopusKeywords" value="keywords"/>
                <entry key="articlenumber" value="articlenumber"/>
                <entry key="authors" value="authors"/>
                <entry key="authorUrl" value="authorUrl"/>
                <entry key="authorScopusid" value="authorScopusID"/>
                <entry key="orcid" value="orcid"/>
            </map>
        </constructor-arg>
    </bean>

    <!-- SCOPUS scival Data Loaders -->
    <bean id="scivalOnlineDataLoader" class="org.dspace.submit.lookup.SciValOnlineDataLoader" scope="prototype">
        <property name="searchProvider" value="false"/>
        <!-- Uncomment the following line if you want to define the max results
            returned by the Scopus free text (by author, title) search. Default value
            is 10 -->
        <!-- <property name="maxResults" value="10" /> -->
        <property name="fieldMap" ref="scivalInputMap"/>
        <property name="configurationService" ref="org.dspace.services.ConfigurationService"/>
    </bean>

    <alias name="scivalOnlineDataLoader"
           alias="org.dspace.submit.lookup.SciValOnlineDataLoader"/>

    <bean name="scivalInputMap" class="java.util.HashMap" scope="prototype">
        <constructor-arg>
            <map key-type="java.lang.String" value-type="java.lang.String">
                <entry key="eid" value="eid"/>
                <entry key="doi" value="doi"/>
                <entry key="issn" value="jissn"/>
                <entry key="eissn" value="jeissn"/>
                <entry key="isbn" value="pisbn"/>
                <entry key="journalTitle" value="journal"/>
                <entry key="title" value="title"/>
                <entry key="year" value="issued"/>
                <entry key="volume" value="volume"/>
                <entry key="issue" value="issue"/>
                <entry key="edition" value="edition"/>
                <entry key="startPage" value="firstpage"/>
                <entry key="endPage" value="lastpage"/>
                <entry key="authors" value="authors"/>
                <entry key="chairs" value="chairs"/>
                <entry key="affiliations" value="affiliations"/>
                <entry key="articleNumber" value="articleNumber"/>
                <entry key="authorsWithAffiliations" value="authorsWithAffiliations"/>
                <entry key="displayUrl" value="scopusUrl"/>
                <entry key="citationCount" value="scopusCitation"/>
                <entry key="citationUrl" value="scopusCitationUrl"/>
                <entry key="url" value="url"/>
                <entry key="classificationASJC" value="classificationASJC"/>
                <entry key="keywords" value="keywords"/>
                <entry key="language" value="language"/>
                <entry key="abstracts" value="abstract"/>
                <entry key="abstractita" value="abstractita"/>
                <entry key="abstracteng" value="abstracteng"/>
                <entry key="abstractfre" value="abstractfre"/>
                <entry key="abstractger" value="abstractger"/>
                <entry key="abstractesp" value="abstractesp"/>
                <!-- <entry key="issueDate" value="issued" /> -->
                <entry key="medium" value="medium"/>
                <entry key="titleAlternative" value="titlealternative"/>
                <entry key="issueTitle" value="issuetitle"/>
                <entry key="conferenceName" value="conferenceName"/>
                <entry key="conferenceNumber" value="conferenceNumber"/>
                <entry key="conferencePlace" value="conferencePlace"/>
                <entry key="conferenceYear" value="conferenceYear"/>
                <entry key="conferenceSponsor" value="sponsor"/>
                <entry key="conferenceTarget" value="conferencetarget"/>
                <entry key="supplement" value="supplement"/>
                <entry key="scpId" value="scopusid"/>
                <entry key="medlineId" value="medlineid"/>
                <entry key="bookTitle" value="booktitle"/>
                <!-- <entry key="#sourceAuthor" value="" /> -->
                <!-- <entry key="#sourceTranslator" value="" /> -->
                <entry key="publisherName" value="publisher"/>
                <entry key="publisherPlace" value="publisherPlace"/>
                <entry key="publisherCountry" value="publisherCountry"/>
                <entry key="internationalAuthor" value="internationalauthor"/>
                <entry key="itemType" value="subtype"/>
            </map>
        </constructor-arg>
    </bean>

    <!-- WOS Data Loaders -->
    <bean id="wosOnlineDataLoader" class="org.dspace.submit.lookup.WOSOnlineDataLoader"
          scope="prototype">
        <property name="searchProvider" value="false"/>
        <!-- Uncomment the following line if you want to define the max results
            returned by the WOS free text (by author, title) search. Default value
            is 10 -->
        <!-- <property name="maxResults" value="10" /> -->
        <property name="fieldMap" ref="wosInputMap"/>
        <property name="configurationService" ref="org.dspace.services.ConfigurationService"/>
    </bean>

    <alias name="wosOnlineDataLoader"
           alias="org.dspace.submit.lookup.WOSOnlineDataLoader"/>

    <bean name="wosInputMap" class="java.util.HashMap" scope="prototype">
        <constructor-arg>
            <map key-type="java.lang.String" value-type="java.lang.String">
                <entry key="isiId" value="isiId"/>
                <entry key="doi" value="doi"/>
                <entry key="issn" value="jissn"/>
                <entry key="journalTitle" value="journal"/>
                <entry key="title" value="title"/>
                <entry key="year" value="issued"/>
                <entry key="volume" value="volume"/>
                <entry key="issue" value="issue"/>
                <entry key="startPage" value="firstpage"/>
                <entry key="endPage" value="lastpage"/>
                <entry key="authors" value="authors"/>
                <entry key="citationCount" value="wosCitation"/>
                <entry key="keywords" value="keywords"/>
                <entry key="language" value="language"/>
                <entry key="abstracts" value="abstract"/>
                <entry key="abstractita" value="abstractita"/>
                <entry key="abstracteng" value="abstracteng"/>
                <entry key="abstractfre" value="abstractfre"/>
                <entry key="abstractger" value="abstractger"/>
                <entry key="abstractesp" value="abstractesp"/>
                <entry key="publisherName" value="publisher"/>
                <entry key="publisherPlace" value="publisherPlace"/>
                <entry key="publisherCountry" value="publisherCountry"/>
                <entry key="itemType" value="subtype"/>
                <entry key="wosType" value="providerType"/>
            </map>
        </constructor-arg>
    </bean>

    <!-- Grobid -->

    <bean id="grobidDataLoader" class="org.dspace.submit.extraction.GrobidFileDataLoader">
        <property name="url" value="${metadata.extraction.grobid.url}"/>
        <property name="fieldMap">
            <map>
                <entry key="analytictitle" value="title"/>
                <entry key="analyticname" value="authors"/>
                <entry key="monogrtitle" value="journal"/>
                <entry key="publicationstmtdatepublished" value="issued"/>
                <entry key="ISSN" value="jissn"/>
                <entry key="ISBN" value="pisbn"/>
                <entry key="DOI" value="doi"/>
                <entry key="profiledescabstractparagraph" value="abstract"/>
                <entry key="profiledesckeywordsterm" value="allkeywords"/>
            </map>
        </property>
    </bean>

    <!-- **************************************************************************************************** -->
    <!-- Output Mapping 																					  -->
    <!-- **************************************************************************************************** -->

    <!-- The output generator needs a configuration on how to map internal records
        to DSpace metadata fields. The following map specifies this relationship.
        The value needs to be the label that the record internally associates with
        the specific data and it is specified in the data loader beans. The key is
        in the format of <schema>.<element>[.<qualifier>] and specified the dspace
        metadata field that the value will map to. -->
    <bean name="outputMap" class="java.util.HashMap" scope="prototype">
        <constructor-arg>
            <map key-type="java.lang.String" value-type="java.lang.String">
                <entry value="jissn" key="dc.identifier.issn"/>
                <entry value="pisbn" key="dc.identifier.isbn"/>
                <entry value="journal" key="dc.source"/>
                <entry value="title" key="dc.title"/>
                <entry value="issued" key="dc.date.issued"/>
                <entry value="language" key="dc.language.iso"/>
                <entry value="subtype" key="dc.type"/>
                <entry value="authors" key="dc.contributor.author"/>
                <entry value="editors" key="dc.contributor.editor"/>
                <entry value="translators" key="dc.contributor.other"/>
                <entry value="chairs" key="dc.contributor.other"/>
                <entry value="abstract" key="dc.description.abstract"/>
                <entry value="allkeywords" key="dc.subject"/>
                <entry value="arxivCategory" key="dc.subject"/>
                <entry value="doi" key="dc.identifier"/>
                <entry value="publisher" key="dc.publisher"/>
                <!-- Not used - new metadata fields need to be declared for them in DSpace registry -->
                <!--
                <entry value="url" key="" />
                <entry value="note" key="" />
                <entry value="fulltextUrl" key="" />
                <entry value="authorsWithAffiliation" key="" />
                <entry value="pubmedID" key="" />
                <entry value="publicationStatus" key="" />
                <entry value="jeissn" key="" />
                <entry value="volume" key="" />
                <entry value="issue" key="" />
                <entry value="firstpage" key="" />
                <entry value="lastpage" key="" />
                <entry value="eisbn" key="" />
                <entry value="editionnumber" key="" />
                <entry value="seriestitle" key="" />
                <entry value="volumetitle" key="" />
                <entry value="titleAlternative" key="" />
                <entry value="authorAlternative" key="" />
                <entry value="ncid" key="" />
                <entry value="naid" key="" />
                 -->
=======
	        </list>
	    </property>
	    -->
	</bean>

	<!-- **************************************************************************************************** -->
	<!-- Submission Lookup Transformation Engine (phase 1) 												      -->
	<!-- **************************************************************************************************** -->
	
	<bean name="phase1TransformationEngine" class="gr.ekt.bte.core.TransformationEngine">
	    <property name="dataLoader" ref="multipleDataLoader"/>
    	<property name="workflow" ref="phase1LinearWorkflow"/>
    	<property name="outputGenerator" ref="org.dspace.submit.lookup.SubmissionLookupOutputGenerator"/>
  	</bean>

	<bean name="multipleDataLoader" class="org.dspace.submit.lookup.MultipleSubmissionLookupDataLoader">
	    <property name="dataloadersMap">
	        <map>
	            <!-- Specify here any data loaders you want to include in the submission lookup process.
	            	Dataloaders must either extend the "NetworkSubmissionLookupDataLoader" abstract class
	            	or conform to "FileDataLoader" interface of BTE -->
                <entry key="ads" value-ref="adsOnlineDataLoader"/>
                <entry key="pubmedEurope" value-ref="pubmedEuropeOnlineDataLoader"/>
	            <entry key="pubmed" value-ref="pubmedOnlineDataLoader"/>
	            <entry key="crossref" value-ref="crossRefOnlineDataLoader"/>
	            <entry key="arxiv" value-ref="arXivOnlineDataLoader"/>
	            <entry key="cinii" value-ref="ciniiOnlineDataLoader"/>
	            <entry key="pubmedXML" value-ref="pubmedFileDataLoader"/>
	            <entry key="crossRefXML" value-ref="crossRefFileDataLoader"/>
	            <entry key="arXivXML" value-ref="arXivFileDataLoader"/>
	            <entry key="ciniiXML" value-ref="ciniiFileDataLoader"/>
	            <entry key="bibtex" value-ref="bibTeXDataLoader"/>
	            <entry key="ris" value-ref="risDataLoader"/>
	            <entry key="endnote" value-ref="endnoteDataLoader"/>
	            <entry key="csv" value-ref="csvDataLoader"/>
	            <entry key="tsv" value-ref="tsvDataLoader"/>
	            <entry key="grobid" value-ref="grobidDataLoader" />
	            <entry key="scopus" value-ref="scopusOnlineDataLoader"/>
	            <entry key="scival" value-ref="scivalOnlineDataLoader"/>
	            <entry key="wos" value-ref="wosOnlineDataLoader"/>
			</map>
	    </property>
	</bean>

	<bean name="org.dspace.submit.lookup.SubmissionLookupOutputGenerator" class="org.dspace.submit.lookup.SubmissionLookupOutputGenerator"/>
	
	<!-- Specify here any filters or modifiers to run before the output -->
	<bean name="phase1LinearWorkflow" class="gr.ekt.bte.core.LinearWorkflow">
	    <property name="process">
			<list>
			    <ref bean="mapConverter_arxivSubject"/>
			    <ref bean="mapConverter_pubstatusPubmed"/>
			    <ref bean="removeLastDot"/>
			</list>
		</property>
	</bean>
	
	<!-- Converts an input value to an output one -->
	<bean name="mapConverter_arxivSubject" class="org.dspace.submit.lookup.MapConverterModifier" init-method="init">
	    <constructor-arg value="mapConverter_arxivSubject Modifier"/>
	    <property name="converterNameFile" value="mapConverter-arxivSubject.properties"/>
	    <property name="configurationService" ref="org.dspace.services.ConfigurationService"/>
	    <property name="fieldKeys">
	        <list>
	            <!-- Specify the internal BTE keys that this modifier needs to be applied for -->
	        	<value>arxivCategory</value>
	        </list>
	    </property>
	</bean>
	
	<!-- Converts an input value to an output one -->
	<bean name="mapConverter_pubstatusPubmed" class="org.dspace.submit.lookup.MapConverterModifier" init-method="init">
	    <constructor-arg value="mapConverter_pubstatusPubmed Modifier"/>
	    <property name="converterNameFile" value="mapConverter-pubstatusPubmed.properties"/>
	    <property name="configurationService" ref="org.dspace.services.ConfigurationService"/>
	    <property name="defaultValue" value="Subjected to Journal"/>
	    <property name="fieldKeys">
	        <list>
	            <!-- Specify the internal BTE keys that this modifier needs to be applied for -->
	        	<value>publicationStatus</value>
	        </list>
	    </property>
	</bean>
	
	<!-- Remove the last dot in the specified field keys -->
	<bean name="removeLastDot" class="org.dspace.submit.lookup.RemoveLastDotModifier">
	    <constructor-arg value="removeLastDot Modifier"/>
	    <property name="fieldKeys">
	        <list>
	        	<value>title</value>
	        </list>
	    </property>
	</bean>
	
	<!-- **************************************************************************************************** -->
	<!-- Submission Lookup Transformation Engine (phase 2) 													  -->
	<!-- **************************************************************************************************** -->
	
	<bean name="phase2TransformationEngine" class="gr.ekt.bte.core.TransformationEngine">
	    <property name="dataLoader" ref="submissionItemDataLoader"/>
    	<property name="workflow" ref="phase2linearWorkflow"/>
    	<property name="outputGenerator" ref="org.dspace.submit.lookup.DSpaceWorkspaceItemOutputGenerator"/>
  	</bean>
  	
	<bean name="submissionItemDataLoader" class="org.dspace.submit.lookup.SubmissionItemDataLoader"/>
	
	<!-- Specify here any filters or modifiers to run before the output -->
	<bean name="phase2linearWorkflow" class="gr.ekt.bte.core.LinearWorkflow">
	    <property name="process">
			<list>
			    <ref bean="fieldMergeModifier"/>
			    <ref bean="valueConcatenationModifier"/>
			    <ref bean="languageCodeModifier"/>
			</list>
		</property>
	</bean>
	
	<bean name="fieldMergeModifier" class="org.dspace.submit.lookup.FieldMergeModifier">
	    <property name="mergeFieldMap">
	        <map>
	            <entry key="allauthors">
	                <list>
						<value>authors</value>
					</list>
	            </entry>
	            <entry key="allkeywords">
	                <list>
						<value>keywords</value>
						<value>mesh</value>
					</list>
	            </entry>
	        </map>
	    </property>
	</bean>
	
	<bean name="valueConcatenationModifier" class="org.dspace.submit.lookup.ValueConcatenationModifier">
	    <property name="field" value="allkeywords"/>
	    <property name="separator" value=";" />
	    <property name="whitespaceAfter" value="true" />
	</bean>

        <bean name="languageCodeModifier" class="org.dspace.submit.lookup.LanguageCodeModifier"/>

	<bean name="org.dspace.submit.lookup.DSpaceWorkspaceItemOutputGenerator" class="org.dspace.submit.lookup.DSpaceWorkspaceItemOutputGenerator">
	    <property name="outputMap" ref="outputMap"/>

	    <property name="extraMetadataToKeep">
			<list>
				<value>dc.import.contributorauthor</value>
				<value>dc.import.contributoreditor</value>
				<value>dc.import.contributortranslator</value>
				<!-- <value>dc.description.scopusurl</value>
				<value>dc.description.scopuscitationcount</value>
				<value>dc.description.scopuscitationurl</value>-->
			</list>
		</property> 
	</bean>
	
	<!-- **************************************************************************************************** -->
	<!-- DataLoader beans 																					  -->
	<!-- **************************************************************************************************** -->
	<!-- Each dataloader needs a mapping that defines how the input maps to 
		records. Internally every record organizes the data as key-list of values 
		pairs, and in order to be able to recall the values the keys should have 
		distinct names. Each data format has a way to address individual data, and 
		this is the key of the map. The value is the label that the record internally 
		associates with the specific data and is used in the output mapping as well. -->

	<!-- The key of the map is just the BibTeX label (e.g. author, date, pages 
		etc). The value the label that the record internally associates with the 
		specific data. -->
	<bean id="bibTeXDataLoader" class="gr.ekt.bteio.loaders.BibTeXDataLoader">
		<property name="fieldMap">
			<map>
				<entry key="title" value="title" />
				<entry key="author" value="authors" />
				<entry key="journal" value="journal" />
				<entry key="year" value="issued" />
				<entry key="ISSN" value="jissn" />
			</map>
		</property>
	</bean>

	<!-- Each entry in a CSV is a row, and each column represents the same data 
		in each entry. For example the first column might record the item title, 
		the second the authors etc. The key of the field map is this number. Note 
		that the first column is number 0. The CSV data loader has the following extra parameters 
		that configure its behaviour: - skipLines: a number that instructs the reader 
		to ignore the first lines in the input file. Default value: 0 - separator: 
		a character that signifies how the values are separated. Default value ',' 
		-quoteChar: individual values could include the separator character. For 
		example if the separator is ',' and there is an abstract, there is a high 
		probability that it will contain commas. If the value is quoted using the 
		quoteChar then separator characters inside it will be ignored. Default value 
		'"'. -valueSeparator: There are cases where a value is the concatenation 
		of multiple values. For instance a list of authors. In this case the CSVDataLoader 
		can split the CSV value into its individual values, if they are separated 
		with valueSeparator. This can be a full java regular expression. Default 
		value: null (the csv value is not used by default). -->
	<bean id="csvDataLoader" class="gr.ekt.bteio.loaders.CSVDataLoader">
		<property name="fieldMap">
			<map>
				<entry key="0" value="title" />
				<entry key="1" value="authors" />
				<entry key="2" value="issued" />
				<entry key="3" value="journal" />
				<entry key="4" value="abstract" />
				<entry key="5" value="jissn" />
				<entry key="6" value="subtype" />
			</map>
		</property>
		<property name="skipLines" value="1" />
	</bean>

	<!-- A TSV file is exactly the same as a CSV one, with the difference that 
		the separator is a tab instead of a comma. See the comments in the previous 
		section. -->
	<bean id="tsvDataLoader" class="gr.ekt.bteio.loaders.CSVDataLoader">
		<property name="fieldMap">
			<map>
				<entry key="0" value="title" />
				<entry key="1" value="authors" />
				<entry key="2" value="issued" />
				<entry key="3" value="journal" />
				<entry key="4" value="abstract" />
				<entry key="5" value="jissn" />
				<entry key="6" value="subtype" />
			</map>
		</property>
		<!-- This makes the CSV data loader able to load TSV data -->
		<property name="separator" value="\u0009" />
		<property name="skipLines" value="1" />
	</bean>

	<!-- The keys in the RIS data loader map have to be the RIS tags that 
		need to be loaded. -->
	<bean id="risDataLoader" class="gr.ekt.bteio.loaders.RISDataLoader">
		<property name="fieldMap">
			<map>
				<entry key="T1" value="title" />
				<entry key="AU" value="authors" />
				<entry key="SO" value="journal" />
				<entry key="PY" value="issued" />
				<entry key="SN" value="jissn" />
				<entry key="PT" value="subtype" />
				<entry key="AB" value="abstract" />
			</map>
		</property>
	</bean>

	<bean id="endnoteDataLoader" class="gr.ekt.bteio.loaders.EndnoteDataLoader">
		<property name="fieldMap">
			<map>
				<entry key="TI" value="title" />
				<entry key="AU" value="authors" />
				<entry key="AB" value="abstract" />
				<entry key="PY" value="issued" />
				<entry key="SO" value="journal" />
			</map>
		</property>
	</bean>

	<!-- OAI Data Loader -->
	<bean id="oaipmhDataLoader" class="gr.ekt.bteio.loaders.OAIPMHDataLoader">
		<property name="fieldMap">
			<map>
				<entry key="title" value="title" />
				<entry key="creator" value="authors" />
				<entry key="description" value="abstract" />
				<entry key="date" value="issued" />
				<entry key="type" value="subtype" />
			</map>
		</property>
		<property name="prefix" value="oai_dc" />
		<property name="serverAddress"
			value="http://ebooks.serrelib.gr/serrelib-oai/request" />
	</bean>

	<!-- PubMed -->
	<bean id="pubmedOnlineDataLoader" class="org.dspace.submit.lookup.PubmedOnlineDataLoader">
		<property name="searchProvider" value="false" />
		<property name="fieldMap" ref="pubmedInputMap" />
	</bean>

	<bean id="pubmedFileDataLoader" class="org.dspace.submit.lookup.PubmedFileDataLoader">
		<property name="fieldMap" ref="pubmedInputMap" />
	</bean>

	<bean name="pubmedInputMap" class="java.util.HashMap" scope="prototype">
		<constructor-arg>
			<map key-type="java.lang.String" value-type="java.lang.String">
				<entry key="pubmedID" value="pubmedID" />
				<entry key="doi" value="doi" />
				<entry key="printISSN" value="jissn" />
				<entry key="electronicISSN" value="jeissn" />
				<entry key="journalTitle" value="journal" />
				<entry key="articleTitle" value="title" />
				<entry key="pubDate" value="issued" />
				<entry key="journalVolume" value="volume" />
				<entry key="journalIssue" value="issue" />
				<entry key="language" value="language" />
				<entry key="publicationType" value="subtype" />
				<entry key="primaryKeyword" value="keywords" />
				<entry key="secondaryKeyword" value="keywords" />
				<entry key="primaryMeshHeading" value="mesh" />
				<entry key="secondaryMeshHeading" value="mesh" />
				<entry key="startPage" value="firstpage" />
				<entry key="endPage" value="lastpage" />
				<entry key="abstractText" value="abstract" />
				<entry key="publicationStatus" value="publicationStatus" />
				<entry key="author" value="authors" />
				<!-- Not used -->
				<!-- 
					<entry key="pubblicationModel" value="" />
				 -->
			</map>
		</constructor-arg>
	</bean>

	<!-- Arxiv Data Loaders -->
	<bean id="arXivOnlineDataLoader" class="org.dspace.submit.lookup.ArXivOnlineDataLoader">
		<property name="searchProvider" value="false" />
		<property name="fieldMap" ref="arxivInputMap" />
	</bean>

	<bean id="arXivFileDataLoader" class="org.dspace.submit.lookup.ArXivFileDataLoader">
		<property name="fieldMap" ref="arxivInputMap" />
	</bean>

	<bean name="arxivInputMap" class="java.util.HashMap" scope="prototype">
		<constructor-arg>
			<map key-type="java.lang.String" value-type="java.lang.String">
				<entry key="journalRef" value="journal" />
				<entry key="doi" value="doi" />
				<entry key="author" value="authors" />
				<entry key="authorWithAffiliation" value="authorsWithAffiliation" />
				<entry key="comment" value="note" />
				<entry key="published" value="issued" />
				<entry key="articleTitle" value="title" />
				<entry key="summary" value="abstract" />
				<entry key="id" value="url" />
				<entry key="pdfUrl" value="fulltextUrl" />
				<entry key="primaryCategory" value="arxivCategory" />
				<entry key="category" value="arxivCategory" />
			</map>
		</constructor-arg>
	</bean>

	<!-- CrossRef Data Loaders -->
	<bean id="crossRefOnlineDataLoader" class="org.dspace.submit.lookup.CrossRefOnlineDataLoader">
		<property name="searchProvider" value="false" />
		<!-- For CrossRef service you need to obtain an API Key from CrossRef. Once you get it, add it 
			 to the following configuration value 
		-->
		<property name="apiKey" value="${bte.crossref.apikey}" />
		<!-- Uncomment the following line if you want to define the max results returned by the 
			 CrossRef free text (by author, title, date) search. Default value is 10 
		-->
		<!-- <property name="maxResults" value="10" /> -->
		<property name="fieldMap" ref="crossrefInputMap" />
	</bean>

	<bean id="crossRefFileDataLoader" class="org.dspace.submit.lookup.CrossRefFileDataLoader">
		<property name="fieldMap" ref="crossrefInputMap" />
	</bean>

	<bean name="crossrefInputMap" class="java.util.HashMap" scope="prototype">
		<constructor-arg>
			<map key-type="java.lang.String" value-type="java.lang.String">
				<entry key="journalTitle" value="journal" />
				<entry key="doi" value="doi" />
				<entry key="authors" value="authors" />
				<entry key="printISSN" value="jissn" />
				<entry key="electronicISSN" value="jeissn" />
				<entry key="year" value="issued" />
				<entry key="articleTitle" value="title" />
				<entry key="volume" value="volume" />
				<entry key="issue" value="issue" />
				<entry key="firstPage" value="firstpage" />
				<entry key="lastPage" value="lastpage" />
				<entry key="printISBN" value="pisbn" />
				<entry key="electronicISBN" value="eisbn" />
				<entry key="editionNumber" value="editionnumber" />
				<entry key="seriesTitle" value="seriestitle" />
				<entry key="volumeTitle" value="volumetitle" />
				<entry key="editors" value="editors" />
				<entry key="translators" value="translators" />
				<entry key="chairs" value="chairs" />
				<entry key="doyType" value="subtype" />
				<!-- Not used -->
				<!-- 
					<entry key="publicationType" value="" />
				 -->
			</map>
		</constructor-arg>
	</bean>

	<!-- CiNii -->
	<bean id="ciniiOnlineDataLoader" class="org.dspace.submit.lookup.CiNiiOnlineDataLoader">
            <property name="searchProvider" value="false" />
            <!-- For CiNii service you need to obtain an Application ID from NII. 
                 Once you get it, add it to the following configuration value.
                 For details, see http://ci.nii.ac.jp/info/en/api/developer.html
             -->
            <property name="appId" value="" />
            <!-- Uncomment the following line if you want to define the max results 
                 returned by the CiNii free text (by author, title, date) search. 
                 Default value is 10 
             -->
            <!-- <property name="maxResults" value="10" /> -->
            <property name="fieldMap" ref="ciniiInputMap" />
	</bean>

	<bean id="ciniiFileDataLoader" class="org.dspace.submit.lookup.CiNiiFileDataLoader">
            <property name="fieldMap" ref="ciniiInputMap" />
	</bean>

	<bean name="ciniiInputMap" class="java.util.HashMap" scope="prototype">
            <constructor-arg>
                <map key-type="java.lang.String" value-type="java.lang.String">
                    <entry key="naid" value="naid" />
                    <entry key="ncid" value="ncid" />
                    <entry key="issn" value="jissn" />
                    <entry key="journal" value="journal" />
                    <entry key="title" value="title" />
                    <entry key="issued" value="issued" />
                    <entry key="volume" value="volume" />
                    <entry key="issue" value="issue" />
                    <entry key="spage" value="firstpage" />
                    <entry key="epage" value="lastpage" />
                    <entry key="language" value="language" />
                    <entry key="description" value="abstract" />
                    <entry key="subjects" value="keywords" />
                    <entry key="authors" value="authors" />
                    <entry key="publisher" value="publisher" />
                </map>
            </constructor-arg>
	</bean>

	<!-- Scopus -->
	<bean id="scopusOnlineDataLoader" class="org.dspace.submit.lookup.ScopusOnlineDataLoader" scope="prototype">
		<property name="searchProvider" value="false" />
		<property name="fieldMap" ref="scopusInputMap" />
	</bean>	
	
	<alias name="scopusOnlineDataLoader"
		alias="org.dspace.submit.lookup.ScopusOnlineDataLoader" />

	<bean name="scopusInputMap" class="java.util.HashMap" scope="prototype">
            <constructor-arg>
                <map key-type="java.lang.String" value-type="java.lang.String">
                    <entry key="url" value="url" />
                    <entry key="eid" value="eid" />
                    <entry key="doi" value="doi" />
                    <entry key="pmid" value="pubmedID" />
                    <entry key="title" value="title" />
                    <entry key="itemType" value="subtype" />
                    <entry key="scopusType" value="providerType" />
                    <entry key="sourceTitle" value="journal" />
                    <entry key="isbn" value="pisbn" />
                    <entry key="issn" value="jissn" />
                    <entry key="eissn" value="eissn" />
                    <entry key="issued" value="issued" />
                    <entry key="volume" value="volume" />
                    <entry key="issue" value="issue" />
                    <entry key="spage" value="firstpage" />
                    <entry key="epage" value="lastpage" />
                    <entry key="description" value="abstract" />
                    <entry key="scopusKeywords" value="keywords" />
                    <entry key="articlenumber" value="articlenumber" />                    
                    <entry key="authors" value="authors" />
					<entry key="authorUrl" value="authorUrl" />
					<entry key="authorScopusid" value="authorScopusID" />
					<entry key="orcid" value="orcid" />
                </map>
            </constructor-arg>
	</bean>

	<!-- SCOPUS scival Data Loaders -->
	<bean id="scivalOnlineDataLoader" class="org.dspace.submit.lookup.SciValOnlineDataLoader" scope="prototype">
		<property name="searchProvider" value="false" />
		<!-- Uncomment the following line if you want to define the max results 
			returned by the Scopus free text (by author, title) search. Default value 
			is 10 -->
		<!-- <property name="maxResults" value="10" /> -->
		<property name="fieldMap" ref="scivalInputMap" />
		<property name="configurationService" ref="org.dspace.services.ConfigurationService"/>
	</bean>

	<alias name="scivalOnlineDataLoader"
		alias="org.dspace.submit.lookup.SciValOnlineDataLoader" />

	<bean name="scivalInputMap" class="java.util.HashMap" scope="prototype">
		<constructor-arg>
			<map key-type="java.lang.String" value-type="java.lang.String">
				<entry key="eid" value="eid" />
				<entry key="doi" value="doi" />
				<entry key="issn" value="jissn" />
				<entry key="eissn" value="jeissn" />
				<entry key="isbn" value="pisbn" />
				<entry key="journalTitle" value="journal" />
				<entry key="title" value="title" />
				<entry key="year" value="issued" />
				<entry key="volume" value="volume" />
				<entry key="issue" value="issue" />
				<entry key="edition" value="edition" />
				<entry key="startPage" value="firstpage" />
				<entry key="endPage" value="lastpage" />
				<entry key="authors" value="authors" />
				<entry key="chairs" value="chairs" />
				<entry key="affiliations" value="affiliations" />
				<entry key="articleNumber" value="articleNumber" />
				<entry key="authorsWithAffiliations" value="authorsWithAffiliations" />
				<entry key="displayUrl" value="scopusUrl" />
				<entry key="citationCount" value="scopusCitation" />
				<entry key="citationUrl" value="scopusCitationUrl" />
				<entry key="url" value="url" />
				<entry key="classificationASJC" value="classificationASJC" />
				<entry key="keywords" value="keywords" />
				<entry key="language" value="language" />
				<entry key="abstracts" value="abstract" />
				<entry key="abstractita" value="abstractita" />
				<entry key="abstracteng" value="abstracteng" />
				<entry key="abstractfre" value="abstractfre" />
				<entry key="abstractger" value="abstractger" />
				<entry key="abstractesp" value="abstractesp" />
				<!-- <entry key="issueDate" value="issued" /> -->
				<entry key="medium" value="medium" />
				<entry key="titleAlternative" value="titlealternative" />
				<entry key="issueTitle" value="issuetitle" />
				<entry key="conferenceName" value="conferenceName" />
				<entry key="conferenceNumber" value="conferenceNumber" />
				<entry key="conferencePlace" value="conferencePlace" />
				<entry key="conferenceYear" value="conferenceYear" />
				<entry key="conferenceSponsor" value="sponsor" />
				<entry key="conferenceTarget" value="conferencetarget" />
				<entry key="supplement" value="supplement" />
				<entry key="scpId" value="scopusid" />
				<entry key="medlineId" value="medlineid" />
				<entry key="bookTitle" value="booktitle" />
				<!-- <entry key="#sourceAuthor" value="" /> -->
				<!-- <entry key="#sourceTranslator" value="" /> -->
				<entry key="publisherName" value="publisher" />
				<entry key="publisherPlace" value="publisherPlace" />
				<entry key="publisherCountry" value="publisherCountry" />
				<entry key="internationalAuthor" value="internationalauthor" />
				<entry key="itemType" value="subtype" />
			</map>
		</constructor-arg>
	</bean>

	<!-- WOS Data Loaders -->
	<bean id="wosOnlineDataLoader" class="org.dspace.submit.lookup.WOSOnlineDataLoader"
		scope="prototype">
		<property name="searchProvider" value="false" />
		<!-- Uncomment the following line if you want to define the max results 
			returned by the WOS free text (by author, title) search. Default value 
			is 10 -->
		<!-- <property name="maxResults" value="10" /> -->
		<property name="fieldMap" ref="wosInputMap" />
		<property name="configurationService" ref="org.dspace.services.ConfigurationService"/>
	</bean>

	<alias name="wosOnlineDataLoader"
		alias="org.dspace.submit.lookup.WOSOnlineDataLoader" />

	<bean name="wosInputMap" class="java.util.HashMap" scope="prototype">
		<constructor-arg>
			<map key-type="java.lang.String" value-type="java.lang.String">
				<entry key="isiId" value="isiId" />
				<entry key="doi" value="doi" />
				<entry key="issn" value="jissn" />
				<entry key="journalTitle" value="journal" />
				<entry key="title" value="title" />
				<entry key="year" value="issued" />
				<entry key="volume" value="volume" />
				<entry key="issue" value="issue" />
				<entry key="startPage" value="firstpage" />
				<entry key="endPage" value="lastpage" />
				<entry key="authors" value="authors" />
				<entry key="citationCount" value="wosCitation" />
				<entry key="keywords" value="keywords" />
				<entry key="language" value="language" />
				<entry key="abstracts" value="abstract" />
				<entry key="abstractita" value="abstractita" />
				<entry key="abstracteng" value="abstracteng" />
				<entry key="abstractfre" value="abstractfre" />
				<entry key="abstractger" value="abstractger" />
				<entry key="abstractesp" value="abstractesp" />
				<entry key="publisherName" value="publisher" />
				<entry key="publisherPlace" value="publisherPlace" />
				<entry key="publisherCountry" value="publisherCountry" />
				<entry key="itemType" value="subtype" />
				<entry key="wosType" value="providerType" />
			</map>
		</constructor-arg>
	</bean>

	<!-- Grobid -->
	
	<bean id="grobidDataLoader" class="org.dspace.submit.extraction.GrobidFileDataLoader">
		<property name="url" value="${metadata.extraction.grobid.url}"/>
		<property name="fieldMap">
			<map>
				<entry key="analytictitle" value="title" />
				<entry key="analyticname" value="authors" />
				<entry key="monogrtitle" value="journal" />
				<entry key="publicationstmtdatepublished" value="issued" />
				<entry key="ISSN" value="jissn" />
				<entry key="ISBN" value="pisbn" />
				<entry key="DOI" value="doi" />
				<entry key="profiledescabstractparagraph" value="abstract" />
				<entry key="profiledesckeywordsterm" value="allkeywords" />
			</map>
		</property>
	</bean>	

	<!-- **************************************************************************************************** -->
	<!-- Output Mapping 																					  -->
	<!-- **************************************************************************************************** -->

	<!-- The output generator needs a configuration on how to map internal records 
		to DSpace metadata fields. The following map specifies this relationship. 
		The value needs to be the label that the record internally associates with 
		the specific data and it is specified in the data loader beans. The key is 
		in the format of <schema>.<element>[.<qualifier>] and specified the dspace 
		metadata field that the value will map to. -->
	<bean name="outputMap" class="java.util.HashMap" scope="prototype">
		<constructor-arg>
			<map key-type="java.lang.String" value-type="java.lang.String">
				<entry value="jissn" key="dc.identifier.issn" />
				<entry value="pisbn" key="dc.identifier.isbn" />
				<entry value="journal" key="dc.source" />
				<entry value="title" key="dc.title" />
				<entry value="issued" key="dc.date.issued" />
				<entry value="language" key="dc.language.iso" />
				<entry value="subtype" key="dc.type" />
				<entry value="authors" key="dc.contributor.author" />
				<entry value="editors" key="dc.contributor.editor" />
				<entry value="translators" key="dc.contributor.other" />
				<entry value="chairs" key="dc.contributor.other" />
				<entry value="abstract" key="dc.description.abstract" />
				<entry value="allkeywords" key="dc.subject" />
				<entry value="arxivCategory" key="dc.subject" />
				<entry value="doi" key="dc.identifier" />
				<entry value="publisher" key="dc.publisher" />
				<!-- Not used - new metadata fields need to be declared for them in DSpace registry -->
				<!-- 
				<entry value="url" key="" />
				<entry value="note" key="" />
				<entry value="fulltextUrl" key="" />
				<entry value="authorsWithAffiliation" key="" />
				<entry value="pubmedID" key="" />
				<entry value="publicationStatus" key="" />
				<entry value="jeissn" key="" />
				<entry value="volume" key="" />
				<entry value="issue" key="" />
				<entry value="firstpage" key="" />
				<entry value="lastpage" key="" />
				<entry value="eisbn" key="" />
				<entry value="editionnumber" key="" />
				<entry value="seriestitle" key="" />
				<entry value="volumetitle" key="" />
				<entry value="titleAlternative" key="" />
				<entry value="authorAlternative" key="" />
				<entry value="ncid" key="" />
				<entry value="naid" key="" />
				 -->
>>>>>>> e56ac2e0

            </map>
        </constructor-arg>
    </bean>

    <!-- PubmedEurope -->
    <bean id="pubmedEuropeOnlineDataLoader" class="org.dspace.submit.lookup.PubmedEuropeOnlineDataLoader">
        <property name="searchProvider" value="false"/>
        <property name="fieldMap" ref="pubmedEuropeInputMap"/>
    </bean>
    <bean id="pubmedEuropeFileDataLoader" class="org.dspace.submit.lookup.PubmedEuropeFileDataLoader">
        <property name="fieldMap" ref="pubmedEuropeInputMap"/>
    </bean>
    <bean name="pubmedEuropeInputMap" class="java.util.HashMap" scope="prototype">
        <constructor-arg>
            <map key-type="java.lang.String" value-type="java.lang.String">
                <entry key="pmid" value="pubmedID"/>
                <entry key="pmcid" value="pubmedcentralID"/>
                <entry key="doi" value="doi"/>
                <entry key="ISSN" value="jissn"/>
                <entry key="EISSN" value="jeissn"/>
                <entry key="jTitle" value="journal"/>
                <entry key="startPage" value="firstpage"/>
                <entry key="endPage" value="lastpage"/>
                <entry key="title" value="title"/>
                <entry key="pubDate" value="issued"/>
                <entry key="volume" value="volume"/>
                <entry key="issue" value="issue"/>
                <entry key="language" value="language"/>
                <entry key="pubType" value="subtype"/>
                <entry key="keyword" value="keywords"/>
                <entry key="primaryMeshHeading" value="meshheadings"/>
                <entry key="secondaryMeshHeading" value="meshqualifiers"/>
                <entry key="abstractText" value="abstract"/>
                <entry key="author" value="authors"/>
                <entry key="investigator" value="others"/>
                <entry key="publisher" value="publisher"/>
                <entry key="series" value="seriestitle"/>
                <entry key="bookTitle" value="booktitle"/>
                <entry key="isbn" value="pisbn"/>
                <entry key="sISSN" value="jissn"/>
                <entry key="edition" value="editionnumber"/>
                <entry key="url" value="url"/>
                <entry key="uri" value="uri"/>
            </map>
        </constructor-arg>
    </bean>
<<<<<<< HEAD
=======

    <!-- ADS -->

    <bean id="adsOnlineDataLoader" class="org.dspace.submit.lookup.ADSOnlineDataLoader">
        <property name="searchProvider" value="false"/>
        <property name="fieldMap" ref="adsInputMap"/>
    </bean>

    <bean name="adsInputMap" class="java.util.HashMap" scope="prototype">
        <constructor-arg>
            <map key-type="java.lang.String" value-type="java.lang.String">
                <entry key="abstract" value="abstract"/>
                <entry key="aff" value="affiliation"/>
                <entry key="alternate_title" value="titlealternative"/>
                <entry key="arxiv_class" value="arXivCategory"/>
                <entry key="author" value="authors"/>
                <entry key="bibcode" value="adsbibcode"/>
                <entry key="doi" value="doi"/>
                <entry key="doctype" value="subtype"/>
                <entry key="adstype" value="providerType"/>
                <entry key="id" value="adsid"/>
                <entry key="issue" value="issue"/>
                <entry key="keyword" value="keywords"/>
                <entry key="lang" value="language"/>
                <entry key="page" value="firstpage"/>
                <entry key="pub" value="journal"/>
                <entry key="year" value="issued"/>
                <entry key="volume" value="volume"/>
                <entry key="title" value="title"/>
                <entry key="copyright" value="rights"/>
                <entry key="ack" value="note"/>
                <!--  <entry key="vizier" value="" />
                        <entry key="indexstamp" value="" />
                        <entry key="alternate_bibcode" value="" />
                        <entry key="read_count" value="" />
                        <entry key="year" value="" />
                          <entry key="orcid_pub" value="" />
                        <entry key="orcid_user" value="" />
                        <entry key="orcid_other" value="" />
                        <entry key="property" value="" />
                        <entry key="bibgroup" value="" />
                        <entry key="bibstem" value="" />
                        <entry key="citation_count" value="" />
                        <entry key="database" value="" />
                        <entry key="first_author" value="" />
                        <entry key="grant" value="" />
                        <entry key="identifier" value="" /> TODO: should parse to find out which identifier is;
                -->
            </map>
        </constructor-arg>
    </bean>

>>>>>>> e56ac2e0
</beans><|MERGE_RESOLUTION|>--- conflicted
+++ resolved
@@ -1,70 +1,70 @@
 <?xml version="1.0" encoding="UTF-8"?>
 <beans xmlns="http://www.springframework.org/schema/beans"
-       xmlns:xsi="http://www.w3.org/2001/XMLSchema-instance"
-       xsi:schemaLocation="http://www.springframework.org/schema/beans
+	xmlns:xsi="http://www.w3.org/2001/XMLSchema-instance"
+	xsi:schemaLocation="http://www.springframework.org/schema/beans
                            http://www.springframework.org/schema/beans/spring-beans-2.5.xsd">
 
-    <!-- **************************************************************************************************** -->
-    <!-- BTE Batch import Service 																			  -->
-    <!-- **************************************************************************************************** -->
-
-    <bean id="org.dspace.app.itemimport.BTEBatchImportService" class="org.dspace.app.itemimport.BTEBatchImportService">
-        <property name="dataLoaders">
-            <map>
-                <!-- Specify here any data loaders that you want to have access to in the command line batch import.
-                    Key is the name that you need to specify in the "-i" option in the command line script when "-b"
-                    option is used (which means BTE Batch import) -->
-                <entry key="pubmedXML" value-ref="pubmedFileDataLoader"/>
-                <entry key="crossrefXML" value-ref="crossRefFileDataLoader"/>
-                <entry key="arxivXML" value-ref="arXivFileDataLoader"/>
-                <entry key="ciniiXML" value-ref="ciniiFileDataLoader"/>
-                <entry key="bibtex" value-ref="bibTeXDataLoader"/>
-                <entry key="ris" value-ref="risDataLoader"/>
-                <entry key="endnote" value-ref="endnoteDataLoader"/>
-                <entry key="csv" value-ref="csvDataLoader"/>
-                <entry key="tsv" value-ref="tsvDataLoader"/>
-                <entry key="oai" value-ref="oaipmhDataLoader"/>
-                <entry key="grobid" value-ref="grobidDataLoader"/>
-            </map>
-        </property>
-
-        <!-- The map that will be used to map internal BTE keys to DSpace metadata fields -->
-        <property name="outputMap" ref="outputMap"/>
-
-        <property name="transformationEngine" ref="batchImportTransformationEngine"/>
-    </bean>
-
-    <!-- **************************************************************************************************** -->
-    <!-- BTE Batch import Transformation Engine 															  -->
-    <!-- **************************************************************************************************** -->
-
-    <bean id="batchImportTransformationEngine" class="gr.ekt.bte.core.TransformationEngine">
-        <property name="workflow" ref="batchImportLinearWorkflow"/>
-    </bean>
-
-    <!-- Specify here any filters or modifiers to run before the output -->
-    <bean id="batchImportLinearWorkflow" class="gr.ekt.bte.core.LinearWorkflow">
-        <property name="process">
-            <list>
-                <!-- Add here filters and modifiers -->
-            </list>
-        </property>
-    </bean>
-
-    <!-- **************************************************************************************************** -->
-    <!-- Submission Lookup Service 																			  -->
-    <!-- **************************************************************************************************** -->
-
-    <bean class="org.dspace.submit.lookup.SubmissionLookupService"
-          name="org.dspace.submit.lookup.SubmissionLookupService">
-        <property name="phase1TransformationEngine" ref="phase1TransformationEngine"/>
-        <property name="phase2TransformationEngine" ref="phase2TransformationEngine"/>
-        <!-- Uncomment the following property if you want specific fields to appear in the detail presentation
-             of a publication. Default values are the ones shown below -->
-        <!--
-        <property name="detailFields">
-            <list>
-                <value>title</value>
+	<!-- **************************************************************************************************** -->
+	<!-- BTE Batch import Service 																			  -->
+	<!-- **************************************************************************************************** -->
+
+	<bean id="org.dspace.app.itemimport.BTEBatchImportService" class="org.dspace.app.itemimport.BTEBatchImportService">
+		<property name="dataLoaders">
+			<map>
+			    <!-- Specify here any data loaders that you want to have access to in the command line batch import.
+			    	Key is the name that you need to specify in the "-i" option in the command line script when "-b"
+			    	option is used (which means BTE Batch import) -->
+				<entry key="pubmedXML" value-ref="pubmedFileDataLoader" />
+				<entry key="crossrefXML" value-ref="crossRefFileDataLoader" />
+				<entry key="arxivXML" value-ref="arXivFileDataLoader" />
+				<entry key="ciniiXML" value-ref="ciniiFileDataLoader" />
+				<entry key="bibtex" value-ref="bibTeXDataLoader" />
+				<entry key="ris" value-ref="risDataLoader" />
+				<entry key="endnote" value-ref="endnoteDataLoader" />
+				<entry key="csv" value-ref="csvDataLoader" />
+				<entry key="tsv" value-ref="tsvDataLoader" />
+				<entry key="oai" value-ref="oaipmhDataLoader" />
+				<entry key="grobid" value-ref="grobidDataLoader" />
+			</map>
+		</property>
+		
+		<!-- The map that will be used to map internal BTE keys to DSpace metadata fields -->
+		<property name="outputMap" ref="outputMap" />
+
+		<property name="transformationEngine" ref="batchImportTransformationEngine" />
+	</bean>
+
+	<!-- **************************************************************************************************** -->
+	<!-- BTE Batch import Transformation Engine 															  -->
+	<!-- **************************************************************************************************** -->
+
+	<bean id="batchImportTransformationEngine" class="gr.ekt.bte.core.TransformationEngine">
+		<property name="workflow" ref="batchImportLinearWorkflow" />
+	</bean>
+
+	<!-- Specify here any filters or modifiers to run before the output -->
+	<bean id="batchImportLinearWorkflow" class="gr.ekt.bte.core.LinearWorkflow">
+		<property name="process">
+			<list>
+				<!-- Add here filters and modifiers -->
+			</list>
+		</property>
+	</bean>
+
+	<!-- **************************************************************************************************** -->
+	<!-- Submission Lookup Service 																			  -->
+	<!-- **************************************************************************************************** -->
+
+	<bean class="org.dspace.submit.lookup.SubmissionLookupService"
+		name="org.dspace.submit.lookup.SubmissionLookupService">
+		<property name="phase1TransformationEngine" ref="phase1TransformationEngine" />
+		<property name="phase2TransformationEngine" ref="phase2TransformationEngine" />
+		<!-- Uncomment the following property if you want specific fields to appear in the detail presentation
+			 of a publication. Default values are the ones shown below -->
+		<!-- 
+		<property name="detailFields">
+	        <list>
+	        	<value>title</value>
                 <value>authors</value>
                 <value>editors</value>
                 <value>translators</value>
@@ -86,677 +86,6 @@
                 <value>language</value>
                 <value>subtype</value>
                 <value>translators</value>
-<<<<<<< HEAD
-            </list>
-        </property>
-        -->
-    </bean>
-
-    <!-- **************************************************************************************************** -->
-    <!-- Submission Lookup Transformation Engine (phase 1) 												      -->
-    <!-- **************************************************************************************************** -->
-
-    <bean name="phase1TransformationEngine" class="gr.ekt.bte.core.TransformationEngine">
-        <property name="dataLoader" ref="multipleDataLoader"/>
-        <property name="workflow" ref="phase1LinearWorkflow"/>
-        <property name="outputGenerator" ref="org.dspace.submit.lookup.SubmissionLookupOutputGenerator"/>
-    </bean>
-
-    <bean name="multipleDataLoader" class="org.dspace.submit.lookup.MultipleSubmissionLookupDataLoader">
-        <property name="dataloadersMap">
-            <map>
-                <!-- Specify here any data loaders you want to include in the submission lookup process.
-                    Dataloaders must either extend the "NetworkSubmissionLookupDataLoader" abstract class
-                    or conform to "FileDataLoader" interface of BTE -->
-                <entry key="pubmedEurope" value-ref="pubmedEuropeOnlineDataLoader"/>
-                <entry key="pubmed" value-ref="pubmedOnlineDataLoader"/>
-                <entry key="crossref" value-ref="crossRefOnlineDataLoader"/>
-                <entry key="arxiv" value-ref="arXivOnlineDataLoader"/>
-                <entry key="cinii" value-ref="ciniiOnlineDataLoader"/>
-                <entry key="pubmedXML" value-ref="pubmedFileDataLoader"/>
-                <entry key="crossRefXML" value-ref="crossRefFileDataLoader"/>
-                <entry key="arXivXML" value-ref="arXivFileDataLoader"/>
-                <entry key="ciniiXML" value-ref="ciniiFileDataLoader"/>
-                <entry key="bibtex" value-ref="bibTeXDataLoader"/>
-                <entry key="ris" value-ref="risDataLoader"/>
-                <entry key="endnote" value-ref="endnoteDataLoader"/>
-                <entry key="csv" value-ref="csvDataLoader"/>
-                <entry key="tsv" value-ref="tsvDataLoader"/>
-                <entry key="grobid" value-ref="grobidDataLoader"/>
-                <entry key="scopus" value-ref="scopusOnlineDataLoader"/>
-                <entry key="scival" value-ref="scivalOnlineDataLoader"/>
-                <entry key="wos" value-ref="wosOnlineDataLoader"/>
-            </map>
-        </property>
-    </bean>
-
-    <bean name="org.dspace.submit.lookup.SubmissionLookupOutputGenerator"
-          class="org.dspace.submit.lookup.SubmissionLookupOutputGenerator"/>
-
-    <!-- Specify here any filters or modifiers to run before the output -->
-    <bean name="phase1LinearWorkflow" class="gr.ekt.bte.core.LinearWorkflow">
-        <property name="process">
-            <list>
-                <ref bean="mapConverter_arxivSubject"/>
-                <ref bean="mapConverter_pubstatusPubmed"/>
-                <ref bean="removeLastDot"/>
-            </list>
-        </property>
-    </bean>
-
-    <!-- Converts an input value to an output one -->
-    <bean name="mapConverter_arxivSubject" class="org.dspace.submit.lookup.MapConverterModifier" init-method="init">
-        <constructor-arg value="mapConverter_arxivSubject Modifier"/>
-        <property name="converterNameFile" value="mapConverter-arxivSubject.properties"/>
-        <property name="configurationService" ref="org.dspace.services.ConfigurationService"/>
-        <property name="fieldKeys">
-            <list>
-                <!-- Specify the internal BTE keys that this modifier needs to be applied for -->
-                <value>arxivCategory</value>
-            </list>
-        </property>
-    </bean>
-
-    <!-- Converts an input value to an output one -->
-    <bean name="mapConverter_pubstatusPubmed" class="org.dspace.submit.lookup.MapConverterModifier" init-method="init">
-        <constructor-arg value="mapConverter_pubstatusPubmed Modifier"/>
-        <property name="converterNameFile" value="mapConverter-pubstatusPubmed.properties"/>
-        <property name="configurationService" ref="org.dspace.services.ConfigurationService"/>
-        <property name="defaultValue" value="Subjected to Journal"/>
-        <property name="fieldKeys">
-            <list>
-                <!-- Specify the internal BTE keys that this modifier needs to be applied for -->
-                <value>publicationStatus</value>
-            </list>
-        </property>
-    </bean>
-
-    <!-- Remove the last dot in the specified field keys -->
-    <bean name="removeLastDot" class="org.dspace.submit.lookup.RemoveLastDotModifier">
-        <constructor-arg value="removeLastDot Modifier"/>
-        <property name="fieldKeys">
-            <list>
-                <value>title</value>
-            </list>
-        </property>
-    </bean>
-
-    <!-- **************************************************************************************************** -->
-    <!-- Submission Lookup Transformation Engine (phase 2) 													  -->
-    <!-- **************************************************************************************************** -->
-
-    <bean name="phase2TransformationEngine" class="gr.ekt.bte.core.TransformationEngine">
-        <property name="dataLoader" ref="submissionItemDataLoader"/>
-        <property name="workflow" ref="phase2linearWorkflow"/>
-        <property name="outputGenerator" ref="org.dspace.submit.lookup.DSpaceWorkspaceItemOutputGenerator"/>
-    </bean>
-
-    <bean name="submissionItemDataLoader" class="org.dspace.submit.lookup.SubmissionItemDataLoader"/>
-
-    <!-- Specify here any filters or modifiers to run before the output -->
-    <bean name="phase2linearWorkflow" class="gr.ekt.bte.core.LinearWorkflow">
-        <property name="process">
-            <list>
-                <ref bean="fieldMergeModifier"/>
-                <ref bean="valueConcatenationModifier"/>
-                <ref bean="languageCodeModifier"/>
-            </list>
-        </property>
-    </bean>
-
-    <bean name="fieldMergeModifier" class="org.dspace.submit.lookup.FieldMergeModifier">
-        <property name="mergeFieldMap">
-            <map>
-                <entry key="allauthors">
-                    <list>
-                        <value>authors</value>
-                    </list>
-                </entry>
-                <entry key="allkeywords">
-                    <list>
-                        <value>keywords</value>
-                        <value>mesh</value>
-                    </list>
-                </entry>
-            </map>
-        </property>
-    </bean>
-
-    <bean name="valueConcatenationModifier" class="org.dspace.submit.lookup.ValueConcatenationModifier">
-        <property name="field" value="allkeywords"/>
-        <property name="separator" value=";"/>
-        <property name="whitespaceAfter" value="true"/>
-    </bean>
-
-    <bean name="languageCodeModifier" class="org.dspace.submit.lookup.LanguageCodeModifier"/>
-
-    <bean name="org.dspace.submit.lookup.DSpaceWorkspaceItemOutputGenerator"
-          class="org.dspace.submit.lookup.DSpaceWorkspaceItemOutputGenerator">
-        <property name="outputMap" ref="outputMap"/>
-
-        <property name="extraMetadataToKeep">
-            <list>
-                <value>dc.import.contributorauthor</value>
-                <value>dc.import.contributoreditor</value>
-                <value>dc.import.contributortranslator</value>
-                <!-- <value>dc.description.scopusurl</value>
-                <value>dc.description.scopuscitationcount</value>
-                <value>dc.description.scopuscitationurl</value>-->
-            </list>
-        </property>
-    </bean>
-
-    <!-- **************************************************************************************************** -->
-    <!-- DataLoader beans 																					  -->
-    <!-- **************************************************************************************************** -->
-    <!-- Each dataloader needs a mapping that defines how the input maps to
-        records. Internally every record organizes the data as key-list of values
-        pairs, and in order to be able to recall the values the keys should have
-        distinct names. Each data format has a way to address individual data, and
-        this is the key of the map. The value is the label that the record internally
-        associates with the specific data and is used in the output mapping as well. -->
-
-    <!-- The key of the map is just the BibTeX label (e.g. author, date, pages
-        etc). The value the label that the record internally associates with the
-        specific data. -->
-    <bean id="bibTeXDataLoader" class="gr.ekt.bteio.loaders.BibTeXDataLoader">
-        <property name="fieldMap">
-            <map>
-                <entry key="title" value="title"/>
-                <entry key="author" value="authors"/>
-                <entry key="journal" value="journal"/>
-                <entry key="year" value="issued"/>
-                <entry key="ISSN" value="jissn"/>
-            </map>
-        </property>
-    </bean>
-
-    <!-- Each entry in a CSV is a row, and each column represents the same data
-        in each entry. For example the first column might record the item title,
-        the second the authors etc. The key of the field map is this number. Note
-        that the first column is number 0. The CSV data loader has the following extra parameters
-        that configure its behaviour: - skipLines: a number that instructs the reader
-        to ignore the first lines in the input file. Default value: 0 - separator:
-        a character that signifies how the values are separated. Default value ','
-        -quoteChar: individual values could include the separator character. For
-        example if the separator is ',' and there is an abstract, there is a high
-        probability that it will contain commas. If the value is quoted using the
-        quoteChar then separator characters inside it will be ignored. Default value
-        '"'. -valueSeparator: There are cases where a value is the concatenation
-        of multiple values. For instance a list of authors. In this case the CSVDataLoader
-        can split the CSV value into its individual values, if they are separated
-        with valueSeparator. This can be a full java regular expression. Default
-        value: null (the csv value is not used by default). -->
-    <bean id="csvDataLoader" class="gr.ekt.bteio.loaders.CSVDataLoader">
-        <property name="fieldMap">
-            <map>
-                <entry key="0" value="title"/>
-                <entry key="1" value="authors"/>
-                <entry key="2" value="issued"/>
-                <entry key="3" value="journal"/>
-                <entry key="4" value="abstract"/>
-                <entry key="5" value="jissn"/>
-                <entry key="6" value="subtype"/>
-            </map>
-        </property>
-        <property name="skipLines" value="1"/>
-    </bean>
-
-    <!-- A TSV file is exactly the same as a CSV one, with the difference that
-        the separator is a tab instead of a comma. See the comments in the previous
-        section. -->
-    <bean id="tsvDataLoader" class="gr.ekt.bteio.loaders.CSVDataLoader">
-        <property name="fieldMap">
-            <map>
-                <entry key="0" value="title"/>
-                <entry key="1" value="authors"/>
-                <entry key="2" value="issued"/>
-                <entry key="3" value="journal"/>
-                <entry key="4" value="abstract"/>
-                <entry key="5" value="jissn"/>
-                <entry key="6" value="subtype"/>
-            </map>
-        </property>
-        <!-- This makes the CSV data loader able to load TSV data -->
-        <property name="separator" value="\u0009"/>
-        <property name="skipLines" value="1"/>
-    </bean>
-
-    <!-- The keys in the RIS data loader map have to be the RIS tags that
-        need to be loaded. -->
-    <bean id="risDataLoader" class="gr.ekt.bteio.loaders.RISDataLoader">
-        <property name="fieldMap">
-            <map>
-                <entry key="T1" value="title"/>
-                <entry key="AU" value="authors"/>
-                <entry key="SO" value="journal"/>
-                <entry key="PY" value="issued"/>
-                <entry key="SN" value="jissn"/>
-                <entry key="PT" value="subtype"/>
-                <entry key="AB" value="abstract"/>
-            </map>
-        </property>
-    </bean>
-
-    <bean id="endnoteDataLoader" class="gr.ekt.bteio.loaders.EndnoteDataLoader">
-        <property name="fieldMap">
-            <map>
-                <entry key="TI" value="title"/>
-                <entry key="AU" value="authors"/>
-                <entry key="AB" value="abstract"/>
-                <entry key="PY" value="issued"/>
-                <entry key="SO" value="journal"/>
-            </map>
-        </property>
-    </bean>
-
-    <!-- OAI Data Loader -->
-    <bean id="oaipmhDataLoader" class="gr.ekt.bteio.loaders.OAIPMHDataLoader">
-        <property name="fieldMap">
-            <map>
-                <entry key="title" value="title"/>
-                <entry key="creator" value="authors"/>
-                <entry key="description" value="abstract"/>
-                <entry key="date" value="issued"/>
-                <entry key="type" value="subtype"/>
-            </map>
-        </property>
-        <property name="prefix" value="oai_dc"/>
-        <property name="serverAddress"
-                  value="http://ebooks.serrelib.gr/serrelib-oai/request"/>
-    </bean>
-
-    <!-- PubMed -->
-    <bean id="pubmedOnlineDataLoader" class="org.dspace.submit.lookup.PubmedOnlineDataLoader">
-        <property name="searchProvider" value="false"/>
-        <property name="fieldMap" ref="pubmedInputMap"/>
-    </bean>
-
-    <bean id="pubmedFileDataLoader" class="org.dspace.submit.lookup.PubmedFileDataLoader">
-        <property name="fieldMap" ref="pubmedInputMap"/>
-    </bean>
-
-    <bean name="pubmedInputMap" class="java.util.HashMap" scope="prototype">
-        <constructor-arg>
-            <map key-type="java.lang.String" value-type="java.lang.String">
-                <entry key="pubmedID" value="pubmedID"/>
-                <entry key="doi" value="doi"/>
-                <entry key="printISSN" value="jissn"/>
-                <entry key="electronicISSN" value="jeissn"/>
-                <entry key="journalTitle" value="journal"/>
-                <entry key="articleTitle" value="title"/>
-                <entry key="pubDate" value="issued"/>
-                <entry key="journalVolume" value="volume"/>
-                <entry key="journalIssue" value="issue"/>
-                <entry key="language" value="language"/>
-                <entry key="publicationType" value="subtype"/>
-                <entry key="primaryKeyword" value="keywords"/>
-                <entry key="secondaryKeyword" value="keywords"/>
-                <entry key="primaryMeshHeading" value="mesh"/>
-                <entry key="secondaryMeshHeading" value="mesh"/>
-                <entry key="startPage" value="firstpage"/>
-                <entry key="endPage" value="lastpage"/>
-                <entry key="abstractText" value="abstract"/>
-                <entry key="publicationStatus" value="publicationStatus"/>
-                <entry key="author" value="authors"/>
-                <!-- Not used -->
-                <!--
-                    <entry key="pubblicationModel" value="" />
-                 -->
-            </map>
-        </constructor-arg>
-    </bean>
-
-    <!-- Arxiv Data Loaders -->
-    <bean id="arXivOnlineDataLoader" class="org.dspace.submit.lookup.ArXivOnlineDataLoader">
-        <property name="searchProvider" value="false"/>
-        <property name="fieldMap" ref="arxivInputMap"/>
-    </bean>
-
-    <bean id="arXivFileDataLoader" class="org.dspace.submit.lookup.ArXivFileDataLoader">
-        <property name="fieldMap" ref="arxivInputMap"/>
-    </bean>
-
-    <bean name="arxivInputMap" class="java.util.HashMap" scope="prototype">
-        <constructor-arg>
-            <map key-type="java.lang.String" value-type="java.lang.String">
-                <entry key="journalRef" value="journal"/>
-                <entry key="doi" value="doi"/>
-                <entry key="author" value="authors"/>
-                <entry key="authorWithAffiliation" value="authorsWithAffiliation"/>
-                <entry key="comment" value="note"/>
-                <entry key="published" value="issued"/>
-                <entry key="articleTitle" value="title"/>
-                <entry key="summary" value="abstract"/>
-                <entry key="id" value="url"/>
-                <entry key="pdfUrl" value="fulltextUrl"/>
-                <entry key="primaryCategory" value="arxivCategory"/>
-                <entry key="category" value="arxivCategory"/>
-            </map>
-        </constructor-arg>
-    </bean>
-
-    <!-- CrossRef Data Loaders -->
-    <bean id="crossRefOnlineDataLoader" class="org.dspace.submit.lookup.CrossRefOnlineDataLoader">
-        <property name="searchProvider" value="false"/>
-        <!-- For CrossRef service you need to obtain an API Key from CrossRef. Once you get it, add it
-             to the following configuration value
-        -->
-        <property name="apiKey" value="${bte.crossref.apikey}"/>
-        <!-- Uncomment the following line if you want to define the max results returned by the
-             CrossRef free text (by author, title, date) search. Default value is 10
-        -->
-        <!-- <property name="maxResults" value="10" /> -->
-        <property name="fieldMap" ref="crossrefInputMap"/>
-    </bean>
-
-    <bean id="crossRefFileDataLoader" class="org.dspace.submit.lookup.CrossRefFileDataLoader">
-        <property name="fieldMap" ref="crossrefInputMap"/>
-    </bean>
-
-    <bean name="crossrefInputMap" class="java.util.HashMap" scope="prototype">
-        <constructor-arg>
-            <map key-type="java.lang.String" value-type="java.lang.String">
-                <entry key="journalTitle" value="journal"/>
-                <entry key="doi" value="doi"/>
-                <entry key="authors" value="authors"/>
-                <entry key="printISSN" value="jissn"/>
-                <entry key="electronicISSN" value="jeissn"/>
-                <entry key="year" value="issued"/>
-                <entry key="articleTitle" value="title"/>
-                <entry key="volume" value="volume"/>
-                <entry key="issue" value="issue"/>
-                <entry key="firstPage" value="firstpage"/>
-                <entry key="lastPage" value="lastpage"/>
-                <entry key="printISBN" value="pisbn"/>
-                <entry key="electronicISBN" value="eisbn"/>
-                <entry key="editionNumber" value="editionnumber"/>
-                <entry key="seriesTitle" value="seriestitle"/>
-                <entry key="volumeTitle" value="volumetitle"/>
-                <entry key="editors" value="editors"/>
-                <entry key="translators" value="translators"/>
-                <entry key="chairs" value="chairs"/>
-                <entry key="doyType" value="subtype"/>
-                <!-- Not used -->
-                <!--
-                    <entry key="publicationType" value="" />
-                 -->
-            </map>
-        </constructor-arg>
-    </bean>
-
-    <!-- CiNii -->
-    <bean id="ciniiOnlineDataLoader" class="org.dspace.submit.lookup.CiNiiOnlineDataLoader">
-        <property name="searchProvider" value="false"/>
-        <!-- For CiNii service you need to obtain an Application ID from NII.
-             Once you get it, add it to the following configuration value.
-             For details, see http://ci.nii.ac.jp/info/en/api/developer.html
-         -->
-        <property name="appId" value=""/>
-        <!-- Uncomment the following line if you want to define the max results
-             returned by the CiNii free text (by author, title, date) search.
-             Default value is 10
-         -->
-        <!-- <property name="maxResults" value="10" /> -->
-        <property name="fieldMap" ref="ciniiInputMap"/>
-    </bean>
-
-    <bean id="ciniiFileDataLoader" class="org.dspace.submit.lookup.CiNiiFileDataLoader">
-        <property name="fieldMap" ref="ciniiInputMap"/>
-    </bean>
-
-    <bean name="ciniiInputMap" class="java.util.HashMap" scope="prototype">
-        <constructor-arg>
-            <map key-type="java.lang.String" value-type="java.lang.String">
-                <entry key="naid" value="naid"/>
-                <entry key="ncid" value="ncid"/>
-                <entry key="issn" value="jissn"/>
-                <entry key="journal" value="journal"/>
-                <entry key="title" value="title"/>
-                <entry key="issued" value="issued"/>
-                <entry key="volume" value="volume"/>
-                <entry key="issue" value="issue"/>
-                <entry key="spage" value="firstpage"/>
-                <entry key="epage" value="lastpage"/>
-                <entry key="language" value="language"/>
-                <entry key="description" value="abstract"/>
-                <entry key="subjects" value="keywords"/>
-                <entry key="authors" value="authors"/>
-                <entry key="publisher" value="publisher"/>
-            </map>
-        </constructor-arg>
-    </bean>
-
-    <!-- Scopus -->
-    <bean id="scopusOnlineDataLoader" class="org.dspace.submit.lookup.ScopusOnlineDataLoader" scope="prototype">
-        <property name="searchProvider" value="false"/>
-        <property name="fieldMap" ref="scopusInputMap"/>
-    </bean>
-
-    <alias name="scopusOnlineDataLoader"
-           alias="org.dspace.submit.lookup.ScopusOnlineDataLoader"/>
-
-    <bean name="scopusInputMap" class="java.util.HashMap" scope="prototype">
-        <constructor-arg>
-            <map key-type="java.lang.String" value-type="java.lang.String">
-                <entry key="url" value="url"/>
-                <entry key="eid" value="eid"/>
-                <entry key="doi" value="doi"/>
-                <entry key="pmid" value="pubmedID"/>
-                <entry key="title" value="title"/>
-                <entry key="itemType" value="subtype"/>
-                <entry key="scopusType" value="providerType"/>
-                <entry key="sourceTitle" value="journal"/>
-                <entry key="isbn" value="pisbn"/>
-                <entry key="issn" value="jissn"/>
-                <entry key="eissn" value="eissn"/>
-                <entry key="issued" value="issued"/>
-                <entry key="volume" value="volume"/>
-                <entry key="issue" value="issue"/>
-                <entry key="spage" value="firstpage"/>
-                <entry key="epage" value="lastpage"/>
-                <entry key="description" value="abstract"/>
-                <entry key="scopusKeywords" value="keywords"/>
-                <entry key="articlenumber" value="articlenumber"/>
-                <entry key="authors" value="authors"/>
-                <entry key="authorUrl" value="authorUrl"/>
-                <entry key="authorScopusid" value="authorScopusID"/>
-                <entry key="orcid" value="orcid"/>
-            </map>
-        </constructor-arg>
-    </bean>
-
-    <!-- SCOPUS scival Data Loaders -->
-    <bean id="scivalOnlineDataLoader" class="org.dspace.submit.lookup.SciValOnlineDataLoader" scope="prototype">
-        <property name="searchProvider" value="false"/>
-        <!-- Uncomment the following line if you want to define the max results
-            returned by the Scopus free text (by author, title) search. Default value
-            is 10 -->
-        <!-- <property name="maxResults" value="10" /> -->
-        <property name="fieldMap" ref="scivalInputMap"/>
-        <property name="configurationService" ref="org.dspace.services.ConfigurationService"/>
-    </bean>
-
-    <alias name="scivalOnlineDataLoader"
-           alias="org.dspace.submit.lookup.SciValOnlineDataLoader"/>
-
-    <bean name="scivalInputMap" class="java.util.HashMap" scope="prototype">
-        <constructor-arg>
-            <map key-type="java.lang.String" value-type="java.lang.String">
-                <entry key="eid" value="eid"/>
-                <entry key="doi" value="doi"/>
-                <entry key="issn" value="jissn"/>
-                <entry key="eissn" value="jeissn"/>
-                <entry key="isbn" value="pisbn"/>
-                <entry key="journalTitle" value="journal"/>
-                <entry key="title" value="title"/>
-                <entry key="year" value="issued"/>
-                <entry key="volume" value="volume"/>
-                <entry key="issue" value="issue"/>
-                <entry key="edition" value="edition"/>
-                <entry key="startPage" value="firstpage"/>
-                <entry key="endPage" value="lastpage"/>
-                <entry key="authors" value="authors"/>
-                <entry key="chairs" value="chairs"/>
-                <entry key="affiliations" value="affiliations"/>
-                <entry key="articleNumber" value="articleNumber"/>
-                <entry key="authorsWithAffiliations" value="authorsWithAffiliations"/>
-                <entry key="displayUrl" value="scopusUrl"/>
-                <entry key="citationCount" value="scopusCitation"/>
-                <entry key="citationUrl" value="scopusCitationUrl"/>
-                <entry key="url" value="url"/>
-                <entry key="classificationASJC" value="classificationASJC"/>
-                <entry key="keywords" value="keywords"/>
-                <entry key="language" value="language"/>
-                <entry key="abstracts" value="abstract"/>
-                <entry key="abstractita" value="abstractita"/>
-                <entry key="abstracteng" value="abstracteng"/>
-                <entry key="abstractfre" value="abstractfre"/>
-                <entry key="abstractger" value="abstractger"/>
-                <entry key="abstractesp" value="abstractesp"/>
-                <!-- <entry key="issueDate" value="issued" /> -->
-                <entry key="medium" value="medium"/>
-                <entry key="titleAlternative" value="titlealternative"/>
-                <entry key="issueTitle" value="issuetitle"/>
-                <entry key="conferenceName" value="conferenceName"/>
-                <entry key="conferenceNumber" value="conferenceNumber"/>
-                <entry key="conferencePlace" value="conferencePlace"/>
-                <entry key="conferenceYear" value="conferenceYear"/>
-                <entry key="conferenceSponsor" value="sponsor"/>
-                <entry key="conferenceTarget" value="conferencetarget"/>
-                <entry key="supplement" value="supplement"/>
-                <entry key="scpId" value="scopusid"/>
-                <entry key="medlineId" value="medlineid"/>
-                <entry key="bookTitle" value="booktitle"/>
-                <!-- <entry key="#sourceAuthor" value="" /> -->
-                <!-- <entry key="#sourceTranslator" value="" /> -->
-                <entry key="publisherName" value="publisher"/>
-                <entry key="publisherPlace" value="publisherPlace"/>
-                <entry key="publisherCountry" value="publisherCountry"/>
-                <entry key="internationalAuthor" value="internationalauthor"/>
-                <entry key="itemType" value="subtype"/>
-            </map>
-        </constructor-arg>
-    </bean>
-
-    <!-- WOS Data Loaders -->
-    <bean id="wosOnlineDataLoader" class="org.dspace.submit.lookup.WOSOnlineDataLoader"
-          scope="prototype">
-        <property name="searchProvider" value="false"/>
-        <!-- Uncomment the following line if you want to define the max results
-            returned by the WOS free text (by author, title) search. Default value
-            is 10 -->
-        <!-- <property name="maxResults" value="10" /> -->
-        <property name="fieldMap" ref="wosInputMap"/>
-        <property name="configurationService" ref="org.dspace.services.ConfigurationService"/>
-    </bean>
-
-    <alias name="wosOnlineDataLoader"
-           alias="org.dspace.submit.lookup.WOSOnlineDataLoader"/>
-
-    <bean name="wosInputMap" class="java.util.HashMap" scope="prototype">
-        <constructor-arg>
-            <map key-type="java.lang.String" value-type="java.lang.String">
-                <entry key="isiId" value="isiId"/>
-                <entry key="doi" value="doi"/>
-                <entry key="issn" value="jissn"/>
-                <entry key="journalTitle" value="journal"/>
-                <entry key="title" value="title"/>
-                <entry key="year" value="issued"/>
-                <entry key="volume" value="volume"/>
-                <entry key="issue" value="issue"/>
-                <entry key="startPage" value="firstpage"/>
-                <entry key="endPage" value="lastpage"/>
-                <entry key="authors" value="authors"/>
-                <entry key="citationCount" value="wosCitation"/>
-                <entry key="keywords" value="keywords"/>
-                <entry key="language" value="language"/>
-                <entry key="abstracts" value="abstract"/>
-                <entry key="abstractita" value="abstractita"/>
-                <entry key="abstracteng" value="abstracteng"/>
-                <entry key="abstractfre" value="abstractfre"/>
-                <entry key="abstractger" value="abstractger"/>
-                <entry key="abstractesp" value="abstractesp"/>
-                <entry key="publisherName" value="publisher"/>
-                <entry key="publisherPlace" value="publisherPlace"/>
-                <entry key="publisherCountry" value="publisherCountry"/>
-                <entry key="itemType" value="subtype"/>
-                <entry key="wosType" value="providerType"/>
-            </map>
-        </constructor-arg>
-    </bean>
-
-    <!-- Grobid -->
-
-    <bean id="grobidDataLoader" class="org.dspace.submit.extraction.GrobidFileDataLoader">
-        <property name="url" value="${metadata.extraction.grobid.url}"/>
-        <property name="fieldMap">
-            <map>
-                <entry key="analytictitle" value="title"/>
-                <entry key="analyticname" value="authors"/>
-                <entry key="monogrtitle" value="journal"/>
-                <entry key="publicationstmtdatepublished" value="issued"/>
-                <entry key="ISSN" value="jissn"/>
-                <entry key="ISBN" value="pisbn"/>
-                <entry key="DOI" value="doi"/>
-                <entry key="profiledescabstractparagraph" value="abstract"/>
-                <entry key="profiledesckeywordsterm" value="allkeywords"/>
-            </map>
-        </property>
-    </bean>
-
-    <!-- **************************************************************************************************** -->
-    <!-- Output Mapping 																					  -->
-    <!-- **************************************************************************************************** -->
-
-    <!-- The output generator needs a configuration on how to map internal records
-        to DSpace metadata fields. The following map specifies this relationship.
-        The value needs to be the label that the record internally associates with
-        the specific data and it is specified in the data loader beans. The key is
-        in the format of <schema>.<element>[.<qualifier>] and specified the dspace
-        metadata field that the value will map to. -->
-    <bean name="outputMap" class="java.util.HashMap" scope="prototype">
-        <constructor-arg>
-            <map key-type="java.lang.String" value-type="java.lang.String">
-                <entry value="jissn" key="dc.identifier.issn"/>
-                <entry value="pisbn" key="dc.identifier.isbn"/>
-                <entry value="journal" key="dc.source"/>
-                <entry value="title" key="dc.title"/>
-                <entry value="issued" key="dc.date.issued"/>
-                <entry value="language" key="dc.language.iso"/>
-                <entry value="subtype" key="dc.type"/>
-                <entry value="authors" key="dc.contributor.author"/>
-                <entry value="editors" key="dc.contributor.editor"/>
-                <entry value="translators" key="dc.contributor.other"/>
-                <entry value="chairs" key="dc.contributor.other"/>
-                <entry value="abstract" key="dc.description.abstract"/>
-                <entry value="allkeywords" key="dc.subject"/>
-                <entry value="arxivCategory" key="dc.subject"/>
-                <entry value="doi" key="dc.identifier"/>
-                <entry value="publisher" key="dc.publisher"/>
-                <!-- Not used - new metadata fields need to be declared for them in DSpace registry -->
-                <!--
-                <entry value="url" key="" />
-                <entry value="note" key="" />
-                <entry value="fulltextUrl" key="" />
-                <entry value="authorsWithAffiliation" key="" />
-                <entry value="pubmedID" key="" />
-                <entry value="publicationStatus" key="" />
-                <entry value="jeissn" key="" />
-                <entry value="volume" key="" />
-                <entry value="issue" key="" />
-                <entry value="firstpage" key="" />
-                <entry value="lastpage" key="" />
-                <entry value="eisbn" key="" />
-                <entry value="editionnumber" key="" />
-                <entry value="seriestitle" key="" />
-                <entry value="volumetitle" key="" />
-                <entry value="titleAlternative" key="" />
-                <entry value="authorAlternative" key="" />
-                <entry value="ncid" key="" />
-                <entry value="naid" key="" />
-                 -->
-=======
 	        </list>
 	    </property>
 	    -->
@@ -1425,7 +754,6 @@
 				<entry value="ncid" key="" />
 				<entry value="naid" key="" />
 				 -->
->>>>>>> e56ac2e0
 
             </map>
         </constructor-arg>
@@ -1473,8 +801,6 @@
             </map>
         </constructor-arg>
     </bean>
-<<<<<<< HEAD
-=======
 
     <!-- ADS -->
 
@@ -1527,5 +853,4 @@
         </constructor-arg>
     </bean>
 
->>>>>>> e56ac2e0
 </beans>