--- conflicted
+++ resolved
@@ -107,11 +107,8 @@
 	            <!-- Specify here any data loaders you want to include in the submission lookup process.
 	            	Dataloaders must either extend the "NetworkSubmissionLookupDataLoader" abstract class
 	            	or conform to "FileDataLoader" interface of BTE -->
-<<<<<<< HEAD
                 <entry key="ads" value-ref="adsOnlineDataLoader"/>
                 <entry key="pubmedEurope" value-ref="pubmedEuropeOnlineDataLoader"/>
-=======
->>>>>>> af38c36b
 	            <entry key="crossref" value-ref="crossRefOnlineDataLoader"/>
 	            <entry key="cinii" value-ref="ciniiOnlineDataLoader"/>
 	            <entry key="crossRefXML" value-ref="crossRefFileDataLoader"/>
@@ -140,11 +137,7 @@
 			</list>
 		</property>
 	</bean>
-<<<<<<< HEAD
-		
-=======
-	
->>>>>>> af38c36b
+
 	<!-- Remove the last dot in the specified field keys -->
 	<bean name="removeLastDot" class="org.dspace.submit.lookup.RemoveLastDotModifier">
 	    <constructor-arg value="removeLastDot Modifier"/>
@@ -339,10 +332,7 @@
 			value="http://ebooks.serrelib.gr/serrelib-oai/request" />
 	</bean>
 
-<<<<<<< HEAD
-=======
-
->>>>>>> af38c36b
+
 	<!-- CrossRef Data Loaders -->
 	<bean id="crossRefOnlineDataLoader" class="org.dspace.submit.lookup.CrossRefOnlineDataLoader">
 		<property name="searchProvider" value="false" />
@@ -438,8 +428,8 @@
 	<bean id="scopusOnlineDataLoader" class="org.dspace.submit.lookup.ScopusOnlineDataLoader" scope="prototype">
 		<property name="searchProvider" value="false" />
 		<property name="fieldMap" ref="scopusInputMap" />
-	</bean>	
-	
+	</bean>
+
 	<alias name="scopusOnlineDataLoader"
 		alias="org.dspace.submit.lookup.ScopusOnlineDataLoader" />
 
@@ -464,7 +454,7 @@
                     <entry key="epage" value="lastpage" />
                     <entry key="description" value="abstract" />
                     <entry key="scopusKeywords" value="keywords" />
-                    <entry key="articlenumber" value="articlenumber" />                    
+                    <entry key="articlenumber" value="articlenumber" />
                     <entry key="authors" value="authors" />
 					<entry key="authorUrl" value="authorUrl" />
 					<entry key="authorScopusid" value="authorScopusID" />
@@ -476,8 +466,8 @@
 	<!-- SCOPUS scival Data Loaders -->
 	<bean id="scivalOnlineDataLoader" class="org.dspace.submit.lookup.SciValOnlineDataLoader" scope="prototype">
 		<property name="searchProvider" value="false" />
-		<!-- Uncomment the following line if you want to define the max results 
-			returned by the Scopus free text (by author, title) search. Default value 
+		<!-- Uncomment the following line if you want to define the max results
+			returned by the Scopus free text (by author, title) search. Default value
 			is 10 -->
 		<!-- <property name="maxResults" value="10" /> -->
 		<property name="fieldMap" ref="scivalInputMap" />
@@ -550,8 +540,8 @@
 	<bean id="wosOnlineDataLoader" class="org.dspace.submit.lookup.WOSOnlineDataLoader"
 		scope="prototype">
 		<property name="searchProvider" value="false" />
-		<!-- Uncomment the following line if you want to define the max results 
-			returned by the WOS free text (by author, title) search. Default value 
+		<!-- Uncomment the following line if you want to define the max results
+			returned by the WOS free text (by author, title) search. Default value
 			is 10 -->
 		<!-- <property name="maxResults" value="10" /> -->
 		<property name="fieldMap" ref="wosInputMap" />
@@ -621,7 +611,7 @@
 	</bean>
 
 	<!-- Grobid -->
-	
+
 	<bean id="grobidDataLoader" class="org.dspace.submit.extraction.GrobidFileDataLoader">
 		<property name="url" value="${metadata.extraction.grobid.url}"/>
 		<property name="fieldMap">
