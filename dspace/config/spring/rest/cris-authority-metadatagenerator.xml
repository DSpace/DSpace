--- conflicted
+++ resolved
@@ -29,7 +29,6 @@
         <property name="qualifier" value="name"/>
         <property name="singleResultOnAggregate" value="false"/>
      </bean>
-<<<<<<< HEAD
 
     <bean class="org.dspace.content.authority.ItemSimpleAuthorityMetadataGenerator">
         <property name="authorityName" value="EditorAuthority"/>
@@ -40,7 +39,6 @@
         <property name="singleResultOnAggregate" value="false"/>
      </bean>
 
-=======
      <bean id="org.dspace.content.authority.ZDBExtraIssnMetadataGenerator" 
     	class="org.dspace.content.authority.ZDBExtraIssnMetadataGenerator">
     	<property name="relatedInputformMetadata" value="dc_relation_issn"/>
@@ -49,5 +47,4 @@
     	class="org.dspace.content.authority.ZDBExtraTitleMetadataGenerator">
     	<property name="relatedInputformMetadata" value="dc_relation_ispartof"/>
      </bean>
->>>>>>> 0599bc91
 </beans>