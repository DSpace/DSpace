--- conflicted
+++ resolved
@@ -32,8 +32,7 @@
         <property name="description" value="Perform the bulk import of an excel file with a list of item to add, update or remove"/>
         <property name="dspaceRunnableClass" value="org.dspace.app.bulkedit.BulkImport"/>
     </bean>
-    
-<<<<<<< HEAD
+
     <bean id="item-export" class="org.dspace.content.integration.crosswalks.script.ItemExportScriptConfiguration" primary="true">
         <property name="description" value="Perform the item export in the given format"/>
         <property name="dspaceRunnableClass" value="org.dspace.content.integration.crosswalks.script.ItemExport"/>
@@ -43,16 +42,13 @@
         <property name="description" value="Perform the multiple items export in the given format"/>
         <property name="dspaceRunnableClass" value="org.dspace.content.integration.crosswalks.script.BulkItemExport"/>
     </bean>
-    
+
     <bean id="collection-export" class="org.dspace.app.bulkedit.CollectionExportScriptConfiguration" primary="true">
         <property name="description" value="Perform the export of all the archived items of the given collection in xls format"/>
         <property name="dspaceRunnableClass" value="org.dspace.app.bulkedit.CollectionExport"/>
     </bean>
-    
-    <bean id="import-nbevents" class="org.dspace.app.nbevent.NBEventsScriptConfiguration" primary="true">
-=======
+
      <bean id="import-nbevents" class="org.dspace.app.nbevent.NBEventsCliScriptConfiguration" primary="true">
->>>>>>> 0db714c0
         <property name="description" value="Import new openAIRE notification broker events"/>
         <property name="dspaceRunnableClass" value="org.dspace.app.nbevent.NBEventsRunnableCli"/>
      </bean>
@@ -62,4 +58,4 @@
         <property name="dspaceRunnableClass" value="org.dspace.app.suggestion.OAIREPublicationLoaderRunnableCli"/>
      </bean>
 
-</beans>+</beans>
