--- conflicted
+++ resolved
@@ -33,12 +33,6 @@
         <property name="dspaceRunnableClass" value="org.dspace.app.bulkedit.BulkImport"/>
     </bean>
     
-<<<<<<< HEAD
-    <bean id="import-nbevents" class="org.dspace.app.nbevent.NBEventsScriptConfiguration" primary="true">
-        <property name="description" value="Import new openAIRE notification broker events"/>
-        <property name="dspaceRunnableClass" value="org.dspace.app.nbevent.NBEventsRunnable"/>
-    </bean>    
-=======
     <bean id="item-export" class="org.dspace.content.integration.crosswalks.script.ItemExportScriptConfiguration" primary="true">
         <property name="description" value="Perform the item export in the given format"/>
         <property name="dspaceRunnableClass" value="org.dspace.content.integration.crosswalks.script.ItemExport"/>
@@ -53,6 +47,10 @@
         <property name="description" value="Perform the export of all the archived items of the given collection in xls format"/>
         <property name="dspaceRunnableClass" value="org.dspace.app.bulkedit.CollectionExport"/>
     </bean>
->>>>>>> 16866e57
+    
+    <bean id="import-nbevents" class="org.dspace.app.nbevent.NBEventsScriptConfiguration" primary="true">
+        <property name="description" value="Import new openAIRE notification broker events"/>
+        <property name="dspaceRunnableClass" value="org.dspace.app.nbevent.NBEventsRunnable"/>
+    </bean>    
 
 </beans>