<?xml version="1.0" encoding="UTF-8"?>
<beans xmlns="http://www.springframework.org/schema/beans" xmlns:xsi="http://www.w3.org/2001/XMLSchema-instance"
    xsi:schemaLocation="http://www.springframework.org/schema/beans http://www.springframework.org/schema/beans/spring-beans.xsd">

    <bean id="dspaceRunnableThreadExecutor" class="org.springframework.scheduling.concurrent.ThreadPoolTaskExecutor">
        <property name="corePoolSize" value="5"/>
    </bean>

    <!-- This primary attribute is present so that we can assure that in the REST layer we'll always use this
        bean if it is present-->
    <bean id="metadata-import" class="org.dspace.app.bulkedit.MetadataImportScriptConfiguration" primary="true">
        <property name="description" value="Import metadata after batch editing" />
        <property name="dspaceRunnableClass" value="org.dspace.app.bulkedit.MetadataImport"/>
    </bean>

    <bean id="metadata-export" class="org.dspace.app.bulkedit.MetadataExportScriptConfiguration" primary="true">
        <property name="description" value="Export metadata for batch editing"/>
        <property name="dspaceRunnableClass" value="org.dspace.app.bulkedit.MetadataExport"/>
    </bean>

    <bean id="curate" class="org.dspace.curate.CurationScriptConfiguration">
        <property name="description" value="Curation tasks"/>
        <property name="dspaceRunnableClass" value="org.dspace.curate.Curation"/>
    </bean>

<<<<<<< HEAD
    <bean id="metadata-deletion" class="org.dspace.app.bulkedit.MetadataDeletionScriptConfiguration" primary="true">
        <property name="description" value="Delete all the values of the specified metadata field"/>
        <property name="dspaceRunnableClass" value="org.dspace.app.bulkedit.MetadataDeletion"/>
    </bean>

    <bean id="bulk-import" class="org.dspace.app.bulkedit.BulkImportScriptConfiguration" primary="true">
        <property name="description" value="Perform the bulk import of an excel file with a list of item to add, update or remove"/>
        <property name="dspaceRunnableClass" value="org.dspace.app.bulkedit.BulkImport"/>
    </bean>
    
    <bean id="item-export" class="org.dspace.content.integration.crosswalks.script.ItemExportScriptConfiguration" primary="true">
        <property name="description" value="Perform the item export in the given format"/>
        <property name="dspaceRunnableClass" value="org.dspace.content.integration.crosswalks.script.ItemExport"/>
    </bean>

    <bean id="bulk-item-export" class="org.dspace.content.integration.crosswalks.script.BulkItemExportScriptConfiguration" primary="true">
        <property name="description" value="Perform the multiple items export in the given format"/>
        <property name="dspaceRunnableClass" value="org.dspace.content.integration.crosswalks.script.BulkItemExport"/>
    </bean>
    
    <bean id="collection-export" class="org.dspace.app.bulkedit.CollectionExportScriptConfiguration" primary="true">
        <property name="description" value="Perform the export of all the archived items of the given collection in xls format"/>
        <property name="dspaceRunnableClass" value="org.dspace.app.bulkedit.CollectionExport"/>
    </bean>

    <bean id="import-nbevents" class="org.dspace.app.nbevent.NBEventsScriptConfiguration" primary="true">
        <property name="description" value="Import new openAIRE notification broker events"/>
        <property name="dspaceRunnableClass" value="org.dspace.app.nbevent.NBEventsRunnable"/>
     </bean>

    <bean id="import-oaire-suggestions" class="org.dspace.app.suggestion.OAIREPublicationLoaderScriptConfiguration" primary="true">
        <property name="description" value="Import and store locally metadata from OpenAIRE"/>
        <property name="dspaceRunnableClass" value="org.dspace.app.suggestion.OAIREPublicationLoaderRunnable"/>
    </bean>

=======
    <!-- Not runnable from REST -->
    <bean id="submission-forms-migrate" class="org.dspace.submit.migration.SubmissionFormsMigrationScriptConfiguration">
        <property name="description" value="Script for migrating submission forms to DSpace 7"/>
        <property name="dspaceRunnableClass" value="org.dspace.submit.migration.SubmissionFormsMigration"/>
    </bean>
>>>>>>> 2292d89a
</beans><|MERGE_RESOLUTION|>--- conflicted
+++ resolved
@@ -23,7 +23,12 @@
         <property name="dspaceRunnableClass" value="org.dspace.curate.Curation"/>
     </bean>
 
-<<<<<<< HEAD
+    <!-- Not runnable from REST -->
+    <bean id="submission-forms-migrate" class="org.dspace.submit.migration.SubmissionFormsMigrationScriptConfiguration">
+        <property name="description" value="Script for migrating submission forms to DSpace 7"/>
+        <property name="dspaceRunnableClass" value="org.dspace.submit.migration.SubmissionFormsMigration"/>
+    </bean>
+
     <bean id="metadata-deletion" class="org.dspace.app.bulkedit.MetadataDeletionScriptConfiguration" primary="true">
         <property name="description" value="Delete all the values of the specified metadata field"/>
         <property name="dspaceRunnableClass" value="org.dspace.app.bulkedit.MetadataDeletion"/>
@@ -59,11 +64,4 @@
         <property name="dspaceRunnableClass" value="org.dspace.app.suggestion.OAIREPublicationLoaderRunnable"/>
     </bean>
 
-=======
-    <!-- Not runnable from REST -->
-    <bean id="submission-forms-migrate" class="org.dspace.submit.migration.SubmissionFormsMigrationScriptConfiguration">
-        <property name="description" value="Script for migrating submission forms to DSpace 7"/>
-        <property name="dspaceRunnableClass" value="org.dspace.submit.migration.SubmissionFormsMigration"/>
-    </bean>
->>>>>>> 2292d89a
 </beans>