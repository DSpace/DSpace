<?xml version="1.0" encoding="UTF-8"?>
<beans xmlns="http://www.springframework.org/schema/beans" xmlns:xsi="http://www.w3.org/2001/XMLSchema-instance"
    xsi:schemaLocation="http://www.springframework.org/schema/beans http://www.springframework.org/schema/beans/spring-beans.xsd">

    <bean id="dspaceRunnableThreadExecutor" class="org.springframework.scheduling.concurrent.ThreadPoolTaskExecutor">
        <property name="corePoolSize" value="5"/>
    </bean>

    <!-- This primary attribute is present so that we can assure that in the REST layer we'll always use this
        bean if it is present-->
    <bean id="metadata-import" class="org.dspace.app.bulkedit.MetadataImportScriptConfiguration" primary="true">
        <property name="description" value="Import metadata after batch editing" />
        <property name="dspaceRunnableClass" value="org.dspace.app.bulkedit.MetadataImport"/>
    </bean>

    <bean id="metadata-export" class="org.dspace.app.bulkedit.MetadataExportScriptConfiguration" primary="true">
        <property name="description" value="Export metadata for batch editing"/>
        <property name="dspaceRunnableClass" value="org.dspace.app.bulkedit.MetadataExport"/>
    </bean>

    <bean id="curate" class="org.dspace.curate.CurationScriptConfiguration">
        <property name="description" value="Curation tasks"/>
        <property name="dspaceRunnableClass" value="org.dspace.curate.Curation"/>
    </bean>

    <bean id="metadata-deletion" class="org.dspace.app.bulkedit.MetadataDeletionScriptConfiguration" primary="true">
        <property name="description" value="Delete all the values of the specified metadata field"/>
        <property name="dspaceRunnableClass" value="org.dspace.app.bulkedit.MetadataDeletion"/>
    </bean>

    <bean id="bulk-import" class="org.dspace.app.bulkedit.BulkImportScriptConfiguration" primary="true">
        <property name="description" value="Perform the bulk import of an excel file with a list of item to add, update or remove"/>
        <property name="dspaceRunnableClass" value="org.dspace.app.bulkedit.BulkImport"/>
    </bean>
    
<<<<<<< HEAD
    <bean id="item-export" class="org.dspace.content.integration.crosswalks.script.ItemExportScriptConfiguration" primary="true">
        <property name="description" value="Perform the item export in the given format"/>
        <property name="dspaceRunnableClass" value="org.dspace.content.integration.crosswalks.script.ItemExport"/>
    </bean>

    <bean id="bulk-item-export" class="org.dspace.content.integration.crosswalks.script.BulkItemExportScriptConfiguration" primary="true">
        <property name="description" value="Perform the multiple items export in the given format"/>
        <property name="dspaceRunnableClass" value="org.dspace.content.integration.crosswalks.script.BulkItemExport"/>
    </bean>
    
    <bean id="collection-export" class="org.dspace.app.bulkedit.CollectionExportScriptConfiguration" primary="true">
        <property name="description" value="Perform the export of all the archived items of the given collection in xls format"/>
        <property name="dspaceRunnableClass" value="org.dspace.app.bulkedit.CollectionExport"/>
    </bean>
    
    <bean id="import-nbevents" class="org.dspace.app.nbevent.NBEventsScriptConfiguration" primary="true">
=======
     <bean id="import-nbevents" class="org.dspace.app.nbevent.NBEventsCliScriptConfiguration" primary="true">
>>>>>>> 0db714c0
        <property name="description" value="Import new openAIRE notification broker events"/>
        <property name="dspaceRunnableClass" value="org.dspace.app.nbevent.NBEventsRunnableCli"/>
     </bean>

     <bean id="import-oaire-suggestions" class="org.dspace.app.suggestion.OAIREPublicationLoaderCliScriptConfiguration" primary="true">
        <property name="description" value="Import and store locally metadata from OpenAIRE"/>
        <property name="dspaceRunnableClass" value="org.dspace.app.suggestion.OAIREPublicationLoaderRunnableCli"/>
     </bean>

</beans><|MERGE_RESOLUTION|>--- conflicted
+++ resolved
@@ -33,7 +33,6 @@
         <property name="dspaceRunnableClass" value="org.dspace.app.bulkedit.BulkImport"/>
     </bean>
     
-<<<<<<< HEAD
     <bean id="item-export" class="org.dspace.content.integration.crosswalks.script.ItemExportScriptConfiguration" primary="true">
         <property name="description" value="Perform the item export in the given format"/>
         <property name="dspaceRunnableClass" value="org.dspace.content.integration.crosswalks.script.ItemExport"/>
@@ -48,18 +47,15 @@
         <property name="description" value="Perform the export of all the archived items of the given collection in xls format"/>
         <property name="dspaceRunnableClass" value="org.dspace.app.bulkedit.CollectionExport"/>
     </bean>
-    
+
     <bean id="import-nbevents" class="org.dspace.app.nbevent.NBEventsScriptConfiguration" primary="true">
-=======
-     <bean id="import-nbevents" class="org.dspace.app.nbevent.NBEventsCliScriptConfiguration" primary="true">
->>>>>>> 0db714c0
         <property name="description" value="Import new openAIRE notification broker events"/>
         <property name="dspaceRunnableClass" value="org.dspace.app.nbevent.NBEventsRunnableCli"/>
      </bean>
 
-     <bean id="import-oaire-suggestions" class="org.dspace.app.suggestion.OAIREPublicationLoaderCliScriptConfiguration" primary="true">
+    <bean id="import-oaire-suggestions" class="org.dspace.app.suggestion.OAIREPublicationLoaderScriptConfiguration" primary="true">
         <property name="description" value="Import and store locally metadata from OpenAIRE"/>
         <property name="dspaceRunnableClass" value="org.dspace.app.suggestion.OAIREPublicationLoaderRunnableCli"/>
-     </bean>
+    </bean>
 
 </beans>