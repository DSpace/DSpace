--- conflicted
+++ resolved
@@ -28,16 +28,11 @@
         <property name="description" value="Script for migrating submission forms to DSpace 7"/>
         <property name="dspaceRunnableClass" value="org.dspace.submit.migration.SubmissionFormsMigration"/>
     </bean>
-<<<<<<< HEAD
-
-=======
     
->>>>>>> b3a8b6e1
     <bean id="metadata-deletion" class="org.dspace.app.bulkedit.MetadataDeletionScriptConfiguration" primary="true">
         <property name="description" value="Delete all the values of the specified metadata field"/>
         <property name="dspaceRunnableClass" value="org.dspace.app.bulkedit.MetadataDeletion"/>
     </bean>
-<<<<<<< HEAD
 
     <bean id="bulk-import" class="org.dspace.app.bulkedit.BulkImportScriptConfiguration" primary="true">
         <property name="description" value="Perform the bulk import of an excel file with a list of item to add, update or remove"/>
@@ -69,6 +64,4 @@
         <property name="dspaceRunnableClass" value="org.dspace.app.suggestion.OAIREPublicationLoaderRunnable"/>
     </bean>
 
-=======
->>>>>>> b3a8b6e1
 </beans>