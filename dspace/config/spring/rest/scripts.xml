--- conflicted
+++ resolved
@@ -28,7 +28,6 @@
         <property name="description" value="Script for migrating submission forms to DSpace 7"/>
         <property name="dspaceRunnableClass" value="org.dspace.submit.migration.SubmissionFormsMigration"/>
     </bean>
-
     <bean id="metadata-deletion" class="org.dspace.app.bulkedit.MetadataDeletionScriptConfiguration" primary="true">
         <property name="description" value="Delete all the values of the specified metadata field"/>
         <property name="dspaceRunnableClass" value="org.dspace.app.bulkedit.MetadataDeletion"/>
@@ -38,17 +37,14 @@
         <property name="description" value="Manage the OAI-PMH harvesting of external collections"/>
         <property name="dspaceRunnableClass" value="org.dspace.app.harvest.Harvest"/>
     </bean>
-
     <bean id="process-cleaner" class="org.dspace.administer.ProcessCleanerConfiguration" primary="true">
         <property name="description" value="Cleanup all the old processes in the specified state"/>
         <property name="dspaceRunnableClass" value="org.dspace.administer.ProcessCleaner"/>
     </bean>
-
     <bean id="orcid-bulk-push" class="org.dspace.orcid.script.OrcidBulkPushScriptConfiguration" primary="true">
         <property name="description" value="Perform the bulk synchronization of all the BATCH configured ORCID entities placed in the ORCID queue"/>
         <property name="dspaceRunnableClass" value="org.dspace.orcid.script.OrcidBulkPush"/>
     </bean>
-
     <bean name="metadata-export-search" class="org.dspace.app.bulkedit.MetadataExportSearchScriptConfiguration">
         <property name="description" value="export metadata from a discovery search" />
         <property name="dspaceRunnableClass" value="org.dspace.app.bulkedit.MetadataExportSearch" />
@@ -64,18 +60,16 @@
         <property name="dspaceRunnableClass" value="org.dspace.app.itemexport.ItemExport"/>
     </bean>
 
-<<<<<<< HEAD
+    <bean id="bulk-access-control" class="org.dspace.app.bulkaccesscontrol.BulkAccessControlScriptConfiguration" primary="true">
+        <property name="description" value="Bulk access control"/>
+        <property name="dspaceRunnableClass" value="org.dspace.app.bulkaccesscontrol.BulkAccessControl"/>
+    </bean>
+
     <!-- UMD Customization -->
     <bean id="embargo-list-export" class="edu.umd.lib.dspace.content.EmbargoListExportScriptConfiguration">
         <property name="description" value="Export list of embargoed items" />
         <property name="dspaceRunnableClass" value="edu.umd.lib.dspace.content.EmbargoListExport"/>
     </bean>
     <!-- End UMD Customization -->
-=======
-    <bean id="bulk-access-control" class="org.dspace.app.bulkaccesscontrol.BulkAccessControlScriptConfiguration" primary="true">
-        <property name="description" value="Bulk access control"/>
-        <property name="dspaceRunnableClass" value="org.dspace.app.bulkaccesscontrol.BulkAccessControl"/>
-    </bean>
 
->>>>>>> 5a43e6bc
 </beans>