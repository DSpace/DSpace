--- conflicted
+++ resolved
@@ -95,24 +95,27 @@
 
     <dc-type>
         <schema>dspace</schema>
-<<<<<<< HEAD
         <element>openalex</element>
         <qualifier>lastimport</qualifier>
         <scope_note>Stores the timestamp related to the last import from OpenAlex</scope_note>
-=======
-        <element>bitstream</element>
-        <qualifier>hasCopies</qualifier>
-        <scope_note>Stores the UUID's of the copies of this bitstream</scope_note>
->>>>>>> d075d6a2
     </dc-type>
 
     <dc-type>
         <schema>dspace</schema>
-<<<<<<< HEAD
         <element>openaire</element>
         <qualifier>lastimport</qualifier>
         <scope_note>Stores the timestamp related to the last import from OpenAIRE Graph</scope_note>
-=======
+    </dc-type>
+
+    <dc-type>
+        <schema>dspace</schema>
+        <element>bitstream</element>
+        <qualifier>hasCopies</qualifier>
+        <scope_note>Stores the UUID's of the copies of this bitstream</scope_note>
+    </dc-type>
+
+    <dc-type>
+        <schema>dspace</schema>
         <element>bitstream</element>
         <qualifier>isCopyOf</qualifier>
         <scope_note>Stores the UUID of the original copy of this bitstream</scope_note>
@@ -130,7 +133,6 @@
         <element>bitstream</element>
         <qualifier>isReplacementOf</qualifier>
         <scope_note>Stores the UUID of the bitstream this replaced</scope_note>
->>>>>>> d075d6a2
     </dc-type>
 
 </dspace-dc-types>