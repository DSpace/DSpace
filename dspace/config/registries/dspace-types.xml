--- conflicted
+++ resolved
@@ -95,13 +95,6 @@
 
     <dc-type>
         <schema>dspace</schema>
-<<<<<<< HEAD
-        <element>thumbnail</element>
-        <qualifier>description</qualifier>
-        <scope_note>Stores the thumbnail description of collections or communities. Valid values; text</scope_note>
-    </dc-type>
-
-=======
         <element>openalex</element>
         <qualifier>lastimport</qualifier>
         <scope_note>Stores the timestamp related to the last import from OpenAlex</scope_note>
@@ -121,6 +114,11 @@
         <scope_note>Metadata field storing the user-configured accessibility settings values for the EPerson.</scope_note>
     </dc-type>
 
+    <dc-type>
+        <schema>dspace</schema>
+        <element>thumbnail</element>
+        <qualifier>description</qualifier>
+        <scope_note>Stores the thumbnail description of collections or communities. Valid values; text</scope_note>
+    </dc-type>
 
->>>>>>> 776872f6
 </dspace-dc-types>