<dspace-dc-types>

    <dspace-header>
        <title>DSpace Internal Types Registry</title>
    </dspace-header>

    <dc-schema>
        <name>dspace</name>
        <namespace>http://dspace.org/dspace</namespace>
    </dc-schema>

    <dc-type>
        <schema>dspace</schema>
        <element>process</element>
        <qualifier>filetype</qualifier>
        <scope_note></scope_note>
    </dc-type>

    <dc-type>
        <schema>dspace</schema>
        <element>agreements</element>
        <qualifier>end-user</qualifier>
        <scope_note>Stores whether the End User Agreement has been accepted by an EPerson. Valid values; true, false</scope_note>
    </dc-type>

    <dc-type>
        <schema>dspace</schema>
        <element>agreements</element>
        <qualifier>cookies</qualifier>
        <scope_note>Stores the cookie preferences of an EPerson, as selected in last session. Value will be an array of cookieName/boolean pairs, specifying which cookies are allowed or not allowed.</scope_note>
    </dc-type>

    <dc-type>
        <schema>dspace</schema>
        <element>entity</element>
        <qualifier>type</qualifier>
        <scope_note>Stores the type of Entity that a specific Item represents</scope_note>
    </dc-type>

    <dc-type>
        <schema>dspace</schema>
        <element>iiif</element>
        <qualifier>enabled</qualifier>
        <scope_note>Stores a boolean text value (true or false) to indicate if the iiif feature is enabled or not for the dspace object. If absent the value is derived from the parent dspace object</scope_note>
    </dc-type>

    <dc-type>
        <schema>dspace</schema>
        <element>object</element>
        <qualifier>owner</qualifier>
        <scope_note>Used to support researcher profiles</scope_note>
    </dc-type>

    <dc-type>
        <schema>dspace</schema>
        <element>orcid</element>
        <qualifier>scope</qualifier>
        <scope_note>Stores the scopes/authorizations granted by the user during authentication on ORCID</scope_note>
    </dc-type>

    <dc-type>
        <schema>dspace</schema>
        <element>orcid</element>
        <qualifier>sync-mode</qualifier>
        <scope_note>Stores the synchronization with ORCID mode chosen by the user</scope_note>
    </dc-type>

    <dc-type>
        <schema>dspace</schema>
        <element>orcid</element>
        <qualifier>sync-publications</qualifier>
        <scope_note>Stores the publication synchronization with ORCID preference chosen by the user</scope_note>
    </dc-type>

    <dc-type>
        <schema>dspace</schema>
        <element>orcid</element>
        <qualifier>sync-fundings</qualifier>
        <scope_note>Stores the funding synchronization with ORCID preference chosen by the user</scope_note>
    </dc-type>

    <dc-type>
        <schema>dspace</schema>
        <element>orcid</element>
        <qualifier>sync-profile</qualifier>
        <scope_note>Stores the profile synchronization with ORCID preference chosen by the user</scope_note>
    </dc-type>

    <dc-type>
        <schema>dspace</schema>
        <element>orcid</element>
        <qualifier>authenticated</qualifier>
        <scope_note>Stores the timestamp related to the user authentication on ORCID</scope_note>
    </dc-type>

    <dc-type>
        <schema>dspace</schema>
        <element>openalex</element>
        <qualifier>lastimport</qualifier>
        <scope_note>Stores the timestamp related to the last import from OpenAlex</scope_note>
    </dc-type>

    <dc-type>
        <schema>dspace</schema>
        <element>openaire</element>
        <qualifier>lastimport</qualifier>
        <scope_note>Stores the timestamp related to the last import from OpenAIRE Graph</scope_note>
    </dc-type>

    <dc-type>
        <schema>dspace</schema>
<<<<<<< HEAD
        <element>bitstream</element>
        <qualifier>hasCopies</qualifier>
        <scope_note>Stores the UUID's of the copies of this bitstream</scope_note>
    </dc-type>

    <dc-type>
        <schema>dspace</schema>
        <element>bitstream</element>
        <qualifier>isCopyOf</qualifier>
        <scope_note>Stores the UUID of the original copy of this bitstream</scope_note>
    </dc-type>

    <dc-type>
        <schema>dspace</schema>
        <element>bitstream</element>
        <qualifier>isReplacedBy</qualifier>
        <scope_note>Stores the UUID of the replacement bitstream</scope_note>
    </dc-type>

    <dc-type>
        <schema>dspace</schema>
        <element>bitstream</element>
        <qualifier>isReplacementOf</qualifier>
        <scope_note>Stores the UUID of the bitstream this replaced</scope_note>
    </dc-type>
=======
        <element>accessibility</element>
        <qualifier>settings</qualifier>
        <scope_note>Metadata field storing the user-configured accessibility settings values for the EPerson.</scope_note>
    </dc-type>

>>>>>>> 01bba801

</dspace-dc-types><|MERGE_RESOLUTION|>--- conflicted
+++ resolved
@@ -109,7 +109,6 @@
 
     <dc-type>
         <schema>dspace</schema>
-<<<<<<< HEAD
         <element>bitstream</element>
         <qualifier>hasCopies</qualifier>
         <scope_note>Stores the UUID's of the copies of this bitstream</scope_note>
@@ -135,12 +134,13 @@
         <qualifier>isReplacementOf</qualifier>
         <scope_note>Stores the UUID of the bitstream this replaced</scope_note>
     </dc-type>
-=======
+
+    <dc-type>
+        <schema>dspace</schema>
         <element>accessibility</element>
         <qualifier>settings</qualifier>
         <scope_note>Metadata field storing the user-configured accessibility settings values for the EPerson.</scope_note>
     </dc-type>
 
->>>>>>> 01bba801
 
 </dspace-dc-types>