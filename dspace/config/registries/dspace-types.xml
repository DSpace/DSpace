<dspace-dc-types>

    <dspace-header>
        <title>DSpace Internal Types Registry</title>
    </dspace-header>

    <dc-schema>
        <name>dspace</name>
        <namespace>http://dspace.org/dspace</namespace>
    </dc-schema>

    <dc-type>
        <schema>dspace</schema>
        <element>process</element>
        <qualifier>filetype</qualifier>
        <scope_note></scope_note>
    </dc-type>

    <dc-type>
        <schema>dspace</schema>
        <element>agreements</element>
        <qualifier>end-user</qualifier>
        <scope_note>Stores whether the End User Agreement has been accepted by an EPerson. Valid values; true, false</scope_note>
    </dc-type>

    <dc-type>
        <schema>dspace</schema>
        <element>agreements</element>
        <qualifier>cookies</qualifier>
        <scope_note>Stores the cookie preferences of an EPerson, as selected in last session. Value will be an array of cookieName/boolean pairs, specifying which cookies are allowed or not allowed.</scope_note>
    </dc-type>

    <dc-type>
        <schema>dspace</schema>
<<<<<<< HEAD
        <element>agreements</element>
        <qualifier>ignore</qualifier>
        <scope_note>Stores whether the EPerson is allowed to ignore the user agreement, useful for user account used by third party application. Valid values; true, false</scope_note>
=======
        <element>entity</element>
        <qualifier>type</qualifier>
        <scope_note>Stores the type of Entity that a specific Item represents</scope_note>
>>>>>>> b3a8b6e1
    </dc-type>

</dspace-dc-types><|MERGE_RESOLUTION|>--- conflicted
+++ resolved
@@ -32,15 +32,17 @@
 
     <dc-type>
         <schema>dspace</schema>
-<<<<<<< HEAD
         <element>agreements</element>
         <qualifier>ignore</qualifier>
         <scope_note>Stores whether the EPerson is allowed to ignore the user agreement, useful for user account used by third party application. Valid values; true, false</scope_note>
-=======
+    </dc-type>
+    
+    
+    <dc-type>
+        <schema>dspace</schema>
         <element>entity</element>
         <qualifier>type</qualifier>
         <scope_note>Stores the type of Entity that a specific Item represents</scope_note>
->>>>>>> b3a8b6e1
     </dc-type>
 
 </dspace-dc-types>