--- conflicted
+++ resolved
@@ -103,15 +103,16 @@
 
     <dc-type>
         <schema>journal</schema>
-<<<<<<< HEAD
         <element>hasJournalPage</element>
-=======
+    </dc-type>
+
+    <dc-type>
+        <schema>journal</schema>
         <element>website</element>
     </dc-type>
 
     <dc-type>
         <schema>journal</schema>
         <element>coverImage</element>
->>>>>>> 3a28d0f5
     </dc-type>
 </dspace-dc-types>