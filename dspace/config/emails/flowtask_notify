--- conflicted
+++ resolved
@@ -20,8 +20,4 @@
 
 Action taken on the submission: ${params[5]}
 
-<<<<<<< HEAD
-The DRUM Team
-=======
-The ${config.get('dspace.name')} Team
->>>>>>> 5a43e6bc
+The ${config.get('dspace.name')} Team