--- conflicted
+++ resolved
@@ -8,11 +8,7 @@
 ##
 ## See org.dspace.core.Email for information on the format of this file.
 ##
-<<<<<<< HEAD
-#set($subject = 'DRUM: Harvesting Error')
-=======
 #set($subject = "${config.get('dspace.name')}: Harvesting Error")
->>>>>>> 5a43e6bc
 Collection ${params[0]} failed on harvest:
 
 Date:       	${params[1]}
