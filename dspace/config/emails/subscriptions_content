--- conflicted
+++ resolved
@@ -1,17 +1,9 @@
 ## E-mail sent to designated address about updates on subscribed items
 ##
-<<<<<<< HEAD
-## Parameters: {0} Collections updates
-##             {1} Communities updates
-#set($subject = "${config.get('dspace.shortname')} Subscriptions")
-
-This email is sent from ${config.get('dspace.shortname')} based on the chosen subscription preferences.
-=======
 ## Parameters: {0} Communities updates
 ##             {1} Collections updates
-#set($subject = "${config.get('dspace.name')} Subscriptions")
-This email is sent from ${config.get('dspace.name')} based on the chosen subscription preferences.
->>>>>>> 708826c5
+#set($subject = "${config.get('dspace.shortname')} Subscriptions")
+This email is sent from ${config.get('dspace.shortname')} based on the chosen subscription preferences.
 
 #if( not( "$params[0]" == "" ))
 Community Subscriptions:
