--- conflicted
+++ resolved
@@ -6,12 +6,7 @@
 ##
 #set($subject = "${config.get('dspace.name')}: Change Password Request")
 #set($phone = ${config.get('mail.message.helpdesk.telephone')})
-<<<<<<< HEAD
-To change the password for your DRUM account, please click the link
-below:
-=======
 To change the password for your ${config.get('dspace.name')} account, please click the link below:
->>>>>>> 5a43e6bc
 
   ${params[0]}
 
@@ -20,8 +15,4 @@
 or call us at ${phone}.
 #end
 
-<<<<<<< HEAD
-The DRUM Team
-=======
-The ${config.get('dspace.name')} Team
->>>>>>> 5a43e6bc
+The ${config.get('dspace.name')} Team