<<<<<<< HEAD
# Email sent to DRUM users when they forget their password.
#
# Parameters: {0} is expanded to a special URL
#
# See org.dspace.core.Email for information on the format of this file.
#
Subject: Change Password Request
To change the password for your DRUM account, please click the link
=======
## Email sent to DSpace users when they forget their password.
##
## Parameters: {0} is expanded to a special URL
##
## See org.dspace.core.Email for information on the format of this file.
##
#set($subject = 'Change Password Request')
#set($phone = ${config.get('mail.message.helpdesk.telephone')})
To change the password for your DSpace account, please click the link
>>>>>>> bbdff348
below:

  ${params[0]}

If you need assistance with your account, please email

  ${config.get("mail.helpdesk")}
#if( $phone )

or call us at ${phone}.
#end

The DRUM Team<|MERGE_RESOLUTION|>--- conflicted
+++ resolved
@@ -1,14 +1,4 @@
-<<<<<<< HEAD
-# Email sent to DRUM users when they forget their password.
-#
-# Parameters: {0} is expanded to a special URL
-#
-# See org.dspace.core.Email for information on the format of this file.
-#
-Subject: Change Password Request
-To change the password for your DRUM account, please click the link
-=======
-## Email sent to DSpace users when they forget their password.
+## Email sent to DRUM users when they forget their password.
 ##
 ## Parameters: {0} is expanded to a special URL
 ##
@@ -16,8 +6,7 @@
 ##
 #set($subject = 'Change Password Request')
 #set($phone = ${config.get('mail.message.helpdesk.telephone')})
-To change the password for your DSpace account, please click the link
->>>>>>> bbdff348
+To change the password for your DRUM account, please click the link
 below:
 
   ${params[0]}
