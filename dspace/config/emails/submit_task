--- conflicted
+++ resolved
@@ -4,13 +4,9 @@
 ## {1}  Name of collection
 ## {2}  submitter's name
 ## {3}  Description of task
-## {4}  link to 'my DRUM' page
+## {4}  link to 'my DSpace' page
 ##
-<<<<<<< HEAD
-#set($subject = 'DRUM: You have a new task')
-=======
 #set($subject = "${config.get('dspace.name')}: You have a new task")
->>>>>>> 5a43e6bc
 
 A new item has been submitted:
 
@@ -20,17 +16,9 @@
 
 ${params[3]}
 
-<<<<<<< HEAD
-To claim this task, please visit your "My DRUM"
-=======
 To claim this task, please visit your "My${config.get('dspace.shortname')}"
->>>>>>> 5a43e6bc
 page:  ${params[4]}
 
 Many thanks!
 
-<<<<<<< HEAD
-DRUM
-=======
-The ${config.get('dspace.name')} Team
->>>>>>> 5a43e6bc
+The ${config.get('dspace.name')} Team