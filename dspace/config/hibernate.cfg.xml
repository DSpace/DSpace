--- conflicted
+++ resolved
@@ -94,15 +94,13 @@
         <mapping class="org.dspace.orcid.OrcidHistory" />
         <mapping class="org.dspace.orcid.OrcidToken"/>
 
-<<<<<<< HEAD
+        <mapping class="org.dspace.supervision.SupervisionOrder"/>        
+
         <!-- UMD Customization -->
         <!-- Mappings for UMD entities -->
         <mapping class="org.dspace.content.EtdUnit"/>
         <mapping class="org.dspace.eperson.Unit"/>
         <!-- End UMD Customization -->
-=======
-        <mapping class="org.dspace.supervision.SupervisionOrder"/>
 
->>>>>>> 5a43e6bc
     </session-factory>
 </hibernate-configuration>