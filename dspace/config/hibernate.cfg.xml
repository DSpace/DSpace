<?xml version="1.0" encoding="utf-8"?>
<!DOCTYPE hibernate-configuration PUBLIC "-//Hibernate/Hibernate Configuration DTD 3.0//EN"
        "http://www.hibernate.org/dtd/hibernate-configuration-3.0.dtd">
<hibernate-configuration>
    <session-factory>
        <!--
         NOTE: If you are looking for the Hibernate database connection info,
         it is initialized via the beans in
         [dspace.dir]/config/spring/api/core-hibernate.xml
        -->

        <property name="hibernate.hbm2ddl.auto">validate</property>
        <property name="hibernate.hbm2ddl.import_files_sql_extractor">org.hibernate.tool.hbm2ddl.SingleLineSqlCommandExtractor</property>
        <property name="hibernate.connection.autocommit">false</property>
        <property name="hibernate.jdbc.batch_size">20</property>
        <property name="hibernate.current_session_context_class">org.hibernate.context.internal.ThreadLocalSessionContext</property>

        <!--Debug property that can be used to display the sql-->
        <property name="show_sql">false</property>

        <!--Second level cache configuration-->
        <property name="hibernate.cache.use_query_cache">true</property>
        <property name="hibernate.cache.use_second_level_cache">true</property>
        <property name="hibernate.cache.region.factory_class">org.hibernate.cache.ehcache.EhCacheRegionFactory</property>
        <property name="hibernate.cache.use_structured_entries">true</property>
        <property name="javax.persistence.sharedCache.mode">ENABLE_SELECTIVE</property>
        <!-- Set in config/spring/api/core-hibernate.xml -->
        <!--<property name="net.sf.ehcache.configurationResourceName">file:${dspace.dir}/config/hibernate-ehcache-config.xml</property>-->


        <!-- Entities to be loaded by hibernate -->
        <mapping class="org.dspace.app.util.WebApp"/>

        <mapping class="org.dspace.authorize.ResourcePolicy"/>

        <mapping class="org.dspace.checker.ChecksumHistory"/>
        <mapping class="org.dspace.checker.ChecksumResult"/>
        <mapping class="org.dspace.checker.MostRecentChecksum"/>

        <mapping class="org.dspace.content.DSpaceObject"/>
        <mapping class="org.dspace.content.Bitstream"/>
        <mapping class="org.dspace.content.BitstreamFormat"/>
        <mapping class="org.dspace.content.Bundle"/>
        <mapping class="org.dspace.content.Collection"/>
        <mapping class="org.dspace.content.Community"/>
        <mapping class="org.dspace.content.Item"/>
        <mapping class="org.dspace.content.MetadataField"/>
        <mapping class="org.dspace.content.MetadataSchema"/>
        <mapping class="org.dspace.content.MetadataValue"/>
        <mapping class="org.dspace.content.Site"/>
        <mapping class="org.dspace.content.WorkspaceItem"/>

        <mapping class="org.dspace.eperson.EPerson"/>
        <mapping class="org.dspace.eperson.Group"/>
        <mapping class="org.dspace.eperson.Group2GroupCache"/>
        <mapping class="org.dspace.eperson.RegistrationData"/>
        <mapping class="org.dspace.eperson.Subscription"/>

        <mapping class="org.dspace.handle.Handle"/>

        <mapping class="org.dspace.harvest.HarvestedCollection"/>
        <mapping class="org.dspace.harvest.HarvestedItem"/>

        <mapping class="org.dspace.identifier.DOI"/>

        <mapping class="org.dspace.versioning.Version"/>
        <mapping class="org.dspace.versioning.VersionHistory"/>

        <mapping class="org.dspace.app.requestitem.RequestItem"/>

        <!--Basic workflow services, comment or remove when switching to the configurable workflow -->
<<<<<<< HEAD
        <!-- <mapping class="org.dspace.workflowbasic.BasicWorkflowItem"/>
        <mapping class="org.dspace.workflowbasic.TaskListItem"/>-->
=======
<!--        <mapping class="org.dspace.workflowbasic.BasicWorkflowItem"/>-->
<!--        <mapping class="org.dspace.workflowbasic.TaskListItem"/>-->
>>>>>>> bfb8385c

        <!--Configurable workflow services, uncomment the xml workflow classes below to enable the configurable workflow-->
        <mapping class="org.dspace.xmlworkflow.storedcomponents.ClaimedTask"/>
        <mapping class="org.dspace.xmlworkflow.storedcomponents.CollectionRole"/>
        <mapping class="org.dspace.xmlworkflow.storedcomponents.InProgressUser"/>
        <mapping class="org.dspace.xmlworkflow.storedcomponents.PoolTask"/>
        <mapping class="org.dspace.xmlworkflow.storedcomponents.WorkflowItemRole"/>
        <mapping class="org.dspace.xmlworkflow.storedcomponents.XmlWorkflowItem"/>

    </session-factory>
</hibernate-configuration><|MERGE_RESOLUTION|>--- conflicted
+++ resolved
@@ -69,13 +69,8 @@
         <mapping class="org.dspace.app.requestitem.RequestItem"/>
 
         <!--Basic workflow services, comment or remove when switching to the configurable workflow -->
-<<<<<<< HEAD
-        <!-- <mapping class="org.dspace.workflowbasic.BasicWorkflowItem"/>
-        <mapping class="org.dspace.workflowbasic.TaskListItem"/>-->
-=======
-<!--        <mapping class="org.dspace.workflowbasic.BasicWorkflowItem"/>-->
+<!-- <mapping class="org.dspace.workflowbasic.BasicWorkflowItem"/>-->
 <!--        <mapping class="org.dspace.workflowbasic.TaskListItem"/>-->
->>>>>>> bfb8385c
 
         <!--Configurable workflow services, uncomment the xml workflow classes below to enable the configurable workflow-->
         <mapping class="org.dspace.xmlworkflow.storedcomponents.ClaimedTask"/>
