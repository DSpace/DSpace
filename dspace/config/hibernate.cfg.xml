<?xml version="1.0" encoding="utf-8"?>
<!DOCTYPE hibernate-configuration PUBLIC "-//Hibernate/Hibernate Configuration DTD 3.0//EN"
        "http://www.hibernate.org/dtd/hibernate-configuration-3.0.dtd">
<hibernate-configuration>
    <session-factory>
        <!--
         NOTE: If you are looking for the Hibernate database connection info,
         it is initialized via the beans in
         [dspace.dir]/config/spring/api/core-hibernate.xml
        -->

        <property name="hibernate.hbm2ddl.auto">none</property>
        <property name="hibernate.hbm2ddl.import_files_sql_extractor">org.hibernate.tool.hbm2ddl.SingleLineSqlCommandExtractor</property>
        <property name="hibernate.connection.autocommit">false</property>
        <property name="hibernate.jdbc.batch_size">20</property>
        <property name="hibernate.current_session_context_class">org.hibernate.context.internal.ThreadLocalSessionContext</property>

        <!--Debug property that can be used to display the sql-->
        <property name="show_sql">false</property>

        <!--Second level cache configuration-->
        <property name="hibernate.cache.use_query_cache">true</property>
        <property name="hibernate.cache.use_second_level_cache">true</property>
        <property name="hibernate.cache.region.factory_class">org.hibernate.cache.ehcache.EhCacheRegionFactory</property>
        <property name="hibernate.cache.use_structured_entries">true</property>
        <property name="javax.persistence.sharedCache.mode">ENABLE_SELECTIVE</property>
        <!-- Set in config/spring/api/core-hibernate.xml -->
        <!--<property name="net.sf.ehcache.configurationResourceName">file:${dspace.dir}/config/hibernate-ehcache-config.xml</property>-->


        <!-- Entities to be loaded by hibernate -->
        <mapping class="org.dspace.app.util.WebApp"/>

        <mapping class="org.dspace.authorize.ResourcePolicy"/>

        <mapping class="org.dspace.checker.ChecksumHistory"/>
        <mapping class="org.dspace.checker.ChecksumResult"/>
        <mapping class="org.dspace.checker.MostRecentChecksum"/>

        <mapping class="org.dspace.content.DSpaceObject"/>
        <mapping class="org.dspace.content.Bitstream"/>
        <mapping class="org.dspace.content.BitstreamFormat"/>
        <mapping class="org.dspace.content.Bundle"/>
        <mapping class="org.dspace.content.Collection"/>
        <mapping class="org.dspace.content.Community"/>
        <mapping class="org.dspace.content.Item"/>
        <mapping class="org.dspace.content.Relationship"/>
        <mapping class="org.dspace.content.RelationshipType"/>
        <mapping class="org.dspace.content.EntityType"/>

        <mapping class="org.dspace.scripts.Process"/>

        <mapping class="org.dspace.content.MetadataField"/>
        <mapping class="org.dspace.content.MetadataSchema"/>
        <mapping class="org.dspace.content.MetadataValue"/>
        <mapping class="org.dspace.content.Site"/>
        <mapping class="org.dspace.content.WorkspaceItem"/>

        <mapping class="org.dspace.content.NBEventProcessed" />

        <mapping class="org.dspace.deduplication.Deduplication"/>
        <mapping class="org.dspace.eperson.EPerson"/>
        <mapping class="org.dspace.eperson.Group"/>
        <mapping class="org.dspace.eperson.Group2GroupCache"/>
        <mapping class="org.dspace.eperson.RegistrationData"/>
        <mapping class="org.dspace.eperson.Subscription"/>

        <mapping class="org.dspace.handle.Handle"/>

        <mapping class="org.dspace.harvest.HarvestedCollection"/>
        <mapping class="org.dspace.harvest.HarvestedItem"/>

        <mapping class="org.dspace.identifier.DOI"/>

        <mapping class="org.dspace.versioning.Version"/>
        <mapping class="org.dspace.versioning.VersionHistory"/>

        <mapping class="org.dspace.app.requestitem.RequestItem"/>

        <!--Configurable workflow services -->
        <mapping class="org.dspace.xmlworkflow.storedcomponents.ClaimedTask"/>
        <mapping class="org.dspace.xmlworkflow.storedcomponents.CollectionRole"/>
        <mapping class="org.dspace.xmlworkflow.storedcomponents.InProgressUser"/>
        <mapping class="org.dspace.xmlworkflow.storedcomponents.PoolTask"/>
        <mapping class="org.dspace.xmlworkflow.storedcomponents.WorkflowItemRole"/>
        <mapping class="org.dspace.xmlworkflow.storedcomponents.XmlWorkflowItem"/>

        <!-- batch Import -->
        <mapping class="org.dspace.batch.ImpWorkflowNState"/>
		<mapping class="org.dspace.batch.ImpRecord"/>
		<mapping class="org.dspace.batch.ImpBitstream"/>
		<mapping class="org.dspace.batch.ImpBitstreamMetadatavalue"/>
		<mapping class="org.dspace.batch.ImpMetadatavalue"/>

        <!-- Configurable Layout -->
        <mapping class="org.dspace.layout.CrisLayoutTab" />
        <mapping class="org.dspace.layout.CrisLayoutBox" />
        <mapping class="org.dspace.layout.CrisLayoutField" />
        <mapping class="org.dspace.layout.CrisLayoutFieldMetadata" />
        <mapping class="org.dspace.layout.CrisLayoutFieldBitstream" />
        <mapping class="org.dspace.layout.CrisLayoutTab2Box" />
        <mapping class="org.dspace.layout.CrisLayoutMetric2Box" />

        <mapping class="org.dspace.app.orcid.OrcidQueue" />
        <mapping class="org.dspace.app.orcid.OrcidHistory" />
<<<<<<< HEAD
=======
        
        <mapping class="org.dspace.statistics.export.OpenURLTracker"/>

        <mapping class="org.dspace.app.metrics.CrisMetrics"/>

>>>>>>> 16866e57
    </session-factory>
</hibernate-configuration><|MERGE_RESOLUTION|>--- conflicted
+++ resolved
@@ -103,13 +103,10 @@
 
         <mapping class="org.dspace.app.orcid.OrcidQueue" />
         <mapping class="org.dspace.app.orcid.OrcidHistory" />
-<<<<<<< HEAD
-=======
         
         <mapping class="org.dspace.statistics.export.OpenURLTracker"/>
 
         <mapping class="org.dspace.app.metrics.CrisMetrics"/>
 
->>>>>>> 16866e57
     </session-factory>
 </hibernate-configuration>