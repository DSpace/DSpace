<!-- DSpace Custom Submit input form definition language -->


 <!ELEMENT input-forms (form-map, form-definitions, form-value-pairs) >

 <!ELEMENT form-map (name-map)* >
 <!ELEMENT name-map EMPTY >
 <!ATTLIST name-map
           handle CDATA #IMPLIED 
           collection-handle CDATA #IMPLIED
           form-name NMTOKEN #REQUIRED>

 <!ELEMENT form-definitions (form)+ >
 <!ELEMENT form (page)+ >
 <!ATTLIST form name NMTOKEN #REQUIRED>
 <!ELEMENT page (field)+ >
 <!ATTLIST page number NMTOKEN #REQUIRED>
<<<<<<< HEAD
 <!ELEMENT field (dc-schema, dc-element, dc-qualifier?, repeatable?, label, input-type, hint, required?, vocabulary?, type-bind?, visibility?) >
=======
 <!ELEMENT field (dc-schema, dc-element, dc-qualifier?, repeatable?, label, type-bind?, input-type, hint, required?, vocabulary?, visibility?) >
>>>>>>> d34e7b89
 <!ELEMENT dc-schema (#PCDATA) >
 <!ELEMENT dc-element (#PCDATA) >
 <!ELEMENT dc-qualifier (#PCDATA) >
 <!ELEMENT type-bind (#PCDATA) >
 
 <!ELEMENT repeatable (#PCDATA) >
 <!ELEMENT label (#PCDATA) >
 <!ELEMENT input-type (#PCDATA)>
  
 <!ELEMENT hint (#PCDATA) >
 <!ELEMENT required (#PCDATA)>
 <!ELEMENT type-bind (#PCDATA)>

 <!ELEMENT form-value-pairs (value-pairs)* >
 <!ELEMENT value-pairs (pair)+ >

 <!-- ***
        To assign a particular 'value-pairs' list to a particular dropdown 'input-type'
        field, as found on a particular form, put:
        - value-pairs/@value-pairs-name string into
           form/page/field/input-type/@value-pairs-name
        - form/page/field/@DCelement + '_' + form/field/DCqualifier into
           value-pairs/@dc-term
             (e.g. 'language_iso')
  -->
 <!ATTLIST value-pairs value-pairs-name CDATA #REQUIRED
                            dc-term   CDATA #IMPLIED
 >
  
 <!ELEMENT pair (displayed-value,stored-value) >
 <!ELEMENT displayed-value (#PCDATA)>
 <!ELEMENT stored-value (#PCDATA)>

 <!ATTLIST input-type value-pairs-name CDATA  #IMPLIED>

 <!ELEMENT vocabulary (#PCDATA) >

 <!ATTLIST vocabulary closed (true|false) "false"> 

 <!ELEMENT visibility (#PCDATA) ><|MERGE_RESOLUTION|>--- conflicted
+++ resolved
@@ -15,11 +15,7 @@
  <!ATTLIST form name NMTOKEN #REQUIRED>
  <!ELEMENT page (field)+ >
  <!ATTLIST page number NMTOKEN #REQUIRED>
-<<<<<<< HEAD
- <!ELEMENT field (dc-schema, dc-element, dc-qualifier?, repeatable?, label, input-type, hint, required?, vocabulary?, type-bind?, visibility?) >
-=======
  <!ELEMENT field (dc-schema, dc-element, dc-qualifier?, repeatable?, label, type-bind?, input-type, hint, required?, vocabulary?, visibility?) >
->>>>>>> d34e7b89
  <!ELEMENT dc-schema (#PCDATA) >
  <!ELEMENT dc-element (#PCDATA) >
  <!ELEMENT dc-qualifier (#PCDATA) >
@@ -31,7 +27,6 @@
   
  <!ELEMENT hint (#PCDATA) >
  <!ELEMENT required (#PCDATA)>
- <!ELEMENT type-bind (#PCDATA)>
 
  <!ELEMENT form-value-pairs (value-pairs)* >
  <!ELEMENT value-pairs (pair)+ >
@@ -46,7 +41,7 @@
              (e.g. 'language_iso')
   -->
  <!ATTLIST value-pairs value-pairs-name CDATA #REQUIRED
-                            dc-term   CDATA #IMPLIED
+                            dc-term   CDATA #REQUIRED
  >
   
  <!ELEMENT pair (displayed-value,stored-value) >
