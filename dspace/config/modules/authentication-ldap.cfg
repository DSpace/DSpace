--- conflicted
+++ resolved
@@ -162,18 +162,11 @@
 # part of the groupmap value (before the ":"). If it's found, assign user to
 # the DSpace group specified by the right part of the groupmap value (after
 # the ":").
-<<<<<<< HEAD
 #authentication-ldap.login.groupmap.attribute = group
 #authentication-ldap.login.groupmap.1 = ldap-dept1:dspace-group1
 #authentication-ldap.login.groupmap.2 = ldap-dept2:dspace-groupA
 #authentication-ldap.login.groupmap.3 = ldap-dept3:dspace-groupA
-=======
-#login.groupmap.attribute = group
-#login.groupmap.1 = ldap-dept1:dspace-group1
-#login.groupmap.2 = ldap-dept2:dspace-groupA
-#login.groupmap.3 = ldap-dept3:dspace-groupA
 
 # Enables support for StartTLS (default is false). If this flag is true be sure provider_url looks like:
 # ldap://ldap.myu.edu:389
-#starttls=true
->>>>>>> 22ba76a2
+#starttls=true