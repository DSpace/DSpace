--- conflicted
+++ resolved
@@ -27,7 +27,9 @@
 # (optional) directory location of scripted (non-java) tasks
 # curate.script.dir = ${dspace.dir}/ctscripts
 
-<<<<<<< HEAD
+# Maximum amount of redirects set to 0 for none and -1 for unlimited
+curate.checklinks.max-redirect = 0
+
 # The CopyFieldsCurationTask copies one or more metadata fields into one target field.
 # It is highly configurable. As you might want to run multiple instances of it, it uses
 # the curation task name as defined in the named plugin configuration to lookup its configuration
@@ -84,8 +86,4 @@
 # curate.combineEditorsAndAuthors.sourceFields = dc.contributor.editor, dc.contributor.author
 # curate.combineEditorsAndAuthors.targetField = dc.contributor.other
 # curate.combineEditorsAndAuthors.cleanTargetField = true
-# curate.combineEditorsAndAuthors.concatenator = '\, '
-=======
-# Maximum amount of redirects set to 0 for none and -1 for unlimited
-curate.checklinks.max-redirect = 0
->>>>>>> 37ae6035
+# curate.combineEditorsAndAuthors.concatenator = '\, '