#---------------------------------------------------------------#
#-----------------DISCOVERY CONFIGURATIONS----------------------#
#---------------------------------------------------------------#
# Configuration properties used solely by the Discovery         #
# faceted-search system.                                        #
#---------------------------------------------------------------#
##### Search Indexing #####
discovery.search.server = ${solr.server}/${solr.multicorePrefix}search

#Enable the url validation of the search.server setting above.
#Defaults to true: validation is enabled
#discovery.solr.url.validation.enabled = true

#Char used to ensure that the sidebar facets are case insensitive
#discovery.solr.facets.split.char=\n|||\n

# Limit to number of characters indexed by Discovery/Solr in the fulltext of a document
# Default is 100,000 characters. Unlimited characters = -1
# Be aware that setting this to a large value (or unlimited) will require more memory and space in Solr.
# Changing this value also requires reindexing all existing objects to take effect.
#discovery.solr.fulltext.charLimit=100000

discovery.index.authority.ignore-preferred = true
discovery.index.ignore-variants = true
# discovery.index.ignore-authority = false
#discovery.index.ignore-fulltext = true
discovery.index.projection=dc.title
discovery.index.projection=dc.contributor.*
discovery.index.projection=dc.date.issued
discovery.index.projection=person.affiliation.name

# Allow auto-reindexing.
# If any database migrations are applied to your database (via Flyway), then a
# reindex flag is always written to '[dspace]/solr/search/conf/reindex.flag'.
# Whenever the DSpace webapp is (re)started, it checks whether the autoReindex
# property is enabled AND that such a file exists.  If the two conditions are
# satisfied, a background reindex of all content is triggered in Discovery.
# Defaults to true: auto-reindexing is enabled.
# discovery.autoReindex = true

# Value used for the namedresourcetype facet used by the mydspace
# <sort-value>\n|||\n<display-value>###<authority-value>
# the separator between the sort-value and the display-value \n|||\n must
# match the value of the discovery.solr.facets.split.char defined above
# the sort-value can be used to force a fixed order for the facet if it is
# configured in the discovery.xml to be sorted by value
discovery.facet.namedtype.item = 000item\n|||\nArchived###item
discovery.facet.namedtype.workspace = 001workspace\n|||\nWorkspace###workspace
discovery.facet.namedtype.workflow.item = 002workflow\n|||\nWorkflow###workflow
discovery.facet.namedtype.workflow.claimed = 003workflow\n|||\nValidation###validation
discovery.facet.namedtype.workflow.pooled = 004workflow\n|||\nWaiting for Controller###waitingforcontroller

<<<<<<< HEAD
# Set the number of retry of a query when stale objects are found. Set to -1 if stale objects should be ignored. Default 3
=======
# Set the number of retry of a query when stale objects are found.
# Set to -1 if stale objects should be ignored. Set to 0 if you want to avoid extra query but take the chance to cleanup 
# the index each time that stale objects are found. Default 3
>>>>>>> 3d9df392
discovery.removestale.attempts = 3<|MERGE_RESOLUTION|>--- conflicted
+++ resolved
@@ -50,11 +50,7 @@
 discovery.facet.namedtype.workflow.claimed = 003workflow\n|||\nValidation###validation
 discovery.facet.namedtype.workflow.pooled = 004workflow\n|||\nWaiting for Controller###waitingforcontroller
 
-<<<<<<< HEAD
-# Set the number of retry of a query when stale objects are found. Set to -1 if stale objects should be ignored. Default 3
-=======
 # Set the number of retry of a query when stale objects are found.
 # Set to -1 if stale objects should be ignored. Set to 0 if you want to avoid extra query but take the chance to cleanup 
 # the index each time that stale objects are found. Default 3
->>>>>>> 3d9df392
 discovery.removestale.attempts = 3