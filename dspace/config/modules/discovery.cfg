#---------------------------------------------------------------#
#-----------------DISCOVERY CONFIGURATIONS----------------------#
#---------------------------------------------------------------#
# Configuration properties used solely by the Discovery         #
# faceted-search system.                                        #
#---------------------------------------------------------------#
##### Search Indexing #####
discovery.search.server = ${solr.server}/${solr.multicorePrefix}search

#Enable the url validation of the search.server setting above.
#Defaults to true: validation is enabled
#discovery.solr.url.validation.enabled = true

#Char used to ensure that the sidebar facets are case insensitive
#discovery.solr.facets.split.char=\n|||\n

# Limit to number of characters indexed by Discovery/Solr in the fulltext of a document
# Default is 100,000 characters. Unlimited characters = -1
# Be aware that setting this to a large value (or unlimited) will require more memory and space in Solr.
# Changing this value also requires reindexing all existing objects to take effect.
#discovery.solr.fulltext.charLimit=100000

# discovery.index.ignore-variants = false
# discovery.index.ignore-authority = false
discovery.index.projection=dc.title,dc.contributor.*,dc.date.issued

# Restricts the indexing of the submitter for archived items
# By default the submitter information from the corresponding eperson is not indexed.
# If you set this value to true, than the submitter information is indexed and you will need to reindex search core
# discovery.index.item.submitter.enabled = false

# Allow auto-reindexing.
# If any database migrations are applied to your database (via Flyway), then a
# reindex flag is always written to '[dspace]/solr/search/conf/reindex.flag'.
# Whenever the DSpace webapp is (re)started, it checks whether the autoReindex
# property is enabled AND that such a file exists.  If the two conditions are
# satisfied, a background reindex of all content is triggered in Discovery.
# Defaults to true: auto-reindexing is enabled.
#discovery.autoReindex = true

# Value used for the namedresourcetype facet used by the mydspace
# <sort-value>\n|||\n<display-value>###<authority-value>
# the separator between the sort-value and the display-value \n|||\n must
# match the value of the discovery.solr.facets.split.char defined above
# the sort-value can be used to force a fixed order for the facet if it is
# configured in the discovery.xml to be sorted by value
discovery.facet.namedtype.item = 000item\n|||\nArchived###item
discovery.facet.namedtype.workspace = 001workspace\n|||\nWorkspace###workspace
discovery.facet.namedtype.workflow.item = 002workflow\n|||\nWorkflow###workflow
discovery.facet.namedtype.workflow.claimed = 003workflow\n|||\nValidation###validation
discovery.facet.namedtype.workflow.pooled = 004workflow\n|||\nWaiting for Controller###waitingforcontroller

# Set the number of retry of a query when stale objects are found.
# Set to -1 if stale objects should be ignored. Set to 0 if you want to avoid extra query but take the chance to cleanup 
# the index each time that stale objects are found. Default 3
discovery.removestale.attempts = 3

<<<<<<< HEAD
# The field to use when filtering for geospatial metadata (boolean flag)
discovery.filter.geospatial.field = dcterms.spatial
=======
# Set to true to escape HTML tags in hit highlight results
discovery.highlights.escape-html = true
# Set the fields that should not escape HTML tags in hit highlight results when discovery.highlights.escape-html is true
# It is possible to provide multiple fields by separating them by commas like this: dc.description.abstract, dc.title
# discovery.highlights.html-allowed-fields =
>>>>>>> dc338fcb
<|MERGE_RESOLUTION|>--- conflicted
+++ resolved
@@ -55,13 +55,11 @@
 # the index each time that stale objects are found. Default 3
 discovery.removestale.attempts = 3
 
-<<<<<<< HEAD
 # The field to use when filtering for geospatial metadata (boolean flag)
 discovery.filter.geospatial.field = dcterms.spatial
-=======
+
 # Set to true to escape HTML tags in hit highlight results
 discovery.highlights.escape-html = true
 # Set the fields that should not escape HTML tags in hit highlight results when discovery.highlights.escape-html is true
 # It is possible to provide multiple fields by separating them by commas like this: dc.description.abstract, dc.title
-# discovery.highlights.html-allowed-fields =
->>>>>>> dc338fcb
+# discovery.highlights.html-allowed-fields =