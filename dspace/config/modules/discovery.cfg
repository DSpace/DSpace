#---------------------------------------------------------------#
#-----------------DISCOVERY CONFIGURATIONS----------------------#
#---------------------------------------------------------------#
# Configuration properties used solely by the Discovery         #
# faceted-search system.                                        #
#---------------------------------------------------------------#
##### Search Indexing #####
<<<<<<< HEAD
search.server = ${solr.server}/drum-search
=======
discovery.search.server = ${solr.server}/search
>>>>>>> e5cb6299

#Enable the url validation of the search.server setting above.
#Defaults to true: validation is enabled
#discovery.solr.url.validation.enabled = true

#Char used to ensure that the sidebar facets are case insensitive
#discovery.solr.facets.split.char=\n|||\n

# index.ignore-variants = false
# index.ignore-authority = false
discovery.index.projection=dc.title,dc.contributor.*,dc.date.issued

# ONLY-FOR-JSPUI: 
# 1) you need to set the DiscoverySearchRequestProcessor in the dspace.cfg 
# 2) to show facet on Site/Community/etc. you need to add a Site/Community/Collection
#	 Processors plugin in the dspace.cfg<|MERGE_RESOLUTION|>--- conflicted
+++ resolved
@@ -5,11 +5,7 @@
 # faceted-search system.                                        #
 #---------------------------------------------------------------#
 ##### Search Indexing #####
-<<<<<<< HEAD
-search.server = ${solr.server}/drum-search
-=======
 discovery.search.server = ${solr.server}/search
->>>>>>> e5cb6299
 
 #Enable the url validation of the search.server setting above.
 #Defaults to true: validation is enabled
