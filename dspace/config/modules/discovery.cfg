--- conflicted
+++ resolved
@@ -5,11 +5,7 @@
 # faceted-search system.                                        #
 #---------------------------------------------------------------#
 ##### Search Indexing #####
-<<<<<<< HEAD
-search.server = ${default.solr.server}/search
-=======
 search.server = ${solr.server}/search
->>>>>>> 3e75c5dd
 
 #Char used to ensure that the sidebar facets are case insensitive
 #solr.facets.split.char=\n|||\n
