#---------------------------------------------------------------#
#---------IP-ADDRESS AUTHENTICATION CONFIGURATIONS--------------#
#---------------------------------------------------------------#
# Configuration properties used by the IP-Address Based         #
# Authentication plugin, when it is enabled.                    #
#---------------------------------------------------------------#

# The following setting allows you to map DSpace Group names to one or more IP ranges.
# If a user arrives at DSpace from one of the IP ranges, they will be added to the
# specified DSpace group for the remainder of their session.
#
# authentication-ip.GROUPNAME = iprange[, iprange ...]
#
# Note if the GROUPNAME contains blanks you must escape it,
# e.g. Department\ of\ Statistics
# The 'iprange' may be any of these syntaxes: Full IPs, partial IPs; network/netmask; network/CIDR
#
<<<<<<< HEAD
#ip.MY_UNIVERSITY = 10.1.2.3, \
#                   13.5, \
#                   11.3.4.5/24, \
#                   12.7.8.9/255.255.128.0

ip.Campus = ${authentication.ip} 
=======
# authentication-ip.MY_UNIVERSITY = 10.1.2.3, \
#                                   13.5, \
#                                   11.3.4.5/24, \
#                                   12.7.8.9/255.255.128.0
>>>>>>> e5cb6299
<|MERGE_RESOLUTION|>--- conflicted
+++ resolved
@@ -15,16 +15,7 @@
 # e.g. Department\ of\ Statistics
 # The 'iprange' may be any of these syntaxes: Full IPs, partial IPs; network/netmask; network/CIDR
 #
-<<<<<<< HEAD
-#ip.MY_UNIVERSITY = 10.1.2.3, \
-#                   13.5, \
-#                   11.3.4.5/24, \
-#                   12.7.8.9/255.255.128.0
-
-ip.Campus = ${authentication.ip} 
-=======
 # authentication-ip.MY_UNIVERSITY = 10.1.2.3, \
 #                                   13.5, \
 #                                   11.3.4.5/24, \
-#                                   12.7.8.9/255.255.128.0
->>>>>>> e5cb6299
+#                                   12.7.8.9/255.255.128.0