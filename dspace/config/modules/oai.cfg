--- conflicted
+++ resolved
@@ -24,13 +24,7 @@
 oai.url = ${dspace.server.url}/${oai.path}
 
 # Base solr index
-<<<<<<< HEAD
 oai.solr.url=${solr.server}/${solr.multicorePrefix}oai
-# OAI persistent identifier prefix.
-# Format - oai:PREFIX:HANDLE
-oai.identifier.prefix = ${dspace.hostname}
-=======
-oai.solr.url=${solr.server}/oai
 
 # OAI persistent identifier prefix
 # This field is used for two purposes:
@@ -41,7 +35,6 @@
 # However, you may override that default value by uncommenting this configuration.
 # oai.identifier.prefix = YOUR_SITE_HOSTNAME
 
->>>>>>> 373e8e16
 # Base url for bitstreams
 oai.bitstream.baseUrl = ${dspace.ui.url}
 
