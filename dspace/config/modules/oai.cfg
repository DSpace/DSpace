--- conflicted
+++ resolved
@@ -3,9 +3,6 @@
 #---------------------------------------------------------------#
 # These configs are used by the OAI-PMH interface               #
 #---------------------------------------------------------------#
-harvester.eperson = ${mail.admin}
-
-dspace.oai.url = ${oai.url}
 
 # Storage: solr | database (solr is recommended)
 oai.storage=solr
@@ -14,16 +11,8 @@
 # Note: Comment out if you want to fallback to the request's URL.
 oai.url = ${dspace.baseUrl}/oai
 
-# The base URL of the OAI webapp (do not include the context e.g. /request, /openaire, etc).
-# Note: leave commented if you want to fallback to the request's URL.
-# dspace.oai.url = ${dspace.baseUrl}/oai
-
 # Base solr index
-<<<<<<< HEAD
-solr.url=${solr.server}/drum-oai
-=======
 oai.solr.url=${solr.server}/oai
->>>>>>> e5cb6299
 # OAI persistent identifier prefix.
 # Format - oai:PREFIX:HANDLE
 oai.identifier.prefix = ${dspace.hostname}
