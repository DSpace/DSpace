#---------------------------------------------------------------#
#--------------SOLR STATISTICS CONFIGURATIONS-------------------#
#---------------------------------------------------------------#
# These configs are only used by the SOLR interface/webapp to   #
# track usage statistics.                                       #
# See also: usage-statistics.cfg                                #
#---------------------------------------------------------------#

##### Usage Logging #####
# set this to be the port you run the dspace "solr" webapp
# on, by default, we are assuming a test configuration with
# tomcat still running on port 8080
<<<<<<< HEAD
server = ${solr.server}/drum-statistics
=======
solr-statistics.server = ${solr.server}/statistics
>>>>>>> e5cb6299

# A comma-separated list that contains the bundles for which the bitstreams will be displayed
solr-statistics.query.filter.bundles=ORIGINAL

# control solr statistics querying to filter out spider IPs
# false by default
#solr-statistics.query.filter.spiderIp = false

# control solr statistics querying to look at "isBot" field to determine
# if record is a bot. true by default.
#solr-statistics.query.filter.isBot = true

# URLs to download IP addresses of search engine spiders from
solr-statistics.spiderips.urls = http://iplists.com/google.txt, \
                 http://iplists.com/inktomi.txt, \
                 http://iplists.com/lycos.txt, \
                 http://iplists.com/infoseek.txt, \
                 http://iplists.com/altavista.txt, \
                 http://iplists.com/excite.txt, \
                 http://iplists.com/misc.txt<|MERGE_RESOLUTION|>--- conflicted
+++ resolved
@@ -10,11 +10,7 @@
 # set this to be the port you run the dspace "solr" webapp
 # on, by default, we are assuming a test configuration with
 # tomcat still running on port 8080
-<<<<<<< HEAD
-server = ${solr.server}/drum-statistics
-=======
 solr-statistics.server = ${solr.server}/statistics
->>>>>>> e5cb6299
 
 # A comma-separated list that contains the bundles for which the bitstreams will be displayed
 solr-statistics.query.filter.bundles=ORIGINAL
