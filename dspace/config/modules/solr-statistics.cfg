--- conflicted
+++ resolved
@@ -14,16 +14,6 @@
 # A comma-separated list that contains the bundles for which the bitstreams will be displayed
 query.filter.bundles=ORIGINAL
 
-<<<<<<< HEAD
-# Enable/disable logging of spiders in solr statistics.
-# If false, and IP matches an address in spiderips.urls, event is not logged.
-# If true, event will be logged with the 'isBot' field set to true
-# (see query.filter.* for query filter options)
-# Default value is true.
-logBots = false
-
-=======
->>>>>>> b05e67a5
 # control solr statistics querying to filter out spider IPs
 # false by default
 #query.filter.spiderIp = false
