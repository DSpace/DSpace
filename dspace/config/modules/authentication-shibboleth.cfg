#---------------------------------------------------------------#
#---------SHIBBOLETH AUTHENTICATION CONFIGURATIONS--------------#
#---------------------------------------------------------------#
# Configuration properties used by the Shibboleth               #
# Authentication plugin, when it is enabled.                    #
#---------------------------------------------------------------#
#### Shibboleth Authentication Configuration Settings ####
# Shibboleth is a distributed authentication system for securely authenticating
# users and passing attributes about the user from one or more identity
# providers. In the Shibboleth terminology DSpace is a Service Provider which
# receives authentication information and then based upon that provides a
# service to the user. With Shibboleth DSpace will require that you use
# Apache installed with the mod_shib module acting as a proxy for all HTTP
# requests for your servlet container (typically Tomcat). DSpace will receive
# authentication information from the mod_shib module through HTTP headers.
#
# See for more information on installing and configuring a Shibboleth
# Service Provider:
# https://wiki.shibboleth.net/confluence/display/SHIB2/Installation


##
## Shibboleth Sessions:
##
# When configuring your Shibboleth Service Provider there are two paradigms you
# may use: Active or Lazy Sessions. Active sessions is where the mob_shib
# module is configured to product a URL space. No one will be able to access
# that URL without first authenticating with Shibboleth. Using this method you
# will need to configure shibboleth to protect the URL: "/shibboleth-login".
# The alternative, Lazy Session does not protect any specific URL. Instead
# apache will allow access to any URL, and when the application wants to it
# may initiate an authenticated session. The Lazy Session method is preferable
# for most DSpace installations where you want public access to most of DSpace
# but restricted access to limitted areas - such as administration.

# Whether to use lazy sessions or active sessions.
lazysession = true

# The url to start a shibboleth session (only for lazy sessions)
lazysession.loginurl = /Shibboleth.sso/Login

# Force HTTPS when authenticating (only for lazy sessions)
lazysession.secure = true


##
## Shibboleth Authentication Methods:
##
# DSpace supports authentication using NetID, or email address. A user's NetID
# is a unique identifier from the IdP that identifies a particular user. The
# NetID can be of almost any form such as a unique integer, string, or with
# Shibboleth 2.0 you can use "targeted ids". You will need to coordinate with
# your shibboleth federation or identity provider. There are three ways to
# supply identity information to DSpace:
#
# 1) NetID from Shibboleth Header (best)
#
# The NetID-based method is superior because users may change their email
# address with the identity provider. When this happens DSpace will not be
# able to associate their new address with their old account.
#
# 2) Email address from Shibboleth Header (okay)
#
# In the case where a NetID header is not available or not found DSpace
# will fall back to identifying a user based-upon their email address.
#
# 3) Tomcat's Remote User (worst)
#
# In the event that neither Shibboleth headers are found then as a last
# resort DSpace will look at Tomcat's remote user field. This is the least
# attractive option because Tomcat has no way to supply additional
# attributes about a user. Because of this the autoregister option is not
# supported if this method is used.
#
# Identity Scheme Migration Strategies:
# If you are currently using Email based authentication (either 1 or 2) and
# want to upgrade to NetID based authentication then there is an easy path.
# Simply enable shibboleth to pass the NetID attribute and set the netid-header
# below to the correct value. When a user attempts to log in to DSpace first
# DSpace will look for an EPerson with the passed NetID, however when this
# fails DSpace will fall back to email based authentication. Then DSpace will
# update the user's EPerson account record to set their netted so all future
# authentications for this user will be based upon netted. One thing to note
# is that DSpace will prevent an account from switching NetIDs. If an account
<<<<<<< HEAD
# all ready has a NetID set and then they try and authenticate with a
=======
# already has a NetID set and then they try and authenticate with a
>>>>>>> b05e67a5
# different NetID the authentication will fail.

# Authentication headers for Mail, NetID, and Tomcat's Remote User.
# Supply all parameters possible.
netid-header = SHIB-NETID
email-header = SHIB-MAIL
email-use-tomcat-remote-user = false

# Should we allow new users to be registered automatically?
autoregister = true

<<<<<<< HEAD
# Sword compatability will allow this authentication method to work when using
# sword. Sort relies on username and password based authentication and is
# entirely incapable of supporting shibboleth. This option allows you to
# authenticate username and passwords for sword sessions with out adding
=======
# Sword compatibility will allow this authentication method to work when using
# sword. Sort relies on username and password based authentication and is
# entirely incapable of supporting shibboleth. This option allows you to
# authenticate username and passwords for sword sessions without adding
>>>>>>> b05e67a5
# another authentication method onto the stack. You will need to ensure that
# a user has a password. One way to do that is to create the user via the
# create-administrator command line command and then edit their permissions.
sword.compatability = false


##
## EPerson Metadata:
##
# One of the primary benefits of using Shibboleth based authentication is
# receiving additional attributes about users such as their names, telephone
# numbers, and possibly their academic department or graduation semester if
# desired. DSpace treats the first and last name attributes differently because
# they (along with email address) are the three pieces of minimal information
# required to create a new user account. For both first and last name supply
# direct mappings to the Shibboleth headers. In additional to the first and
# last name DSpace supports other metadata fields such as phone, or really
# anything you want to store on an eperson object. Beyond the phone field,
# which is accessible in the user's profile screen, none of these additional
# metadata fields will be used by DSpace out-of-the box. However if you
# develop any local modification you may access these attributes from the
# EPerson object. The Vireo ETD workflow system utilizes this to aid
# students when submitting an ETD.

# Metadata Headers
# Shibboleth-based headers for the first and last name attirbutes
firstname-header = SHIB-GIVENNAME
lastname-header = SHIB-SURNAME

# Additional user attributes mapping, multiple attributes may be stored
# for each user. The left side is the Shibboleth-based metadata Header
# and the right side is the eperson metadata field to map the attribute to.
#eperson.metadata = \
# SHIB-telephone => phone, \
# SHIB-cn => cn

# If the eperson metadata field is not found, should it be automatically created?
eperson.metadata.autocreate = true;


##
## Role-based Groups:
##
# DSpace is able to place users into pre-defined groups based upon values
# received from Shibboleth. Using this option you can place all faculty members
# into a DSpace group when the correct affiliation's attribute is provided.
# When DSpace does this they are considered 'special groups', these are really
# groups but the user's membership within these groups is not recorded in the
# database. Each time a user authenticates they are automatically placed within
# the pre-defined DSpace group, so if the user loses their affiliation then the
# next time they login they will no longer be in the group.
#
# Depending upon the shibboleth attributed use in the role-header it may be
# scoped. Scoped is shibboleth terminology for identifying where an attribute
# originated from. For example a students affiliation may be encoded as
# "student@tamu.edu". The part after the @ sign is the scope, and the preceding
# value is the value. You may use the whole value or only the value or scope.
# Using this you could generate a role for students and one institution
# different than students at another institution. Or if you turn on
# ignore-scope you could ignore the institution and place all students into
# one group.

# The values extracted (a user may have multiple roles) will be used to look
# up which groups to place the user into. The groups are defined as
# "role.<role-name>" which is a comma separated list of
# DSpace groups.

# The shibboleth header to do role-based mappings
role-header = SHIB-SCOPED-AFFILIATION

<<<<<<< HEAD
# Weather to ignore the attribute's scope or value.
=======
# Whether to ignore the attribute's scope or value.
>>>>>>> b05e67a5
role-header.ignore-scope = true
#role-header.ignore-value = false

# Default mappings of roles values to a comma separated list of DSpace group
# names (Case Sensitive).
#role.faculty = Faculty, Member
#role.staff = Staff, Member
#role.student = Students, Member <|MERGE_RESOLUTION|>--- conflicted
+++ resolved
@@ -82,11 +82,7 @@
 # update the user's EPerson account record to set their netted so all future
 # authentications for this user will be based upon netted. One thing to note
 # is that DSpace will prevent an account from switching NetIDs. If an account
-<<<<<<< HEAD
-# all ready has a NetID set and then they try and authenticate with a
-=======
 # already has a NetID set and then they try and authenticate with a
->>>>>>> b05e67a5
 # different NetID the authentication will fail.
 
 # Authentication headers for Mail, NetID, and Tomcat's Remote User.
@@ -98,17 +94,10 @@
 # Should we allow new users to be registered automatically?
 autoregister = true
 
-<<<<<<< HEAD
-# Sword compatability will allow this authentication method to work when using
-# sword. Sort relies on username and password based authentication and is
-# entirely incapable of supporting shibboleth. This option allows you to
-# authenticate username and passwords for sword sessions with out adding
-=======
 # Sword compatibility will allow this authentication method to work when using
 # sword. Sort relies on username and password based authentication and is
 # entirely incapable of supporting shibboleth. This option allows you to
 # authenticate username and passwords for sword sessions without adding
->>>>>>> b05e67a5
 # another authentication method onto the stack. You will need to ensure that
 # a user has a password. One way to do that is to create the user via the
 # create-administrator command line command and then edit their permissions.
@@ -179,11 +168,7 @@
 # The shibboleth header to do role-based mappings
 role-header = SHIB-SCOPED-AFFILIATION
 
-<<<<<<< HEAD
-# Weather to ignore the attribute's scope or value.
-=======
 # Whether to ignore the attribute's scope or value.
->>>>>>> b05e67a5
 role-header.ignore-scope = true
 #role-header.ignore-value = false
 
