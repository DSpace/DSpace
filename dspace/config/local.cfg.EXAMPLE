# EXAMPLE "local.cfg" for DSpace.
#
# Any configurations added to this file will automatically OVERRIDE configurations
# of the same name in any of the DSpace *.cfg files. This includes overriding
# settings in any of these files:
#    * [dspace]/config/dspace.cfg
#    * Any configuration file that is included in 'dspace.cfg'
#     (See "include = [filepath]" settings near the end of dspace.cfg.
#      By default, it includes all [dspace]/config/modules/*.cfg files)
#    * Spring Boot's application.properties
#      ([dspace-src]/dspace-server-webapp/src/main/resources/application.properties)
#
# By default, this EXAMPLE file includes a number of commonly overridden configurations.
# * ADD configurations by simply copying them into this file from any existing *.cfg file.
# * REMOVE configurations by simply commenting them out or deleting them below.
#
# Any commented out settings in this file are simply ignored. A configuration
# will only override another configuration if it has the EXACT SAME key/name.
# For example, including "dspace.dir" in this local.cfg will override the
# default value of "dspace.dir" in the dspace.cfg file.
# Similarly, including "oai.solr.url" in this local.cfg will override the
# default value of "oai.solr.url" in the modules/oai.cfg file.
#


##########################
# SERVER CONFIGURATION   #
##########################

# DSpace installation directory.
# This is the location where you want to install DSpace.
# Windows note: Please remember to use forward slashes for all paths (e.g. C:/dspace)
dspace.dir=/dspace

# URL of DSpace backend ('server' webapp). Include port number etc.
# This is where REST API and all enabled server modules (OAI-PMH, SWORD, SWORDv2, RDF, etc) will respond
dspace.server.url = http://localhost:8080/server

# URL of DSpace frontend (Angular UI). Include port number etc
# This is used by the backend to provide links in emails, RSS feeds, Sitemaps, etc.
dspace.ui.url = http://localhost:3000

# Name of the site
dspace.name = DSpace at My University

# assetstore.dir, look at DSPACE/config/spring/api/bitstore.xml for more options
# default is ${dspace.dir}/assetstore, uncomment and modify if you need to use a different path
#assetstore.dir = ${dspace.dir}/assetstore

# Default language for metadata values
#default.language = en_US

# Solr server/webapp.
# DSpace uses Solr for all search/browse capability (and for usage statistics).
# since DSpace 7, SOLR must be installed as a stand-alone service
solr.server = http://localhost:8983/solr

# Multicore SOLR prefix (keep empty if you run SOLR for just one DSpace-CRIS installation)
solr.multicorePrefix =
##########################
# DATABASE CONFIGURATION #
##########################
# DSpace only supports two database types: PostgreSQL or Oracle

# URL for connecting to database
#    * Postgres template: jdbc:postgresql://localhost:5432/dspace
#    * Oracle template: jdbc:oracle:thin:@//localhost:1521/xe
db.url = jdbc:postgresql://localhost:5432/dspace

# JDBC Driver
#    * For Postgres: org.postgresql.Driver
#    * For Oracle:   oracle.jdbc.OracleDriver
db.driver = org.postgresql.Driver

# Database Dialect (for Hibernate)
#    * For Postgres: org.dspace.storage.rdbms.hibernate.postgres.DSpacePostgreSQL82Dialect
#    * For Oracle:   org.hibernate.dialect.Oracle10gDialect
db.dialect = org.dspace.storage.rdbms.hibernate.postgres.DSpacePostgreSQL82Dialect

# Database username and password
db.username = dspace
db.password = dspace

# Database Schema name
#    * For Postgres, this is often "public" (default schema)
#    * For Oracle, schema is equivalent to the username of your database account,
#      so this may be set to ${db.username} in most scenarios.
db.schema = public

## Connection pool parameters

# Maximum number of DB connections in pool (default = 30)
#db.maxconnections = 30

# Maximum time to wait before giving up if all connections in pool are busy (milliseconds)
# (default = 5000ms or 5 seconds)
#db.maxwait = 5000

# Maximum number of idle connections in pool (-1 = unlimited)
# (default = 10)
#db.maxidle = 10


#######################
# EMAIL CONFIGURATION #
#######################

# SMTP mail server (allows DSpace to send email notifications)
#mail.server = smtp.example.com

# SMTP mail server authentication username and password (if required)
#mail.server.username = myusername
#mail.server.password = mypassword

# SMTP mail server alternate port (defaults to 25)
#mail.server.port = 25

# From address for mail
# All mail from the DSpace site will use this 'from' address
#mail.from.address = dspace-noreply@myu.edu

# When feedback is submitted via the Feedback form, it is sent to this address
# Currently limited to one recipient!
#feedback.recipient = dspace-help@myu.edu

# General site administration (Webmaster) e-mail
#mail.admin = dspace-help@myu.edu

# Recipient for server errors and alerts (defaults to mail.admin)
#alert.recipient = ${mail.admin}

# Recipient for new user registration emails (defaults to unspecified)
#registration.notify =


########################
# HANDLE CONFIGURATION #
########################
#
# Canonical Handle URL prefix
#
# Items in DSpace receive a unique URL, stored in dc.identifier.uri
# after it is generated during the submission process.
#
# If you register with CNRI's handle service at http://www.handle.net/,
# these links can be generated as permalinks using http://hdl.handle.net/
# as canonical prefix. Please make sure to change handle.canonical.prefix
# after registering with handle.net by uncommenting one of the following
# lines, depending if you prefer to use http or https:
# handle.canonical.prefix = http://hdl.handle.net/
# handle.canonical.prefix = https://hdl.handle.net/
#
# Note that this will not alter dc.identifer.uri metadata for existing
# items (only for subsequent submissions), but it will alter the URL
# in JSPUI's 'identifier' message on item record pages for existing items.

# CNRI Handle prefix
# (Defaults to a dummy/fake prefix of 123456789)
#handle.prefix = 123456789

#######################
# PROXY CONFIGURATION #
#######################
# uncomment and specify both properties if proxy server required
# proxy server for external http requests - use regular hostname without port number
#http.proxy.host =

# port number of proxy server
#http.proxy.port =

##########################
# AUTHENTICATION METHODS #
##########################
# EXAMPLE OVERRIDE:
# Override the default authentication method(s) defined in authentication.cfg
# by defining your own custom ordered list in this local.cfg.
#
# By default, all of these methods are commented out and DSpace will use the
# settings from authentication.cfg. But you may uncomment whichever plugins you
# need in order to change the default settings (or reorder them below).
#
# You may also copy default settings from the corresponding authentication-*.cfg
# configuration file and override them in this local.cfg.

# IP-based authentication/authorization. See authentication-ip.cfg for default configuration.
#plugin.sequence.org.dspace.authenticate.AuthenticationMethod = org.dspace.authenticate.IPAuthentication

# LDAP authentication/authorization. See authentication-ldap.cfg for default configuration.
#plugin.sequence.org.dspace.authenticate.AuthenticationMethod = org.dspace.authenticate.LDAPAuthentication

# Shibboleth authentication/authorization. See authentication-shibboleth.cfg for default configuration.
#plugin.sequence.org.dspace.authenticate.AuthenticationMethod = org.dspace.authenticate.ShibAuthentication

# X.509 certificate authentication. See authentication-x509.cfg for default configuration.
#plugin.sequence.org.dspace.authenticate.AuthenticationMethod = org.dspace.authenticate.X509Authentication

# Authentication by Password (encrypted in DSpace's database). See authentication-password.cfg for default configuration.
# Enabled by default in authentication.cfg
#plugin.sequence.org.dspace.authenticate.AuthenticationMethod = org.dspace.authenticate.PasswordAuthentication

<<<<<<< HEAD
##########################
# METADATA EXTRACTION #
##########################
# Grobid url.
metadata.extraction.grobid.url =
# Crossref api
bte.crossref.apikey =

############################################
# LOOKUP SUBMISSION PROVIDER CONFIGURATION #
############################################
# In order to use the Scopus services you need to obtain an API Key from Scopus. Once you get it, add it to the following configuration value.
# Note that when apikey is configured by default the service is enabled, see bte.xml for further configuration
submission.lookup.scopus.apikey =
# use SciVal or Scopus service
submission.lookup.scivalcontent.apikey =
# In order to use the WOS services you need to require access to http://search.webofknowledge.com/esti/wokmws/ws/WokSearch
# Note that when credentials are configured, or ip authentication is enabled, by default the service is enabled,
# see bte.xml for further configuration
submission.lookup.webofknowledge.ip.authentication = false
# or
submission.lookup.webofknowledge.user =
submission.lookup.webofknowledge.password =
=======

#################################################
# SPRING BOOT SETTINGS (Used by Server Webapp)  #
#################################################
# NOTE: Common Spring Boot application settings may be found at
# http://docs.spring.io/spring-boot/docs/current/reference/html/common-application-properties.html
#
# EXAMPLE OVERRIDE:
# By uncommenting the below Spring Boot settings, you can increase or decrease the maximum upload size.
# These defaults are specified in [dspace-src]/dspace-server-webapp/src/main/resources/application.properties
# but may be overridden in this local.cfg
#
# Maximum size of a single uploaded file
#spring.servlet.multipart.max-file-size = 512MB

# Maximum size of a multipart request (i.e. max total size of all files in one request)
#spring.servlet.multipart.max-request-size = 512MB
>>>>>>> 1c514b8c
<|MERGE_RESOLUTION|>--- conflicted
+++ resolved
@@ -198,7 +198,24 @@
 # Enabled by default in authentication.cfg
 #plugin.sequence.org.dspace.authenticate.AuthenticationMethod = org.dspace.authenticate.PasswordAuthentication
 
-<<<<<<< HEAD
+
+#################################################
+# SPRING BOOT SETTINGS (Used by Server Webapp)  #
+#################################################
+# NOTE: Common Spring Boot application settings may be found at
+# http://docs.spring.io/spring-boot/docs/current/reference/html/common-application-properties.html
+#
+# EXAMPLE OVERRIDE:
+# By uncommenting the below Spring Boot settings, you can increase or decrease the maximum upload size.
+# These defaults are specified in [dspace-src]/dspace-server-webapp/src/main/resources/application.properties
+# but may be overridden in this local.cfg
+#
+# Maximum size of a single uploaded file
+#spring.servlet.multipart.max-file-size = 512MB
+
+# Maximum size of a multipart request (i.e. max total size of all files in one request)
+#spring.servlet.multipart.max-request-size = 512MB
+
 ##########################
 # METADATA EXTRACTION #
 ##########################
@@ -222,22 +239,3 @@
 # or
 submission.lookup.webofknowledge.user =
 submission.lookup.webofknowledge.password =
-=======
-
-#################################################
-# SPRING BOOT SETTINGS (Used by Server Webapp)  #
-#################################################
-# NOTE: Common Spring Boot application settings may be found at
-# http://docs.spring.io/spring-boot/docs/current/reference/html/common-application-properties.html
-#
-# EXAMPLE OVERRIDE:
-# By uncommenting the below Spring Boot settings, you can increase or decrease the maximum upload size.
-# These defaults are specified in [dspace-src]/dspace-server-webapp/src/main/resources/application.properties
-# but may be overridden in this local.cfg
-#
-# Maximum size of a single uploaded file
-#spring.servlet.multipart.max-file-size = 512MB
-
-# Maximum size of a multipart request (i.e. max total size of all files in one request)
-#spring.servlet.multipart.max-request-size = 512MB
->>>>>>> 1c514b8c
