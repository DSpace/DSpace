--- conflicted
+++ resolved
@@ -32,25 +32,17 @@
 # Windows note: Please remember to use forward slashes for all paths (e.g. C:/dspace)
 dspace.dir=/dspace
 
-<<<<<<< HEAD
 dspace.hostname = localhost
 dspace.baseUrl = http://localhost:8080
 dspace.url = ${dspace.baseUrl}
 
-# URL of DSpace backend ('server' webapp). Include port number etc.
-# DO NOT end it with '/'.
-# This is where REST API and all enabled server modules (OAI-PMH, SWORD,
-# SWORDv2, RDF, etc) will respond.
-dspace.server.url = ${dspace.baseUrl}/server
-=======
 # Public URL of DSpace backend ('server' webapp). May require a port number if not using standard ports (80 or 443)
 # DO NOT end it with '/'.
 # This is where REST API and all enabled server modules (OAI-PMH, SWORD, SWORDv2, RDF, etc) will respond.
 # NOTE: This URL must be accessible to all DSpace users (should not use 'localhost' in Production)
 # and is usually "synced" with the "rest" section in the DSpace User Interface's config.*.yml.
 # It corresponds to the URL that you would type into your browser to access the REST API.
-dspace.server.url = http://localhost:8080/server
->>>>>>> 4cdb6626
+dspace.server.url = ${dspace.baseUrl}/server
 
 # Public URL of DSpace frontend (Angular UI). May require a port number if not using standard ports (80 or 443)
 # DO NOT end it with '/'.
@@ -62,23 +54,10 @@
 # Name of the site
 dspace.name = Digital Repository at the University of Maryland (DRUM)
 
-<<<<<<< HEAD
-# assetstore.dir, look at DSPACE/config/spring/api/bitstore.xml for more options
-# default is ${dspace.dir}/assetstore, uncomment and modify if you need to use a different path
-#assetstore.dir = ${dspace.dir}/assetstore
-assetstore.dir = ${dspace.dir}/assetstore
-assetstore.dir.1 = ${dspace.dir}/assetstore1
-assetstore.dir.2 = ${dspace.dir}/assetstore2
-assetstore.dir.3 = ${dspace.dir}/assetstore3
-assetstore.dir.4 = ${dspace.dir}/assetstore4
-
-assetstore.incoming = 0
-=======
 # Assetstore configurations have moved to config/modules/assetstore.cfg
 # and config/spring/api/bitstore.xml.
 # Additional storage options (e.g. Amazon S3) are available in `assetstore.cfg`
 # assetstore.dir = ${dspace.dir}/assetstore
->>>>>>> 4cdb6626
 
 # Default language for metadata values
 #default.language = en_US
