--- conflicted
+++ resolved
@@ -240,15 +240,12 @@
 # or
 submission.lookup.webofknowledge.user =
 submission.lookup.webofknowledge.password =
-<<<<<<< HEAD
 # In order to use the EPO services you need to obtain an API Key from https://developers.epo.org. Once you get it, add it to the
 # following configuration value.
 # Note that when apikey is configured by default the service is enabled, see bte.xml for further configuration
 submission.lookup.epo.consumerKey=
 submission.lookup.epo.consumerSecretKey=
-=======
 
 # In order to use the Astrophysics Data System services you need to obtain an API Key from Astrophysics Data System. Once you get it, add it to the following configuration value.
 # Note that when apikey is configured by default the service is enabled, see bte.xml for further configuration
 submission.lookup.ads.apikey =
->>>>>>> dea2c275
