<?xml version="1.0"?>
<!DOCTYPE input-forms SYSTEM "input-forms.dtd">


<input-forms>

 <!-- The form-map maps collection handles to forms. DSpace does not       -->
 <!-- require a collection name to be unique, not even within a community. -->
 <!-- DSpace does however ensure that each collection's handle is unique.  -->
 <!-- Form-map provides the means to associate a unique collection name    -->
 <!-- with a form. The form-map also provides the special handle "default" -->
 <!-- (which is never a collection), here mapped to "traditional". Any     -->
 <!-- collection which does not appear in this map will be associated with -->
 <!-- the mapping for handle "default".                                    -->

 <form-map>
   <name-map collection-handle="default" form-name="traditional" />
   <name-map collection-handle="1903/11324" form-name="LibraryAward"/>
 </form-map>


 <!-- The form-definitions map lays out the detailed definition of all the -->
 <!-- submission forms. Each separate form set has a unique name as an     -->
 <!-- attribute. This name matches one of the names in the form-map. One   -->
 <!-- named form set has the name "traditional"; as this name suggests,    -->
 <!-- it is the old style and is also the default, which gets used when    -->
 <!-- the specified collection has no correspondingly-named form set.      -->
 <!--                                                                      -->
 <!-- Each form set contains an ordered set of pages; each page defines    -->
 <!-- one submission metadata entry screen. Each page has an ordered list  -->
 <!-- of field definitions, Each field definition corresponds to one       -->
 <!-- metatdata entry (a so-called row), which has a DC element name, a    -->
 <!-- displayed label, a text string prompt which is called a hint, and    -->
 <!-- an input-type. Each field also may hold optional elements: DC        -->
 <!-- qualifier name, a repeatable flag, and a text string whose presence  -->
 <!-- serves as a 'this field is required' flag.                           -->

 <form-definitions>

   <form name="traditional">
     <page number="1">
       <field>
         <dc-schema>dc</dc-schema>
         <dc-element>contributor</dc-element>
         <dc-qualifier>author</dc-qualifier>
         <repeatable>true</repeatable>
         <label>Authors</label>
         <input-type>name</input-type>
<<<<<<< HEAD
         <hint>Enter the names of the authors of this item below.</hint>
         <required>You must enter an author for this item.</required>
=======
         <hint>Enter the names of the authors of this item.</hint>
         <required></required>
>>>>>>> e2dd1089
       </field>

	  <field>
         <dc-element>contributor</dc-element>
         <dc-qualifier>advisor</dc-qualifier>
         <repeatable>true</repeatable>
         <label>Advisors</label>
         <input-type>name</input-type>
         <hint>Enter the names of the advisors of this item below.</hint>
         <required></required>
       </field>
       
       <field>
         <dc-schema>dc</dc-schema>
         <dc-element>title</dc-element>
         <dc-qualifier></dc-qualifier>
         <repeatable>false</repeatable>
         <label>Title</label>
         <input-type>onebox</input-type>
         <hint>Enter the main title of the item.</hint>
         <required>You must enter a main title for this item.</required>
       </field>

       <field>
         <dc-schema>dc</dc-schema>
         <dc-element>title</dc-element>
         <dc-qualifier>alternative</dc-qualifier>
         <repeatable>true</repeatable>
         <label>Other Titles</label>
         <input-type>onebox</input-type>
         <hint>If the item has any alternative titles, please enter them here.</hint>
         <required></required>
       </field>

       <field>
         <dc-schema>dc</dc-schema>
         <dc-element>date</dc-element>
         <dc-qualifier>issued</dc-qualifier>
         <repeatable>false</repeatable>
         <label>Date of Issue</label>
         <input-type>date</input-type>
         <hint>Please give the date of previous publication or public distribution.
                        You can leave out the day and/or month if they aren't
                        applicable.</hint>
         <required>You must enter at least the year.</required>
       </field>

       <field>
         <dc-schema>dc</dc-schema>
         <dc-element>publisher</dc-element>
         <dc-qualifier></dc-qualifier>
         <repeatable>false</repeatable>
         <label>Publisher</label>
         <input-type>onebox</input-type>
         <hint>Enter the name of the publisher of the previously issued instance of this item.</hint>
         <required></required>
       </field>

       <field>
         <dc-schema>dc</dc-schema>
         <dc-element>identifier</dc-element>
         <dc-qualifier>citation</dc-qualifier>
         <repeatable>false</repeatable>
         <label>Citation</label>
         <input-type>onebox</input-type>
         <hint>Enter the standard citation for the previously issued instance of this item.</hint>
         <required>You must enter a citation for the previously issued instance of this item.</required>
       </field>

       <field>
         <dc-schema>dc</dc-schema>
         <dc-element>relation</dc-element>
         <dc-qualifier>ispartofseries</dc-qualifier>
         <repeatable>true</repeatable>
         <label>Series/Report No.</label>
         <input-type>series</input-type>
         <hint>Enter the series and number assigned to this item by your community.</hint>
         <required></required>
       </field>

       <field>
		 <dc-schema>dc</dc-schema>
         <dc-element>identifier</dc-element>
         <dc-qualifier></dc-qualifier>
         <!-- An input-type of qualdrop_value MUST be marked as repeatable -->
         <repeatable>true</repeatable>
         <label>Identifiers</label>
         <input-type value-pairs-name="common_identifiers">qualdrop_value</input-type>
         <hint>If the item has any identification numbers or codes associated with
it, please enter the types and the actual numbers or codes.</hint>
         <required></required>
       </field>

       <field>
         <dc-schema>dc</dc-schema>
         <dc-element>type</dc-element>
         <dc-qualifier></dc-qualifier>
         <repeatable>false</repeatable>
         <label>Type</label>
         <input-type value-pairs-name="common_types">dropdown</input-type>
         <hint>Select the type of content of the item.</hint>
         <required></required>
       </field>

       <field>
         <dc-schema>dc</dc-schema>
         <dc-element>language</dc-element>
         <dc-qualifier>iso</dc-qualifier>
         <repeatable>false</repeatable>
         <label>Language</label>
         <input-type value-pairs-name="common_iso_languages">dropdown</input-type>
         <hint>Select the language of the main content of the item.  If the language does not appear in the list, please select 'Other'.  If the content does not really have a language (for example, if it is a dataset or an image) please select 'N/A'.</hint>
         <required></required>
       </field>
     </page>

     <page number="2">
       <field>
         <dc-schema>dc</dc-schema>
         <dc-element>subject</dc-element>
         <dc-qualifier></dc-qualifier>
         <!-- An input-type of twobox MUST be marked as repeatable -->
         <repeatable>true</repeatable>
         <label>Subject Keywords</label>
         <input-type>twobox</input-type>
         <hint>Enter appropriate subject keywords or phrases. </hint>
         <required></required>
         <vocabulary>srsc</vocabulary>
       </field>

       <field>
         <dc-schema>dc</dc-schema>
         <dc-element>description</dc-element>
         <dc-qualifier>abstract</dc-qualifier>
         <repeatable>false</repeatable>
         <label>Abstract</label>
         <input-type>textarea</input-type>
         <hint>Enter the abstract of the item. </hint>
         <required></required>
       </field>

       <field>
         <dc-schema>dc</dc-schema>
         <dc-element>description</dc-element>
         <dc-qualifier>sponsorship</dc-qualifier>
         <repeatable>false</repeatable>
         <label>Sponsors</label>
         <input-type>textarea</input-type>
         <hint>Enter the names of any sponsors and/or funding codes in the box. </hint>
         <required></required>
       </field>

       <field>
         <dc-schema>dc</dc-schema>
         <dc-element>description</dc-element>
         <dc-qualifier></dc-qualifier>
         <repeatable>false</repeatable>
         <label>Description</label>
         <input-type>textarea</input-type>
         <hint>Enter any other description or comments in this box. </hint>
         <required></required>
       </field>
     </page>
   </form>

   <form name="one">
     <page number="1">
       <field>
         <dc-schema>dc</dc-schema>
         <dc-element>contributor</dc-element>
         <dc-qualifier>author</dc-qualifier>
         <repeatable>true</repeatable>
         <label>One: Authors</label>
         <input-type>name</input-type>
         <hint>Enter the names of the authors of this item.</hint>
         <required></required>
       </field>
      </page>
    </form>
    
    <form name="LibraryAward">
     <page number="1">
       <field>
		 <dc-schema>dc</dc-schema>
         <dc-element>contributor</dc-element>
         <dc-qualifier>author</dc-qualifier>
         <repeatable>true</repeatable>
         <label>Authors</label>
         <input-type>name</input-type>
         <hint>Enter the names of the authors of this item below.</hint>
         <required>You must enter an author for this item.</required>
       </field>

       <field>
         <dc-element>contributor</dc-element>
         <dc-qualifier>advisor</dc-qualifier>
         <repeatable>true</repeatable>
         <label>Advisors</label>
         <input-type>name</input-type>
         <hint>Enter the names of the advisors (professors, librarians, etc) of this item below.</hint>
         <required></required>
       </field>

       <field>
         <dc-element>contributor</dc-element>
         <dc-qualifier>department</dc-qualifier>
         <repeatable>false</repeatable>
         <label>Department</label>
         <input-type>onebox</input-type>
         <hint></hint>
         <required></required>
       </field>

       <field>
		 <dc-schema>dc</dc-schema>
         <dc-element>title</dc-element>
         <dc-qualifier></dc-qualifier>
         <repeatable>false</repeatable>
         <label>Title</label>
         <input-type>onebox</input-type>
         <hint>Enter the main title of the item.</hint>
         <required>You must enter a main title for this item.</required>
       </field>

       <field>
		 <dc-schema>dc</dc-schema>
         <dc-element>type</dc-element>
         <dc-qualifier></dc-qualifier>
         <repeatable>false</repeatable>
         <label>Type</label>
         <input-type>onebox</input-type>
         <hint> Enter in the type of content of the item (e.g., research paper).</hint>
         <required></required>
       </field>

       <field>
		 <dc-schema>dc</dc-schema>
         <dc-element>language</dc-element>
         <dc-qualifier>iso</dc-qualifier>
         <repeatable>false</repeatable>
         <label>Language</label>
         <input-type value-pairs-name="common_iso_languages">dropdown</input-type>
         <hint>Select the language of the main content of the item.  If the language does not appear in the list below, please select 'Other'.  If the content does not really have a language (for example, if it is a dataset or an image) please select 'N/A'.</hint>
         <required></required>
       </field>

       <field>
		 <dc-schema>dc</dc-schema>
         <dc-element>subject</dc-element>
         <dc-qualifier></dc-qualifier>
         <!-- An input-type of twobox MUST be marked as repeatable -->
         <repeatable>true</repeatable>
         <label>Subject Keywords</label>
         <input-type>twobox</input-type>
         <hint> Enter appropriate subject keywords or phrases below. </hint>
         <required></required>
         <vocabulary>srsc</vocabulary>
       </field>

       <field>
		 <dc-schema>dc</dc-schema>
         <dc-element>description</dc-element>
         <dc-qualifier>abstract</dc-qualifier>
         <repeatable>false</repeatable>
         <label>Summary</label>
         <input-type>textarea</input-type>
         <hint> Enter a brief description of the item below. </hint>
         <required></required>
       </field>

       <field>
		 <dc-schema>dc</dc-schema>
         <dc-element>description</dc-element>
         <dc-qualifier></dc-qualifier>
         <repeatable>false</repeatable>
         <label>Additional Information</label>
         <input-type>textarea</input-type>
         <hint> Enter any other information or comments in this box. </hint>
         <required></required>
       </field>
     </page>
   </form>
   
 </form-definitions>


 <!-- form-value-pairs populate dropdown and qualdrop-value lists.          -->
 <!-- The form-value-pairs element holds child elements named 'value-pairs' -->
 <!-- A 'value-pairs' element has a value-pairs-name and a dc-term          -->
 <!-- attribute. The dc-term attribute specifies which to which Dublin Core -->
 <!-- Term this set of value-pairs applies.                                 -->
 <!--     Current dc-terms are: identifier-pairs, type-pairs, and           -->
 <!--     language_iso-pairs. The name attribute matches a name             -->
 <!--     in the form-map, above.                                           -->
 <!-- A value-pair contains one 'pair' for each value displayed in the list -->
 <!-- Each pair contains a 'displayed-value' element and a 'stored-value'   -->
 <!-- element. A UI list displays the displayed-values, but the program     -->
 <!-- stores the associated stored-values in the database.                  -->

 <form-value-pairs>
   <value-pairs value-pairs-name="common_identifiers" dc-term="identifier">
     <pair>
       <displayed-value>ISSN</displayed-value>
       <stored-value>issn</stored-value>
     </pair>
     <pair>
       <displayed-value>Other</displayed-value>
       <stored-value>other</stored-value>
     </pair>
     <pair>
       <displayed-value>ISMN</displayed-value>
       <stored-value>ismn</stored-value>
     </pair>
     <pair>
       <displayed-value>Gov't Doc #</displayed-value>
       <stored-value>govdoc</stored-value>
     </pair>
     <pair>
       <displayed-value>URI</displayed-value>
       <stored-value>uri</stored-value>
     </pair>
     <pair>
       <displayed-value>ISBN</displayed-value>
       <stored-value>isbn</stored-value>
     </pair>
   </value-pairs>

   <value-pairs value-pairs-name="common_types" dc-term="type">
     <pair>
       <displayed-value>Other</displayed-value>
       <stored-value>Other</stored-value>
     </pair>
     <pair>
       <displayed-value>Animation</displayed-value>
       <stored-value>Animation</stored-value>
     </pair>
     <pair>
       <displayed-value>Article</displayed-value>
       <stored-value>Article</stored-value>
     </pair>
     <pair>
       <displayed-value>Book</displayed-value>
       <stored-value>Book</stored-value>
     </pair>
     <pair>
       <displayed-value>Book chapter</displayed-value>
       <stored-value>Book chapter</stored-value>
     </pair>
     <pair>
       <displayed-value>Dataset</displayed-value>
       <stored-value>Dataset</stored-value>
     </pair>
     <pair>
       <displayed-value>Learning Object</displayed-value>
       <stored-value>Learning Object</stored-value>
     </pair>
     <pair>
       <displayed-value>Image</displayed-value>
       <stored-value>Image</stored-value>
     </pair>
     <pair>
       <displayed-value>Image, 3-D</displayed-value>
       <stored-value>Image, 3-D</stored-value>
     </pair>
     <pair>
       <displayed-value>Map</displayed-value>
       <stored-value>Map</stored-value>
     </pair>
     <pair>
       <displayed-value>Musical Score</displayed-value>
       <stored-value>Musical Score</stored-value>
     </pair>
     <pair>
       <displayed-value>Plan or blueprint</displayed-value>
       <stored-value>Plan or blueprint</stored-value>
     </pair>
     <pair>
       <displayed-value>Preprint</displayed-value>
       <stored-value>Preprint</stored-value>
     </pair>
     <pair>
       <displayed-value>Presentation</displayed-value>
       <stored-value>Presentation</stored-value>
     </pair>
     <pair>
       <displayed-value>Recording, acoustical</displayed-value>
       <stored-value>Recording, acoustical</stored-value>
     </pair>
     <pair>
       <displayed-value>Recording, musical</displayed-value>
       <stored-value>Recording, musical</stored-value>
     </pair>
     <pair>
       <displayed-value>Recording, oral</displayed-value>
       <stored-value>Recording, oral</stored-value>
     </pair>
     <pair>
       <displayed-value>Software</displayed-value>
       <stored-value>Software</stored-value>
     </pair>
     <pair>
       <displayed-value>Technical Report</displayed-value>
       <stored-value>Technical Report</stored-value>
     </pair>
     <pair>
       <displayed-value>Thesis</displayed-value>
       <stored-value>Thesis</stored-value>
     </pair>
     <pair>
       <displayed-value>Video</displayed-value>
       <stored-value>Video</stored-value>
     </pair>
     <pair>
       <displayed-value>Working Paper</displayed-value>
       <stored-value>Working Paper</stored-value>
     </pair>
   </value-pairs>

   <value-pairs value-pairs-name="library_award_types" dc-term="type">
     <pair>
       <displayed-value>Research Paper</displayed-value>
       <stored-value>Research Paper</stored-value>
     </pair>
     <pair>
       <displayed-value>Other</displayed-value>
       <stored-value>Other</stored-value>
     </pair>
   </value-pairs>

   <!-- default language order: (from dspace 1.2.1)
        "en_US", "en", "es", "de", "fr", "it", "ja", "zh", "other", ""
     -->
   <value-pairs value-pairs-name="common_iso_languages" dc-term="language_iso">
     <pair>
       <displayed-value>N/A</displayed-value>
       <stored-value></stored-value>
     </pair>
     <pair>
       <displayed-value>English (United States)</displayed-value>
       <stored-value>en_US</stored-value>
      </pair>
     <pair>
       <displayed-value>English</displayed-value>
       <stored-value>en</stored-value>
     </pair>
     <pair>
       <displayed-value>Spanish</displayed-value>
       <stored-value>es</stored-value>
     </pair>
     <pair>
       <displayed-value>German</displayed-value>
       <stored-value>de</stored-value>
     </pair>
     <pair>
       <displayed-value>French</displayed-value>
       <stored-value>fr</stored-value>
     </pair>
     <pair>
       <displayed-value>Italian</displayed-value>
       <stored-value>it</stored-value>
     </pair>
     <pair>
       <displayed-value>Japanese</displayed-value>
       <stored-value>ja</stored-value>
     </pair>
     <pair>
       <displayed-value>Chinese</displayed-value>
       <stored-value>zh</stored-value>
     </pair>
     <pair>
       <displayed-value>Turkish</displayed-value>
       <stored-value>tr</stored-value>
     </pair>
     <pair>
       <displayed-value>(Other)</displayed-value>
       <stored-value>other</stored-value>
     </pair>
   </value-pairs>

 </form-value-pairs>

</input-forms><|MERGE_RESOLUTION|>--- conflicted
+++ resolved
@@ -15,7 +15,6 @@
 
  <form-map>
    <name-map collection-handle="default" form-name="traditional" />
-   <name-map collection-handle="1903/11324" form-name="LibraryAward"/>
  </form-map>
 
 
@@ -46,25 +45,10 @@
          <repeatable>true</repeatable>
          <label>Authors</label>
          <input-type>name</input-type>
-<<<<<<< HEAD
-         <hint>Enter the names of the authors of this item below.</hint>
-         <required>You must enter an author for this item.</required>
-=======
          <hint>Enter the names of the authors of this item.</hint>
          <required></required>
->>>>>>> e2dd1089
-       </field>
-
-	  <field>
-         <dc-element>contributor</dc-element>
-         <dc-qualifier>advisor</dc-qualifier>
-         <repeatable>true</repeatable>
-         <label>Advisors</label>
-         <input-type>name</input-type>
-         <hint>Enter the names of the advisors of this item below.</hint>
-         <required></required>
-       </field>
-       
+       </field>
+
        <field>
          <dc-schema>dc</dc-schema>
          <dc-element>title</dc-element>
@@ -119,7 +103,7 @@
          <label>Citation</label>
          <input-type>onebox</input-type>
          <hint>Enter the standard citation for the previously issued instance of this item.</hint>
-         <required>You must enter a citation for the previously issued instance of this item.</required>
+         <required></required>
        </field>
 
        <field>
@@ -134,7 +118,7 @@
        </field>
 
        <field>
-		 <dc-schema>dc</dc-schema>
+         <dc-schema>dc</dc-schema>
          <dc-element>identifier</dc-element>
          <dc-qualifier></dc-qualifier>
          <!-- An input-type of qualdrop_value MUST be marked as repeatable -->
@@ -150,10 +134,10 @@
          <dc-schema>dc</dc-schema>
          <dc-element>type</dc-element>
          <dc-qualifier></dc-qualifier>
-         <repeatable>false</repeatable>
+         <repeatable>true</repeatable>
          <label>Type</label>
          <input-type value-pairs-name="common_types">dropdown</input-type>
-         <hint>Select the type of content of the item.</hint>
+         <hint>Select the type(s) of content of the item. To select more than one value in the list, you may have to hold down the "CTRL" or "Shift" key.</hint>
          <required></required>
        </field>
 
@@ -232,110 +216,6 @@
        </field>
       </page>
     </form>
-    
-    <form name="LibraryAward">
-     <page number="1">
-       <field>
-		 <dc-schema>dc</dc-schema>
-         <dc-element>contributor</dc-element>
-         <dc-qualifier>author</dc-qualifier>
-         <repeatable>true</repeatable>
-         <label>Authors</label>
-         <input-type>name</input-type>
-         <hint>Enter the names of the authors of this item below.</hint>
-         <required>You must enter an author for this item.</required>
-       </field>
-
-       <field>
-         <dc-element>contributor</dc-element>
-         <dc-qualifier>advisor</dc-qualifier>
-         <repeatable>true</repeatable>
-         <label>Advisors</label>
-         <input-type>name</input-type>
-         <hint>Enter the names of the advisors (professors, librarians, etc) of this item below.</hint>
-         <required></required>
-       </field>
-
-       <field>
-         <dc-element>contributor</dc-element>
-         <dc-qualifier>department</dc-qualifier>
-         <repeatable>false</repeatable>
-         <label>Department</label>
-         <input-type>onebox</input-type>
-         <hint></hint>
-         <required></required>
-       </field>
-
-       <field>
-		 <dc-schema>dc</dc-schema>
-         <dc-element>title</dc-element>
-         <dc-qualifier></dc-qualifier>
-         <repeatable>false</repeatable>
-         <label>Title</label>
-         <input-type>onebox</input-type>
-         <hint>Enter the main title of the item.</hint>
-         <required>You must enter a main title for this item.</required>
-       </field>
-
-       <field>
-		 <dc-schema>dc</dc-schema>
-         <dc-element>type</dc-element>
-         <dc-qualifier></dc-qualifier>
-         <repeatable>false</repeatable>
-         <label>Type</label>
-         <input-type>onebox</input-type>
-         <hint> Enter in the type of content of the item (e.g., research paper).</hint>
-         <required></required>
-       </field>
-
-       <field>
-		 <dc-schema>dc</dc-schema>
-         <dc-element>language</dc-element>
-         <dc-qualifier>iso</dc-qualifier>
-         <repeatable>false</repeatable>
-         <label>Language</label>
-         <input-type value-pairs-name="common_iso_languages">dropdown</input-type>
-         <hint>Select the language of the main content of the item.  If the language does not appear in the list below, please select 'Other'.  If the content does not really have a language (for example, if it is a dataset or an image) please select 'N/A'.</hint>
-         <required></required>
-       </field>
-
-       <field>
-		 <dc-schema>dc</dc-schema>
-         <dc-element>subject</dc-element>
-         <dc-qualifier></dc-qualifier>
-         <!-- An input-type of twobox MUST be marked as repeatable -->
-         <repeatable>true</repeatable>
-         <label>Subject Keywords</label>
-         <input-type>twobox</input-type>
-         <hint> Enter appropriate subject keywords or phrases below. </hint>
-         <required></required>
-         <vocabulary>srsc</vocabulary>
-       </field>
-
-       <field>
-		 <dc-schema>dc</dc-schema>
-         <dc-element>description</dc-element>
-         <dc-qualifier>abstract</dc-qualifier>
-         <repeatable>false</repeatable>
-         <label>Summary</label>
-         <input-type>textarea</input-type>
-         <hint> Enter a brief description of the item below. </hint>
-         <required></required>
-       </field>
-
-       <field>
-		 <dc-schema>dc</dc-schema>
-         <dc-element>description</dc-element>
-         <dc-qualifier></dc-qualifier>
-         <repeatable>false</repeatable>
-         <label>Additional Information</label>
-         <input-type>textarea</input-type>
-         <hint> Enter any other information or comments in this box. </hint>
-         <required></required>
-       </field>
-     </page>
-   </form>
-   
  </form-definitions>
 
 
@@ -382,10 +262,6 @@
 
    <value-pairs value-pairs-name="common_types" dc-term="type">
      <pair>
-       <displayed-value>Other</displayed-value>
-       <stored-value>Other</stored-value>
-     </pair>
-     <pair>
        <displayed-value>Animation</displayed-value>
        <stored-value>Animation</stored-value>
      </pair>
@@ -468,13 +344,6 @@
      <pair>
        <displayed-value>Working Paper</displayed-value>
        <stored-value>Working Paper</stored-value>
-     </pair>
-   </value-pairs>
-
-   <value-pairs value-pairs-name="library_award_types" dc-term="type">
-     <pair>
-       <displayed-value>Research Paper</displayed-value>
-       <stored-value>Research Paper</stored-value>
      </pair>
      <pair>
        <displayed-value>Other</displayed-value>
