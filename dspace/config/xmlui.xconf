<?xml version="1.0"?>
<!DOCTYPE xmlui SYSTEM "xmlui.dtd">

<!--
    - xmlui.xconf
    -
    - Copyright (c) 2002-2009, The DSpace Foundation.  All rights reserved.
    - 
    - Redistribution and use in source and binary forms, with or without
    - modification, are permitted provided that the following conditions are
    - met:
    - 
    - - Redistributions of source code must retain the above copyright
    - notice, this list of conditions and the following disclaimer.
    - 
    - - Redistributions in binary form must reproduce the above copyright
    - notice, this list of conditions and the following disclaimer in the
    - documentation and/or other materials provided with the distribution.
    - 
    - Neither the name of the DSpace Foundation nor the names of its
    - contributors may be used to endorse or promote products derived from
    - this software without specific prior written permission.
    - 
    - THIS SOFTWARE IS PROVIDED BY THE COPYRIGHT HOLDERS AND CONTRIBUTORS
    - ``AS IS'' AND ANY EXPRESS OR IMPLIED WARRANTIES, INCLUDING, BUT NOT
    - LIMITED TO, THE IMPLIED WARRANTIES OF MERCHANTABILITY AND FITNESS FOR
    - A PARTICULAR PURPOSE ARE DISCLAIMED. IN NO EVENT SHALL THE COPYRIGHT
    - HOLDERS OR CONTRIBUTORS BE LIABLE FOR ANY DIRECT, INDIRECT,
    - INCIDENTAL, SPECIAL, EXEMPLARY, OR CONSEQUENTIAL DAMAGES (INCLUDING,
    - BUT NOT LIMITED TO, PROCUREMENT OF SUBSTITUTE GOODS OR SERVICES; LOSS
    - OF USE, DATA, OR PROFITS; OR BUSINESS INTERRUPTION) HOWEVER CAUSED AND
    - ON ANY THEORY OF LIABILITY, WHETHER IN CONTRACT, STRICT LIABILITY, OR
    - TORT (INCLUDING NEGLIGENCE OR OTHERWISE) ARISING IN ANY WAY OUT OF THE
    - USE OF THIS SOFTWARE, EVEN IF ADVISED OF THE POSSIBILITY OF SUCH
    - DAMAGE.
-->


<!--
    - The XMLUI (Manakin Release) configuration file
    -
    - Authors: Scott Phillips
    - Version: $Revision$
    - Date:    $Date$
-->

<xmlui>
    <!--
        This section configures the Aspect "chain". An Aspect provides a set 
        of coupled features for the system. All Aspects are chained together
        such that together they form the complete DSpace website. This is where
        the chain is defined, the order in which each aspect is declared 
        determines it's order in the chain. Aspects at the top are invoked 
        first. 
        
        The <aspect> element has two attributes, name & path. The name is used 
        to identify the Aspect, while the path determines the directory. The 
        path attribute should be listed exactly as it is found in the
        /xmlui/cocoon/aspects/ directory followed by a slash.
    -->
    <aspects>
        <!--
            @deprecated: the Artifact Browser has been devided into ViewArtifacts,
            BrowseArtifacts, SearchArtifacts
            <aspect name="Artifact Browser" path="resource://aspects/ArtifactBrowser/" />
        -->

        <!-- =====================
             Item Level Versioning
             ===================== -->
        <!--
             To enable Item Level Versioning features, uncomment this aspect.
             This is currently disabled by default because of two known issues:
             DS-1382 and DS-1349. Please, review them to see whether they apply
             to you before enabling versioning.
        -->
        <!--<aspect name="Versioning Aspect" path="resource://aspects/Versioning/" />-->
        
        <!-- =====================
             Base Features/Aspects
             ===================== -->
        <!-- Base DSpace XMLUI Aspects for Display, Browse, Search, Admin, Login and Submission -->
        <aspect name="Displaying Artifacts" path="resource://aspects/ViewArtifacts/" />
        <aspect name="Browsing Artifacts" path="resource://aspects/BrowseArtifacts/" />
<<<<<<< HEAD
        <!--<aspect name="Searching Artifacts" path="resource://aspects/SearchArtifacts/" /> -->
=======
        <aspect name="Discovery" path="resource://aspects/Discovery/" />
>>>>>>> d34e7b89
        <aspect name="Administration" path="resource://aspects/Administrative/" />
        <aspect name="E-Person" path="resource://aspects/EPerson/" />
        <aspect name="Submission and Workflow" path="resource://aspects/Submission/" />

        <!-- ========================
             Usage Statistics Engines
             ======================== -->
        <!-- By default, DSpace uses a Statistics engine based on SOLR -->
        <aspect name="Statistics" path="resource://aspects/Statistics/" />

        <!--
             If you prefer to use "Elastic Search" Statistics, you can uncomment the below
             aspect and COMMENT OUT the default "Statistics" aspect above.
             You must also enable the ElasticSearchLoggerEventListener.
        -->
        <!-- <aspect name="Statistics - Elastic Search" path="resource://aspects/StatisticsElasticSearch/" /> -->

        <!-- =========================
             Approval Workflow Systems
             ========================= -->
        <!-- By default, DSpace uses a legacy 3-step approval workflow for new submissions -->
        <!--<aspect name="Original Workflow" path="resource://aspects/Workflow/" /> -->

        <!-- If you prefer, a Configurable XML-based Workflow is available. To enable it, you can
             uncomment the below aspect and comment out the "Original Workflow" aspect above.
             PLEASE NOTE: in order to use the configurable workflow you must also run the
             database migration scripts as detailed in the DSpace Documentation -->
        <aspect name="XMLWorkflow" path="resource://aspects/XMLWorkflow/" />

        <!-- ==============
             Search Engines
             ============== -->
        <!--
            To enable the old lucene based search (no facets, filters), uncomment this aspect.
            Also make sure to comment out the above 'Discovery' aspect
            (in the "Basic Features/Aspects" group) as leaving it on together
            with Searching Artifacts aspect will cause UI overlap issues
            
			@deprecated Since DSpace 4 the system use an abstraction layer named
 			Discovery to provide access to different search provider. The
 			legacy system build upon Apache Lucene is likely to be removed in
 			a future version. If you are interested in use Lucene as backend
 			for the DSpace search system please consider to build a Lucene
 			implementation of the Discovery interfaces
        -->
        <!--<aspect name="Searching Artifacts" path="resource://aspects/SearchArtifacts/" />-->


        <!-- ==============
             SWORDv1 Client
             ============== -->
        <!-- DSpace also comes with an option SWORD Client aspect, which allows
             you to submit content FROM your DSpace TO another SWORD-enabled repository.
             To enable this feature, uncomment the aspect below. -->
        <!-- <aspect name="SwordClient" path="resource://aspects/SwordClient/" /> -->

    <aspect name="News" path="resource://aspects/News/"/>
	    <aspect name="Redirect" path="resource://aspects/Redirect/"/>
	    <aspect name="Static Pages" path="resource://aspects/StaticPages/"/>
		<aspect name="ExtraSubmissions" path="resource://aspects/ExtraSubmission/"/>
		<aspect name="CollectionViewer" path="resource://aspects/CollectionViewer/"/>
	    <aspect name="Discovery" path="resource://aspects/Discovery/" />
	    <aspect name="Feeds" path="resource://aspects/Feeds/" />

        <!--
            This demo aspect tests the various possible DRI features.
            It may be useful to developers in developing new aspects or themes.
            It's accessible for admins in the XMLTest menu or via the /XMLTest/ URL.
        -->
        <!-- <aspect name="XML Tests" path="resource://aspects/XMLTest/"/> -->
    </aspects>

    <!--
        This section configures which Theme should apply to a particular URL. 
        Themes stylize an abstract DRI document (generated by the Aspect
        chain from above) and produce XHTML (or possibly another format) for 
        display to the user. Each theme rule is processed in the order that it 
        is listed below, the first rule that matches is the theme that is applied.
        
        The <theme> element has several attributes including: name, id, regex, 
        handle, and path. The name attribute is used to identify the theme, while
        the path determines the directory. The path attribute should be listed 
        exactly as it is found in the /xmlui/cocoon/themes/ directory. Both the
        regex and handle attributes determine if the theme rule matches the URL.
        If either the pattern or handle attribute is left off then the only the 
        other component is used to determine matching. 
        
        Keep in mind that the order of <theme> elements matters in the case of 
        overlapping matching rules. For example, a theme rule with a very broad
        matching rule (like regex=".*") will override a more specific theme 
        declaration (like handle="1234/23") if placed before it. 
        
        Finally, theme application also "cascades" down to pages derived from the
        one that the theme directly applies to. Thus, a theme applied to a 
        specific community will also apply to that community's collections and 
        their respective items.    
    -->
    <themes>
        <!-- Example configuration -->

        <!-- <theme name="Test Theme 1" handle="123456789/1" path="theme1/"/>    -->
        <!-- <theme name="Test Theme 2" regex="community-list" path="theme2/"/> -->

        <!-- Default theme -->
        <theme name="Sedici2" regex=".*" path="Sedici2/" />

        <!-- Reference theme, the default Manakin XMLUI layout up to DSpace 1.8 -->
        <!-- <theme name="Default Reference Theme" regex=".*" path="Reference/" /> -->

        <!-- Classic theme, inspired by the JSP UI -->
        <!-- <theme name="Classic" regex=".*" path="Classic/" /> -->

        <!-- The Kubrick theme -->
        <!-- <theme name="Kubrick" regex=".*" path="Kubrick/" /> -->

        <!--
             For information on configuring the mobile theme, see:
             dspace-xmlui/src/main/webapp/themes/mobile/readme.txt
        -->
    </themes>
</xmlui><|MERGE_RESOLUTION|>--- conflicted
+++ resolved
@@ -82,11 +82,7 @@
         <!-- Base DSpace XMLUI Aspects for Display, Browse, Search, Admin, Login and Submission -->
         <aspect name="Displaying Artifacts" path="resource://aspects/ViewArtifacts/" />
         <aspect name="Browsing Artifacts" path="resource://aspects/BrowseArtifacts/" />
-<<<<<<< HEAD
-        <!--<aspect name="Searching Artifacts" path="resource://aspects/SearchArtifacts/" /> -->
-=======
         <aspect name="Discovery" path="resource://aspects/Discovery/" />
->>>>>>> d34e7b89
         <aspect name="Administration" path="resource://aspects/Administrative/" />
         <aspect name="E-Person" path="resource://aspects/EPerson/" />
         <aspect name="Submission and Workflow" path="resource://aspects/Submission/" />
@@ -148,7 +144,6 @@
 	    <aspect name="Static Pages" path="resource://aspects/StaticPages/"/>
 		<aspect name="ExtraSubmissions" path="resource://aspects/ExtraSubmission/"/>
 		<aspect name="CollectionViewer" path="resource://aspects/CollectionViewer/"/>
-	    <aspect name="Discovery" path="resource://aspects/Discovery/" />
 	    <aspect name="Feeds" path="resource://aspects/Feeds/" />
 
         <!--
