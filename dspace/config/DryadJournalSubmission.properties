--- conflicted
+++ resolved
@@ -5,11 +5,8 @@
 # should be performed in the "testing" configuration file.
 #
 
-<<<<<<< HEAD
-journal.order=amNat, BJLS, BIOLETTS, biorisk, BMCEco, BMCEvoBio, bmjOpen, compcytogen, ecoApp, ecoMono, ecology, elementa, evolution, EvolApp, ecoFrontiers, eLife, FE, GMSGMS, heredity, ijm, EvolBiol, JAE, jfwm, jhered, jhr, JOPHD, JPALEO, mbe, MolEcol, MolEcolRes, mpe, mycokeys, natureconservation, neobiota, paleobiology, phytokeys, pbiology, pcompbiol, pgenetics, pmedicine, pntd, pone, ppathogens, subtbiol, SystBiol, ZooKeys
-=======
-journal.order=amNat, BJLS, biorisk, BMCEco, BMCEvoBio, bmjOpen, compcytogen, ecoApp, ecoMono, ecology, elementa, evolution, EvolApp, ecoFrontiers, eLife, FE, GMSGMS, heredity, ijm, EvolBiol, JAE, jfwm, jhered, jhr, JOPHD, JPALEO, JPMS, mbe, MolEcol, MolEcolRes, mpe, mycokeys, natureconservation, neobiota, paleobiology, phytokeys, pbiology, pcompbiol, pgenetics, pmedicine, pntd, pone, ppathogens, subtbiol, SystBiol, ZooKeys
->>>>>>> 5de2fe3a
+
+journal.order=amNat, BJLS, BIOLETTS, biorisk, BMCEco, BMCEvoBio, bmjOpen, compcytogen, ecoApp, ecoMono, ecology, elementa, evolution, EvolApp, ecoFrontiers, eLife, FE, GMSGMS, heredity, ijm, EvolBiol, JAE, jfwm, jhered, jhr, JOPHD, JPALEO, JPMS, mbe, MolEcol, MolEcolRes, mpe, mycokeys, natureconservation, neobiota, paleobiology, phytokeys, pbiology, pcompbiol, pgenetics, pmedicine, pntd, pone, ppathogens, subtbiol, SystBiol, ZooKeys
 
 # American Naturalist
 journal.amNat.fullname = The American Naturalist
