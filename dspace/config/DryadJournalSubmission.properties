--- conflicted
+++ resolved
@@ -5,11 +5,7 @@
 # should be performed in the "testing" configuration file.
 #
 
-<<<<<<< HEAD
-journal.order=amjbot, amNat, appPlantSci, BDJ, BJLS, BIOLETTS, biorisk, BMCEcol, BMCEvolBiol, bmjOpen, BJJ, BJR, BJ360, compcytogen, ecoMono, ecol, ecap, ECOG, ECOLETS, ECE3, Elementa, evolution, EvolApp, eLife, EBPM, FE, GMSGMS, GMSGPRAS, GMSHTA, GMSHIC, GMSID, GMSIPRS, GMSMBI, GMSMIBE, GMSORS, GMSZMA, GMSLAB, heredity, ijm, intF, EvolBiol, JAE, JAV, JECOL, JAPPL, jcr, jfwm, jhered, jhr, JOPHD, JPALEO, jRoyalInt, MEE, MolEcol, MolEcolRes, mycokeys, natureconservation, neobiota, NJB, NL, OIK, openBio, paleobiology, PALA, PP, phytokeys, plantcell, plantphys, plantSciB, pbiology, pcompbiol, pgenetics, pmedicine, pntd, pone, ppathogens, PhilosA, PhilosB, ProcA, RSOS, RSPB, SDATA, SPALA, subtbiol, SystBiol, SYSBOT, ZooKeys, ZSE
-=======
 journal.order=AMJBOT, amNat, APPS, BEHECO, BDJ, BJLS, BIOLETTS, biorisk, BITR, BMCEcol, BMCEvolBiol, bmjOpen, compcytogen, ecoMono, ecol, ecap, ECOG, ECOLETS, ECE3, Elementa, evolution, EvolApp, eLife, EBPM, FE, GMSGMS, GMSGPRAS, GMSHTA, GMSHIC, GMSID, GMSIPRS, GMSMBI, GMSMIBE, GMSORS, GMSZMA, GMSLAB, heredity, ijm, intF, EvolBiol, JAE, JAV, JECOL, JAPPL, jcr, jfwm, jhered, jhr, JOPHD, JPALEO, jRoyalInt, MEE, MolEcol, MolEcolRes, mycokeys, natureconservation, neobiota, NJB, NL, OIK, openBio, paleobiology, PALA, PP, phytokeys, plantcell, plantphys, plantSciB, pbiology, pcompbiol, pgenetics, pmedicine, pntd, pone, ppathogens, PhilosA, PhilosB, ProcA, RSOS, RSPB, SDATA, SPALA, subtbiol, SystBiol, SYSBOT, ZooKeys, ZSE
->>>>>>> c4b68f2c
 
 
 # American Journal of Botany
