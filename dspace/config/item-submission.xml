--- conflicted
+++ resolved
@@ -235,7 +235,13 @@
             <type>sherpaPolicy</type>
         </step-definition>
 
-<<<<<<< HEAD
+        <!-- New step for show / mint identifiers -->
+        <step-definition id="identifiers">
+            <heading>submit.progressbar.identifiers</heading>
+            <processing-class>org.dspace.app.rest.submit.step.ShowIdentifiersStep</processing-class>
+            <type>identifiers</type>
+        </step-definition>
+
         <!-- UMD Customization -->
         <step-definition id="umdDescribe" mandatory="true">
             <heading>submit.progressbar.describe.stepone</heading>
@@ -258,14 +264,6 @@
             <scope>submission</scope>
         </step-definition>
         <!-- End UMD Customization -->
-=======
-        <!-- New step for show / mint identifiers -->
-        <step-definition id="identifiers">
-            <heading>submit.progressbar.identifiers</heading>
-            <processing-class>org.dspace.app.rest.submit.step.ShowIdentifiersStep</processing-class>
-            <type>identifiers</type>
-        </step-definition>
->>>>>>> 5a43e6bc
     </step-definitions>
 
     <!-- The submission-definitions map lays out the detailed definition of -->
