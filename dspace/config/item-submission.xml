--- conflicted
+++ resolved
@@ -53,10 +53,10 @@
         <name-map collection-handle="123456789/29" submission-name="JournalVolume"/>
         <name-map collection-handle="123456789/30" submission-name="JournalIssue"/>
         -->
-        <!-- These configurations enable default submission forms per Entity type
-
+        <!-- These configurations enable default submission forms per Entity type 
+            
             The  collection-entity-type will be the entity-type attribute associated with a collection,
-            typically the entity name that is associated with a collection if any created or loaded
+            typically the entity name that is associated with a collection if any created or loaded 
             (that is usually specified in relationship-types.xml).
             - - - - - -
             PLEASE NOTICE THAT YOU WILL HAVE TO RESTART DSPACE
@@ -69,8 +69,6 @@
         <name-map collection-entity-type="Journal" submission-name="Journal"/>
         <name-map collection-entity-type="JournalVolume" submission-name="JournalVolume"/>
         <name-map collection-entity-type="JournalIssue" submission-name="JournalIssue"/>
-<<<<<<< HEAD
-=======
 
         <!-- Example of configuration using a community handle to map an Item Submission Process.
 
@@ -80,7 +78,6 @@
         <name-map community-handle="123456789/1234" submission-name="xxxx"/>
         -->
 
->>>>>>> b2ae1d54
     </submission-map>
 
 
@@ -250,7 +247,6 @@
             <type>identifiers</type>
         </step-definition>
 
-<<<<<<< HEAD
         <!-- UMD Customization -->
         <!-- LIBDRUM-876 -->
         <step-definition id="umdType" mandatory="true">
@@ -279,7 +275,7 @@
         </step-definition>
 
         <!-- End UMD Customization -->
-=======
+
         <step-definition id="coarnotify">
             <heading>submit.progressbar.coarnotify</heading>
             <processing-class>org.dspace.app.rest.submit.step.NotifyStep</processing-class>
@@ -293,7 +289,6 @@
             <type>duplicates</type>
         </step-definition>
 
->>>>>>> b2ae1d54
     </step-definitions>
 
     <!-- The submission-definitions map lays out the detailed definition of -->
