<?xml version="1.0" encoding="utf-8" ?>
<!DOCTYPE item-submission SYSTEM "item-submission.dtd">

<!-- Configurable Submission configuration file  -->

<!-- This XML configuration file allows you to configure the ordering     -->
<!-- and number of the steps that occur in the Item Submission Process.   -->
<item-submission>

 <!-- The process-map maps collection handles to a particular Item         -->
 <!-- Submission Process.  This requires that a collection's name be       -->
 <!-- unique, even within a community. DSpace does however ensure that each-->
 <!-- collection's handle is unique.  Process-map provides the means to    -->
 <!-- associate a unique collection name with an Item Submission process.  -->
 <!-- The process-map also provides the special handle "default" (which is -->
 <!-- never a collection), here mapped to "traditional". Any collection    -->
 <!-- which does not appear in this map will be associated with the mapping-->
 <!-- for handle "default".                                                -->
 <submission-map>
   <name-map collection-handle="default" submission-name="traditional" />
   <name-map collection-handle="10915/50" submission-name="autoarchiveSubmission" />

   <!--10915/46286: Autarchivo de Tesis de Grado -->
   <name-map collection-handle="10915/46286" submission-name="tesisDeGrado" />
 </submission-map>


 
 <!-- The 'step-definitions' allows you to define steps which you may wish -->
 <!-- to "share" amongst multiple submission-item definitions.  In order to-->
 <!-- share the same step definition, you can refer to it by its unique id -->
 <!-- defined in this section.  EVERY 'step' in this section MUST have a   -->
 <!-- unique identifier in the 'id' attribute!                             -->
 <!--                                                                      -->
 <!-- Each <step> REQUIRES the following attributes (@) and properties:    --> 
 <!-- @id                - The unique identifier for this step             -->
 <!-- 																	   -->
 <!-- <processing-class> - The class which will process all information for-->
 <!--             this step. The class must extend						   -->
 <!--             'org.dspace.submit.AbstractProcessingStep'               -->
 <!--             (or one of the org.dspace.submit.step.* classes)         -->
 <!--             This property should reference the full path of the class-->
 <!--			  (e.g. org.dspace.submit.step.MyCustomStep)               -->
 <!--																	   -->
 <!-- The following properties are OPTIONAL for each <step>:			   -->
 <!-- <heading> -    References the message key, from the 				   -->
 <!--			     Messages.properties file (JSP-UI) or messages.xml     -->
 <!--                (XML-UI) which will be used as this step's heading in -->
 <!--			     the progress-bar.  If unspecified, the step does not  -->
 <!--			     show up in the Progress Bar.  Keys in the <heading>   -->
 <!--				 are prefixed as follows in the appropriate 		   -->
 <!--				 "messages" file:							           -->
 <!--						XML-UI:  "xmlui.Submission." prefix			   -->
 <!--						JSP-UI:  "jsp." prefix			   			   -->
 <!-- <jspui-binding> - JSP-UI binding step class which will generate the JSP-->
 <!--                 based user interface for this step.  The class must  -->
 <!--                 extend 'org.dspace.app.webui.submit.JSPStep'.        -->
 <!--                 This property should reference the full path of the  -->
 <!--                 class.  It is only necessary if you are using the    -->
 <!--                 DSpace JSP-UI, and the step requires user interaction-->
 <!-- <xmlui-binding> - XML-UI binding step class which will generate the  -->
 <!--                 Manakin XML (DRI) structure for this step.  The class-->
 <!--                 must extend                                          -->
 <!--                 'org.dspace.app.xmlui.aspect.submission.StepTransformer'.-->
 <!--                 This property should reference the full path of the  -->
 <!--                 class.  It is only necessary if you are using the    -->
 <!--                 DSpace XML-UI, and the step requires user interaction-->
 <!-- <workflow-editable> - whether or not this step will appear during the-->
 <!--				 "Edit Metadata" workflow approval process.  This field-->
 <!--				 defaults to TRUE (which means it can be edited during -->
 <!--				 the "Edit Metadata" workflow stage)				   -->
 <!--                                                                      -->
 <!--                                                                      -->
 <step-definitions>
     <!-- The "collection" step is a "special step" which is *REQUIRED* to be-->
     <!-- in this section!  In DSpace, all submitted items must be           -->
     <!-- immediately assigned to a collection. This step ensures that a     -->
     <!-- collection is always selected.  If a user is already submitting    -->
     <!-- from within a Collection (by clicking the "Submit to This          -->
     <!-- Collection" button) then this step will be automatically skipped.  -->
     <!-- In all other cases, this step ensures that the user *first* selects-->
     <!-- a collection!                                                      -->
     <!-- Since this is a "special step", it is *automatically* added at the -->
     <!-- beginning of each 'submission-process' (therefore it should not be -->
     <!-- referenced by any of the below 'submission-process' tags).  Also as-->
     <!-- a special step, it is currently NEVER editable in a workflow.      -->                              
     <step id="collection">
       <heading></heading> <!--can specify heading, if you want it to appear in Progress Bar-->
	   <processing-class>org.dspace.submit.step.SelectCollectionStep</processing-class>
       <jspui-binding>org.dspace.app.webui.submit.step.JSPSelectCollectionStep</jspui-binding>
       <xmlui-binding>org.dspace.app.xmlui.aspect.submission.submit.SelectCollectionStep</xmlui-binding>
       <workflow-editable>false</workflow-editable>
     </step>
     
	 <!-- Uncomment this to make available the bibliographic import from external source - note ONLY for JSPUI -->     
	 <!-- <step id="collection">
       <heading></heading> can specify heading, if you want it to appear in Progress Bar
	   <processing-class>org.dspace.submit.step.StartSubmissionLookupStep</processing-class>
       <jspui-binding>org.dspace.app.webui.submit.step.JSPStartSubmissionLookupStep</jspui-binding>
       <xmlui-binding>org.dspace.app.xmlui.aspect.submission.submit.SelectCollectionStep</xmlui-binding>
       <workflow-editable>false</workflow-editable>
     </step> -->
   
     <!-- The "complete" step is a "special step" which is *REQUIRED* to be-->
     <!-- in this section!  In DSpace, when a submission is completed,       -->
     <!-- a workflow is automatically kicked off (if one exists)             -->
     <!-- This "complete" step performs all backend processing that occurs   -->
     <!-- immediately upon completing the submission.                        -->
     <!-- Since this is a "special step", it is *automatically* added at the -->
     <!-- end of each 'submission-process' (therefore it should not be       -->
     <!-- referenced by any of the below 'submission-process' tags).  Also as-->
     <!-- a special step, it is currently NEVER editable in a workflow.      -->                               
     <step id="complete">
       <heading>submit.progressbar.complete</heading>
       <processing-class>org.dspace.submit.step.CompleteStep</processing-class>
       <jspui-binding>org.dspace.app.webui.submit.step.JSPCompleteStep</jspui-binding>
       <workflow-editable>false</workflow-editable>
     </step>
   
     <!-- This is the Sample Step which utilizes the JSPSampleStep class-->
     <step id="sample">
       <heading>Sample</heading>
       <processing-class>org.dspace.submit.step.SampleStep</processing-class>
       <jspui-binding>org.dspace.app.webui.submit.step.JSPSampleStep</jspui-binding>
       <workflow-editable>true</workflow-editable>
     </step>
     
      <!--Step sediciDescribeItem will be to Describe the item.-->
      <step id="sediciDescribeItem">
        <heading>submit.progressbar.describe</heading>
        <processing-class>org.dspace.submit.step.DescribeStep</processing-class>
        <jspui-binding>org.dspace.app.webui.submit.step.JSPDescribeStep</jspui-binding>
		<xmlui-binding>ar.edu.unlp.sedici.aspect.extraSubmission.submit.DescribeStep</xmlui-binding>
        <workflow-editable>true</workflow-editable>
      </step>
      
      <!--Step sediciUploadItem will be to Upload the item.-->
      <step id="sediciUploadItem">
        <heading>submit.progressbar.upload</heading>
        <processing-class>ar.edu.unlp.sedici.aspect.extraSubmission.submit.UploadStep</processing-class>
        <jspui-binding>org.dspace.app.webui.submit.step.JSPUploadStep</jspui-binding>
		<xmlui-binding>org.dspace.app.xmlui.aspect.submission.submit.UploadStep</xmlui-binding>
        <workflow-editable>true</workflow-editable>
      </step>
      
      <!--Step sediciVerifyItem will be to Verify/Review everything -->
 	  <step id="sediciVerifyItem">
        <heading>submit.progressbar.verify</heading>
        <processing-class>org.dspace.submit.step.VerifyStep</processing-class>
 	    <jspui-binding>org.dspace.app.webui.submit.step.JSPVerifyStep</jspui-binding>
		<xmlui-binding>org.dspace.app.xmlui.aspect.submission.submit.ReviewStep</xmlui-binding>
		<workflow-editable>true</workflow-editable>
      </step>

      <!--Step sediciCCLicense will be to select a Creative Commons License-->
      <step id="sediciCCLicense">
        <heading>submit.progressbar.CClicense</heading>
        <processing-class>org.dspace.submit.step.SediciCCLicenseStep</processing-class>
        <jspui-binding>org.dspace.app.webui.submit.step.JSPCCLicenseStep</jspui-binding>
		<xmlui-binding>org.dspace.app.xmlui.aspect.submission.SediciCCLicenseStep</xmlui-binding>
		<workflow-editable>true</workflow-editable>
      </step>
      
      <!--Step sediciAdministratorCCLicense will be to select a Creative Commons License-->
      <step id="sediciAdministratorCCLicense">
        <heading>submit.progressbar.CClicense</heading>
        <processing-class>org.dspace.submit.step.SediciAdministratorCCLicenseStep</processing-class>
        <jspui-binding>org.dspace.app.webui.submit.step.JSPCCLicenseStep</jspui-binding>
		<xmlui-binding>org.dspace.app.xmlui.aspect.submission.SediciAdministratorCCLicenseStep</xmlui-binding>
		<workflow-editable>true</workflow-editable>
      </step>

      <!--Step sediciSignOffLicense will be to Sign off on the License-->
      <step id="sediciSignOffLicense">
        <heading>submit.progressbar.license</heading>
        <processing-class>org.dspace.submit.step.LicenseStep</processing-class>
        <jspui-binding>org.dspace.app.webui.submit.step.JSPLicenseStep</jspui-binding>
		<xmlui-binding>org.dspace.app.xmlui.aspect.submission.submit.LicenseStep</xmlui-binding>
		<workflow-editable>false</workflow-editable>
      </step>
      
      <!--Step sediciAutomaticData cagará datos fijos en el item. No tendrá interface.
      Se quita por ahora
      <step id="sediciAutomaticData">
        <processing-class>ar.edu.unlp.sedici.aspect.extraSubmission.submit.AutomaticMetadataStep</processing-class>
		<workflow-editable>true</workflow-editable>
      </step> -->
      
      <!--Step para controlar si el item fue revisado. No tendrá interface-->
      <step id="sediciWorkflowEditedControl">
        <processing-class>ar.edu.unlp.sedici.aspect.extraSubmission.submit.WorkflowEditedControlStep</processing-class>
		<workflow-editable>true</workflow-editable>
      </step> 
      
 </step-definitions>

 <!-- The submission-definitions map lays out the detailed definition of   -->
 <!-- all the Item Submission Processes (and the ordering of their steps). -->
 <!-- Each separate "submission-process" has a unique name as an attribute,-->
 <!-- which matches one of the names in the process-map. One named         -->
 <!-- "submit-process" has the name "traditional"; as this name suggests,  -->
 <!-- it is the default item submission process, which gets used when      -->
 <!-- the specified collection has no correspondingly named submit-process.-->
 <!--                                                                      -->
 <!-- Each submit-process contains an ordered set of steps; each step      -->
 <!-- defines one "step" occurring during the process of submitting an     -->
 <!-- item.  A step can either be referenced by 'id' (in which case it must-->
 <!-- be defined in <step-definitions> above), or defined completely here. -->
 <!--                                                                      -->
 <!-- If the step is not referred to by 'id', then the <step> REQUIRES the -->
 <!-- following properties are defined:                                    --> 
 <!-- <processing-class> - The class which will process all information for-->
 <!--             this step. The class must implement the                  -->
 <!--             'org.dspace.app.webui.submit.JSPStep' interface AND      -->
 <!--             extend 'org.dspace.submit.AbstractProcessingStep'        -->
 <!--             (or one of the org.dspace.submit.step.* classes)         -->
 <!--             This property should reference the full path of the class-->
 <!--			  (e.g. org.dspace.app.webui.submit.MyCustomJSPStep)       -->
 <!--                                                                      -->
 <!-- The following properties are OPTIONAL for each <step>:			   -->
 <!-- <heading> -    References the message key, from the 				   -->
 <!--			     Messages.properties file (JSP-UI) or messages.xml     -->
 <!--                (XML-UI) which will be used as this step's heading in -->
 <!--			     the progress-bar.  If unspecified, the step does not  -->
 <!--			     show up in the Progress Bar.  Keys in the <heading>   -->
 <!--				 are prefixed as follows in the appropriate 		   -->
 <!--				 "messages" file:							           -->
 <!--						XML-UI:  "xmlui.Submission." prefix			   -->
 <!--						JSP-UI:  "jsp." prefix			   			   -->
 <!-- <jspui-binding> - JSP-UI binding step class which will generate the JSP-->
 <!--                 based user interface for this step.  The class must  -->
 <!--                 extend 'org.dspace.app.webui.submit.JSPStep'.        -->
 <!--                 This property should reference the full path of the  -->
 <!--                 class.  It is only necessary if you are using the    -->
 <!--                 DSpace JSP-UI, and the step requires user interaction-->
 <!-- <xmlui-binding> - XML-UI binding step class which will generate the  -->
 <!--                 Manakin XML (DRI) structure for this step.  The class-->
 <!--                 must extend                                          -->
 <!--                 'org.dspace.app.xmlui.aspect.submission.StepTransformer'.-->
 <!--                 This property should reference the full path of the  -->
 <!--                 class.  It is only necessary if you are using the    -->
 <!--                 DSpace XML-UI, and the step requires user interaction-->
 <!-- <workflow-editable> - whether or not this step will appear during the-->
 <!--				 "Edit Metadata" workflow approval process.  This field-->
 <!--				 defaults to TRUE (which means it can be edited during -->
 <!--				 the "Edit Metadata" workflow stage).  Set to either   -->
 <!--				 "true" or "false".				                       -->
 <!--                                                                      -->
 <submission-definitions>
   
   <!--This "traditional" process defines the DEFAULT item submission process-->
   <submission-process name="traditional">
     
     <!--Uncommment to display the SAMPLE step as your first step-->
     <!--<step id="sample"/>-->

	 <!-- Step 1. Since DSpace 4.0, the initial questions has been disabled. Metadata are shown exactly as 
	 	  required in input-forms and items are assumed to have always multiple-files attached.
	      If re-enable the initial questions step you should comment out this step-->
	 <step>
		<processing-class>org.dspace.submit.step.SkipInitialQuestionsStep</processing-class>
	 </step>
          
<<<<<<< HEAD
     <!--Step 1 will be to gather initial information-->
<!-- 	  <step> -->
<!-- 	    <heading>submit.progressbar.initial-questions</heading> -->
<!-- 		<processing-class>org.dspace.submit.step.InitialQuestionsStep</processing-class> -->
<!-- 		<jspui-binding>org.dspace.app.webui.submit.step.JSPInitialQuestionsStep</jspui-binding>   	     -->
<!-- 		<xmlui-binding>org.dspace.app.xmlui.aspect.submission.submit.InitialQuestionsStep</xmlui-binding> -->
<!-- 	    <workflow-editable>true</workflow-editable> -->
<!-- 	  </step> -->
	
	<!--If you disable the initial questions step you should insert the -->
	<!--SkipInitialQuestionsStep below, to enable proper processing of  -->
	<!--input-forms configuration                                       -->
	<step>
		<processing-class>org.dspace.submit.step.SkipInitialQuestionsStep</processing-class>
	</step>
      
      <!--Step 2 will be to Describe the item.-->
      <step id="sediciDescribeItem"/>
          
      <!--Step 3 will be to Upload the item-->
      <step id="sediciUploadItem"/>
     
      <!--Step 4 will be to Verify/Review everything -->
 	  <step id="sediciVerifyItem"/>
=======
     <!--Disabled by default Since DSpace 4.0: Step 1 will be to gather initial information
	  <step>
	    <heading>submit.progressbar.initial-questions</heading>
		<processing-class>org.dspace.submit.step.InitialQuestionsStep</processing-class>
		<jspui-binding>org.dspace.app.webui.submit.step.JSPInitialQuestionsStep</jspui-binding>   	    
		<xmlui-binding>org.dspace.app.xmlui.aspect.submission.submit.InitialQuestionsStep</xmlui-binding>
	    <workflow-editable>true</workflow-editable>
	  </step> -->
      
      <!--Step 2 will be to Describe the item.-->
      <step>
        <heading>submit.progressbar.describe</heading>
        <processing-class>org.dspace.submit.step.DescribeStep</processing-class>
        <jspui-binding>org.dspace.app.webui.submit.step.JSPDescribeStep</jspui-binding>
		<xmlui-binding>org.dspace.app.xmlui.aspect.submission.submit.DescribeStep</xmlui-binding>
        <workflow-editable>true</workflow-editable>
      </step>

       <!--Step 3 will be to Manage Item access.
       <step>
           <heading>submit.progressbar.access</heading>
           <processing-class>org.dspace.submit.step.AccessStep</processing-class>
           <jspui-binding>org.dspace.app.webui.submit.step.JSPAccessStep</jspui-binding>
           <xmlui-binding>org.dspace.app.xmlui.aspect.submission.submit.AccessStep</xmlui-binding>
           <workflow-editable>true</workflow-editable>
       </step>
       -->

      <!--Step 4 will be to Upload the item -->
      <step>
        <heading>submit.progressbar.upload</heading>
        <processing-class>org.dspace.submit.step.UploadStep</processing-class>
        <jspui-binding>org.dspace.app.webui.submit.step.JSPUploadStep</jspui-binding>
		<xmlui-binding>org.dspace.app.xmlui.aspect.submission.submit.UploadStep</xmlui-binding>
        <workflow-editable>true</workflow-editable>
      </step>
      

       <!-- Step 4 Upload Item with Embargo Features
            to enable this step, please make sure to comment-out the previous step "UploadStep"  
       <step>
           <heading>submit.progressbar.upload</heading>
           <processing-class>org.dspace.submit.step.UploadWithEmbargoStep</processing-class>
           <jspui-binding>org.dspace.app.webui.submit.step.JSPUploadWithEmbargoStep</jspui-binding>
           <xmlui-binding>org.dspace.app.xmlui.aspect.submission.submit.UploadWithEmbargoStep</xmlui-binding>
           <workflow-editable>true</workflow-editable>
       </step>
       -->

 	  <!--Step 5 will be to Verify/Review everything -->
 	  <step>
        <heading>submit.progressbar.verify</heading>
        <processing-class>org.dspace.submit.step.VerifyStep</processing-class>
 	    <jspui-binding>org.dspace.app.webui.submit.step.JSPVerifyStep</jspui-binding>
		<xmlui-binding>org.dspace.app.xmlui.aspect.submission.submit.ReviewStep</xmlui-binding>
		<workflow-editable>true</workflow-editable>
      </step>

      <!--Step 6 will be to select a Creative Commons License-->
      <!-- Uncomment this step to allow the user to select a Creative Commons license -->
       <!--
      <step>
        <heading>submit.progressbar.CClicense</heading>
        <processing-class>org.dspace.submit.step.CCLicenseStep</processing-class>
        <jspui-binding>org.dspace.app.webui.submit.step.JSPCCLicenseStep</jspui-binding>
		<xmlui-binding>org.dspace.app.xmlui.aspect.submission.submit.CCLicenseStep</xmlui-binding>
		<workflow-editable>false</workflow-editable>
      </step>
      -->
>>>>>>> d34e7b89

      <!--Step 5 will be to select a License-->
      <step id="sediciAdministratorCCLicense"/>
      
      <!--Step 6 cagará datos fijos en el item. No tendrá interface
      <step id="sediciAutomaticData"/>
		-->
      <!--Step 7 Setea el flag indicando que se completo el proceso de edición desde el workflow. No tiene interface-->
      <step id="sediciWorkflowEditedControl"/>
    
   </submission-process>
   
   <submission-process name="autoarchiveSubmission">
   <step>
		<processing-class>org.dspace.submit.step.SkipInitialQuestionsStep</processing-class>
	</step>
      
      <!--Step 2 will be to Describe the item.-->
      <step id="sediciDescribeItem"/>
          
      <!--Step 3 will be to Upload the item-->
      <step id="sediciUploadItem"/>
     
      <!--Step 4 will be to Verify/Review everything -->
 	  <step id="sediciVerifyItem"/>

      <!--Step 5 will be to select a Creative Commons License-->
      <step id="sediciCCLicense"/>

      <!--Step 6 will be to Sign off on the License-->
<!--       <step id="sediciSignOffLicense"/> -->
      
      <!--Step 7 cagará datos fijos en el item. No tendrá interface
      <step id="sediciAutomaticData"/>
    -->
      <!--Step 8 Setea el flag indicando que se completo el proceso de edición desde el workflow. No tiene interface-->
      <step id="sediciWorkflowEditedControl"/>
    
   </submission-process>

       <submission-process name="tesisDeGrado">
               <step>
                       <processing-class>org.dspace.submit.step.SkipInitialQuestionsStep</processing-class>
               </step>
       
           <!--Step 2 will be to Describe the item.-->
           <step id="sediciDescribeItem"/>
             
           <!--Step 3 will be to Upload the item-->
               <step id="sediciUploadItem"/>
       
               <!--Step 4 Setea el flag indicando que se completo el proceso de edición desde el workflow. No tiene interface-->
               <step id="sediciWorkflowEditedControl"/>
       </submission-process>

 </submission-definitions>

</item-submission><|MERGE_RESOLUTION|>--- conflicted
+++ resolved
@@ -261,32 +261,6 @@
 		<processing-class>org.dspace.submit.step.SkipInitialQuestionsStep</processing-class>
 	 </step>
           
-<<<<<<< HEAD
-     <!--Step 1 will be to gather initial information-->
-<!-- 	  <step> -->
-<!-- 	    <heading>submit.progressbar.initial-questions</heading> -->
-<!-- 		<processing-class>org.dspace.submit.step.InitialQuestionsStep</processing-class> -->
-<!-- 		<jspui-binding>org.dspace.app.webui.submit.step.JSPInitialQuestionsStep</jspui-binding>   	     -->
-<!-- 		<xmlui-binding>org.dspace.app.xmlui.aspect.submission.submit.InitialQuestionsStep</xmlui-binding> -->
-<!-- 	    <workflow-editable>true</workflow-editable> -->
-<!-- 	  </step> -->
-	
-	<!--If you disable the initial questions step you should insert the -->
-	<!--SkipInitialQuestionsStep below, to enable proper processing of  -->
-	<!--input-forms configuration                                       -->
-	<step>
-		<processing-class>org.dspace.submit.step.SkipInitialQuestionsStep</processing-class>
-	</step>
-      
-      <!--Step 2 will be to Describe the item.-->
-      <step id="sediciDescribeItem"/>
-          
-      <!--Step 3 will be to Upload the item-->
-      <step id="sediciUploadItem"/>
-     
-      <!--Step 4 will be to Verify/Review everything -->
- 	  <step id="sediciVerifyItem"/>
-=======
      <!--Disabled by default Since DSpace 4.0: Step 1 will be to gather initial information
 	  <step>
 	    <heading>submit.progressbar.initial-questions</heading>
@@ -297,66 +271,13 @@
 	  </step> -->
       
       <!--Step 2 will be to Describe the item.-->
-      <step>
-        <heading>submit.progressbar.describe</heading>
-        <processing-class>org.dspace.submit.step.DescribeStep</processing-class>
-        <jspui-binding>org.dspace.app.webui.submit.step.JSPDescribeStep</jspui-binding>
-		<xmlui-binding>org.dspace.app.xmlui.aspect.submission.submit.DescribeStep</xmlui-binding>
-        <workflow-editable>true</workflow-editable>
-      </step>
-
-       <!--Step 3 will be to Manage Item access.
-       <step>
-           <heading>submit.progressbar.access</heading>
-           <processing-class>org.dspace.submit.step.AccessStep</processing-class>
-           <jspui-binding>org.dspace.app.webui.submit.step.JSPAccessStep</jspui-binding>
-           <xmlui-binding>org.dspace.app.xmlui.aspect.submission.submit.AccessStep</xmlui-binding>
-           <workflow-editable>true</workflow-editable>
-       </step>
-       -->
-
-      <!--Step 4 will be to Upload the item -->
-      <step>
-        <heading>submit.progressbar.upload</heading>
-        <processing-class>org.dspace.submit.step.UploadStep</processing-class>
-        <jspui-binding>org.dspace.app.webui.submit.step.JSPUploadStep</jspui-binding>
-		<xmlui-binding>org.dspace.app.xmlui.aspect.submission.submit.UploadStep</xmlui-binding>
-        <workflow-editable>true</workflow-editable>
-      </step>
-      
-
-       <!-- Step 4 Upload Item with Embargo Features
-            to enable this step, please make sure to comment-out the previous step "UploadStep"  
-       <step>
-           <heading>submit.progressbar.upload</heading>
-           <processing-class>org.dspace.submit.step.UploadWithEmbargoStep</processing-class>
-           <jspui-binding>org.dspace.app.webui.submit.step.JSPUploadWithEmbargoStep</jspui-binding>
-           <xmlui-binding>org.dspace.app.xmlui.aspect.submission.submit.UploadWithEmbargoStep</xmlui-binding>
-           <workflow-editable>true</workflow-editable>
-       </step>
-       -->
-
- 	  <!--Step 5 will be to Verify/Review everything -->
- 	  <step>
-        <heading>submit.progressbar.verify</heading>
-        <processing-class>org.dspace.submit.step.VerifyStep</processing-class>
- 	    <jspui-binding>org.dspace.app.webui.submit.step.JSPVerifyStep</jspui-binding>
-		<xmlui-binding>org.dspace.app.xmlui.aspect.submission.submit.ReviewStep</xmlui-binding>
-		<workflow-editable>true</workflow-editable>
-      </step>
-
-      <!--Step 6 will be to select a Creative Commons License-->
-      <!-- Uncomment this step to allow the user to select a Creative Commons license -->
-       <!--
-      <step>
-        <heading>submit.progressbar.CClicense</heading>
-        <processing-class>org.dspace.submit.step.CCLicenseStep</processing-class>
-        <jspui-binding>org.dspace.app.webui.submit.step.JSPCCLicenseStep</jspui-binding>
-		<xmlui-binding>org.dspace.app.xmlui.aspect.submission.submit.CCLicenseStep</xmlui-binding>
-		<workflow-editable>false</workflow-editable>
-      </step>
-      -->
->>>>>>> d34e7b89
+      <step id="sediciDescribeItem"/>
+          
+      <!--Step 3 will be to Upload the item-->
+      <step id="sediciUploadItem"/>
+     
+      <!--Step 4 will be to Verify/Review everything -->
+ 	  <step id="sediciVerifyItem"/>
 
       <!--Step 5 will be to select a License-->
       <step id="sediciAdministratorCCLicense"/>
