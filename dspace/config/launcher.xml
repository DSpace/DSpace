--- conflicted
+++ resolved
@@ -364,21 +364,20 @@
     </command>
 
     <command>
-<<<<<<< HEAD
-		<name>update-discovery-index</name>
-		<description>Update Discovery Solr Search Index</description>
-		<step>
-			<class>org.dspace.discovery.IndexClient</class>
-		</step>
-	</command>
-    <command>
+        <name>update-discovery-index</name>
+        <description>Update Discovery Solr Search Index</description>
+        <step>
+            <class>org.dspace.discovery.IndexClient</class>
+        </step>
+    </command>
+     <command>
         <name>create-user</name>
         <description>Create a DSpace user account</description>
         <step>
             <class>ar.edu.unlp.sedici.dspace.administer.CreateUser</class>
         </step>
-    </command>
-    <command>
+     <command>
+     </command>
         <name>create-group</name>
         <description>Create a DSpace group</description>
         <step>
@@ -392,22 +391,6 @@
             <class>ar.edu.unlp.sedici.dspace.administer.ImportUsers</class>
         </step>
     </command>
-    
-    <command>
-		<name>xoai</name>
-		<description>XOAI script manager</description>
-		<step>
-			<class>org.dspace.xoai.app.XOAI</class>
-		</step>
-	</command>
-=======
-        <name>update-discovery-index</name>
-        <description>Update Discovery Solr Search Index</description>
-        <step>
-            <class>org.dspace.discovery.IndexClient</class>
-        </step>
-    </command>
->>>>>>> b05e67a5
 
     <command>
         <name>migrate-embargo</name>
