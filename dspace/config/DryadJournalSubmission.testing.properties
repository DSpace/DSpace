#
# TESTING CONFIGURATION for the Dryad Journal system. This file is used by all 
# of the non-production Dryad servers. This allows us to test integration 
# settings before they are made public in a real release. Please do not use 
# actual email addresses of journal representatives, because they should not
# receive email about test submissions.
#

<<<<<<< HEAD
journal.order=test, amNat, BJLS, BIOLETTS, biorisk, bmcEco, bmcEvoBio, bmjOpen, compcytogen, ecoApp, ecoMono, ecology, evolution, EvolApp, ecoFrontiers, ijm, EvolBiol, GMSGMS, heredity, jfwm, jhered, jhr, jpaleo, mbe, MEE, MolEcol, MolEcolRes, mpe, mycokeys, natureconservation, neobiota, paleobiology, phytokeys, pbiology, pbiologyTest, pcompbiol, pgenetics, pmedicine, pntd, pone, ppathogens, subtbiol, SystBiol, ZooKeys
=======
journal.order=test, amNat, BJLS, BIOLETTS, biorisk, bmcEco, bmcEvoBio, bmjOpen, compcytogen, ecoApp, ecoMono, ecology, evolution, EvolApp, ecoFrontiers, ijm, EvolBiol, GMSGMS, heredity, jfwm, jhered, jhr, JOPHD, jpaleo, mbe, MolEcol, MolEcolRes, mpe, mycokeys, natureconservation, neobiota, paleobiology, phytokeys, pbiology, pbiologyTest, pcompbiol, pgenetics, pmedicine, pntd, pone, ppathogens, subtbiol, SystBiol, ZooKeys
>>>>>>> b650e50b

# Test
journal.test.fullname = Dryad Testing Journal
journal.test.metadataDir = /opt/dryad/submission/journalMetadata/test
journal.test.parsingScheme = manuscriptCentral
journal.test.integrated=true
journal.test.publicationBlackout=false

# American Naturalist
journal.amNat.fullname = The American Naturalist
journal.amNat.metadataDir = /opt/dryad/submission/journalMetadata/amNat
journal.amNat.parsingScheme = amNat
journal.amNat.integrated=true
#journal.amNat.notifyOnArchive=pmorse@press.uchicago.edu, admin@datadryad.org, curator@datadryad.org

# Biological Journal of the Linnean Society 
journal.BJLS.fullname = Biological Journal of the Linnean Society
journal.BJLS.metadataDir = /opt/dryad/submission/journalMetadata/BJLS
journal.BJLS.parsingScheme = manuscriptCentral
journal.BJLS.integrated=true
#journal.BJLS.notifyOnArchive=J.A.Allen@soton.ac.uk, samoore@wiley.com, admin@datadryad.org, curator@datadryad.org

# Biology Letters
journal.BIOLETTS.fullname = Biology Letters
journal.BIOLETTS.metadataDir = /opt/dryad/submission/journalMetadata/BIOLETTS
journal.BIOLETTS.parsingScheme = manuscriptCentral
journal.BIOLETTS.integrated=true
journal.BIOLETTS.allowReviewWorkflow=true
journal.BIOLETTS.publicationBlackout=true
#journal.BJLS.notifyOnArchive=bilogyletters@royalsociety.org, admin@datadryad.org, curator@datadryad.org
#journal.BIOLETTS.notifyOnReview=bilogyletters@royalsociety.org, admin@datadryad.org, curator@datadryad.org
#journal.BIOLETTS.notifyWeekly= biologyletters@royalsociety.org, admin@datadryad.org, curator@datadryad.org, pschaeffer@nescent.org, tjv@bio.unc.edu


# biorisk
journal.biorisk.fullname = BioRisk
journal.biorisk.metadataDir = /opt/dryad/submission/journalMetadata/biorisk
journal.biorisk.parsingScheme = manuscriptCentral
journal.biorisk.integrated=true
journal.biorisk.allowReviewWorkflow=true

# BMC Evolutionary Biology
journal.bmcEvoBio.fullname = BMC Evolutionary Biology
journal.bmcEvoBio.metadataDir = /opt/dryad/submission/journalMetadata/bmcEvoBio
journal.bmcEvoBio.parsingScheme = BmcEvoBio
journal.bmcEvoBio.integrated=true

# BMC Ecology
journal.bmcEco.fullname = BMC Ecology
journal.bmcEco.metadataDir = /opt/dryad/submission/journalMetadata/bmcEco
journal.bmcEco.parsingScheme = manuscriptCentral
journal.bmcEco.integrated=false

# BMJ Open
journal.bmjOpen.fullname = BMJ Open
journal.bmjOpen.metadataDir = /opt/dryad/submission/journalMetadata/bmjOpen
journal.bmjOpen.parsingScheme = manuscriptCentral
journal.bmjOpen.embargoAllowed = false
journal.bmjOpen.integrated=true
journal.bmjOpen.allowReviewWorkflow=true
#journal.bmjOpen.notifyOnReview=editorial.bmjopen@bmjgroup.com, admin@datadryad.org, curator@datadryad.org
#journal.bmjOpen.notifyOnArchive=editorial.bmjopen@bmjgroup.com, admin@datadryad.org, curator@datadryad.org

# Ecological Applications
journal.ecoApp.fullname = Ecological Applications
journal.ecoApp.metadataDir = /opt/dryad/submission/journalMetadata/ecoApp
journal.ecoApp.parsingScheme = ecoApp
journal.ecoApp.integrated=false

# Ecological Monographs
journal.ecoMono.fullname = Ecological Monographs
journal.ecoMono.metadataDir = /opt/dryad/submission/journalMetadata/ecoMono
journal.ecoMono.parsingScheme = ecoApp
journal.ecoMono.integrated=true

# Ecology
journal.ecology.fullname = Ecology
journal.ecology.metadataDir = /opt/dryad/submission/journalMetadata/ecology
journal.ecology.parsingScheme = manuscriptCentral
journal.ecology.integrated=false

# eLife
journal.eLife.fullname = eLife
journal.eLife.metadataDir = /opt/dryad/submission/journalMetadata/eLife
journal.eLife.parsingScheme = manuscriptCentral
journal.eLife.integrated=true
journal.eLife.publicationBlackout=true
journal.eLife.allowReviewWorkflow=false
#journal.eLife.notifyOnReview= admin@datadryad.org, curator@datadryad.org
#journal.eLife.notifyOnArchive= admin@datadryad.org, curator@datadryad.org
#journal.eLife.notifyWeekly= admin@datadryad.org, curator@datadryad.org


# Evolution
journal.evolution.fullname = Evolution
journal.evolution.metadataDir = /opt/dryad/submission/journalMetadata/evolution
journal.evolution.parsingScheme = manuscriptCentral
journal.evolution.integrated=true
#journal.evolution.notifyOnArchive=jmahar@wiley.com, admin@datadryad.org, curator@datadryad.org
journal.evolution.publicationBlackout=true

# Evolutionary Applications
journal.EvolApp.fullname = Evolutionary Applications
journal.EvolApp.metadataDir = /opt/dryad/submission/journalMetadata/EvolApp
journal.EvolApp.parsingScheme = manuscriptCentral
journal.EvolApp.integrated=true
#journal.EvolApp.notifyOnArchive=sunderwood@wiley.com, evolappl@zoology.ubc.ca, admin@datadryad.org, curator@datadryad.org

# Frontiers in Ecology and the Environment
journal.ecoFrontiers.fullname = Frontiers in Ecology and the Environment
journal.ecoFrontiers.metadataDir = /opt/dryad/submission/journalMetadata/ecoFrontiers
journal.ecoFrontiers.parsingScheme = manuscriptCentral
journal.ecoFrontiers.integrated=false

# GMS German Medical Science 
journal.GMSGMS.fullname = GMS German Medical Science
journal.GMSGMS.metadataDir = /opt/dryad/submission/journalMetadata/GMSGMS
journal.GMSGMS.parsingScheme = manuscriptCentral
journal.GMSGMS.integrated=true
journal.GMSGMS.notifyOnReview=test@datadryad.org, admin@datadryad.org
journal.GMSGMS.notifyOnArchive=test@datadryad.org, admin@datadryad.org
journal.GMSGMS.notifyWeekly=test@datadryad.org, admin@datadryad.org
journal.GMSGMS.publicationBlackout=false

# Heredity
journal.heredity.fullname = Heredity
journal.heredity.metadataDir = /opt/dryad/submission/journalMetadata/heredity
journal.heredity.parsingScheme = manuscriptCentral
journal.heredity.integrated=true
#journal.heredity.notifyOnArchive=heredity@sheffield.ac.uk, admin@datadryad.org, curator@datadryad.org
#journal.heredity.notifyWeekly=R.Vickerstaff@nature.com, heredity@sheffield.ac.uk

# Intl J of Myriapodology
journal.ijm.fullname = International Journal of Myriapodology
journal.ijm.metadataDir = /opt/dryad/submission/journalMetadata/ijm
journal.ijm.parsingScheme = manuscriptCentral
journal.ijm.integrated=true
journal.ijm.allowReviewWorkflow=true

# Integrative and Comparative Biology
# They have asked to be removed from the list
#journal.intCompBio.fullname = Integrative and Comparative Biology
#journal.intCompBio.metadataDir = /opt/dryad/submission/journalMetadata/intCompBio
#journal.intCompBio.parsingScheme = manuscriptCentral
#journal.intCompBio.integrated=false

# Journal of Comparative Cytogenetics
journal.compcytogen.fullname = Journal of Comparative Cytogenetics
journal.compcytogen.metadataDir = /opt/dryad/submission/journalMetadata/compcytogen
journal.compcytogen.parsingScheme = ecoApp
journal.compcytogen.integrated=true
journal.compcytogen.allowReviewWorkflow=true

# Journal of Evolutionary Biology
journal.EvolBiol.fullname = Journal of Evolutionary Biology
journal.EvolBiol.metadataDir = /opt/dryad/submission/journalMetadata/EvolBiol
journal.EvolBiol.parsingScheme = manuscriptCentral
journal.EvolBiol.integrated=true
#journal.EvolBiol.notifyOnArchive = S.Bennett@exeter.ac.uk, admin@datadryad.org, curator@datadryad.org

# Journal of Fish and Wildlife Management
journal.jfwm.fullname = Journal of Fish and Wildlife Management
journal.jfwm.metadataDir = /opt/dryad/submission/journalMetadata/jfwm
journal.jfwm.parsingScheme = ecoApp
journal.jfwm.embargoAllowed = false
journal.jfwm.integrated=true
#journal.jfwm.notifyOnArchive = anne_post@fws.gov, lbuscher@allenpress.com, curator@datadryad.org

# Journal of Heredity
journal.jhered.fullname = Journal of Heredity
journal.jhered.metadataDir = /opt/dryad/submission/journalMetadata/jhered
journal.jhered.parsingScheme = manuscriptCentral
journal.jhered.integrated=true
#journal.jhered.notifyOnArchive = AGAJOH@oregonstate.edu, admin@datadryad.org, curator@datadryad.org

# Journal of Hymenoptera Research
journal.jhr.fullname = Journal of Hymenoptera Research
journal.jhr.metadataDir = /opt/dryad/submission/journalMetadata/jhr
journal.jhr.parsingScheme = manuscriptCentral
journal.jhr.integrated=false

# Journal of Open Public Health Data
journal.JOPHD.fullname = Journal of Open Public Health Data
journal.JOPHD.metadataDir = /opt/dryad/submission/journalMetadata/JOPHD
journal.JOPHD.parsingScheme = manuscriptCentral
journal.JOPHD.integrated=true
journal.JOPHD.allowReviewWorkflow=true
#journal.JOPHD.notifyOnReview = editor.jophd@ubiquitypress.com, admin@datadryad.org, curator@datadryad.org
#journal.JOPHD.notifyOnArchive = editor.jophd@ubiquitypress.com, admin@datadryad.org, curator@datadryad.org
#journal.JOPHD.notifyWeekly = brian.hole@ubiquitypress.com, editor.jophd@ubiquitypress.com, admin@datadryad.org, curator@datadryad.org
journal.JOPHD.publicationBlackout=false

# Journal of Paleontology
journal.jpaleo.fullname = Journal of Paleontology
journal.jpaleo.metadataDir = /opt/dryad/submission/journalMetadata/jpaleo
journal.jpaleo.parsingScheme = manuscriptCentral
journal.jpaleo.integrated=true

# Molecular Biology and Evolution
journal.mbe.fullname = Molecular Biology and Evolution
journal.mbe.metadataDir = /opt/dryad/submission/journalMetadata/mbe
journal.mbe.parsingScheme = manuscriptCentral
journal.mbe.integrated=false

# Methods in Ecology and Evolution
journal.MEE.fullname = Methods in Ecology and Evolution
journal.MEE.metadataDir = /opt/dryad/submission/journalMetadata/MEE
journal.MEE.parsingScheme = manuscriptCentral
journal.MEE.integrated=true
journal.MEE.allowReviewWorkflow=false
journal.MEE.publicationBlackout=true
#journal.MEE.notifyOnArchive = coordinator@methodsinecologyandevolution.org, admin@datadryad.org, curator@datadryad.org
#journal.MEE.notifyWeekly = coordinator@methodsinecologyandevolution.org, admin@datadryad.org, curator@datadryad.org

# Molecular Ecology
journal.MolEcol.fullname = Molecular Ecology
journal.MolEcol.metadataDir = /opt/dryad/submission/journalMetadata/MolEcol
journal.MolEcol.parsingScheme = manuscriptCentral
journal.MolEcol.integrated=true
journal.MolEcol.allowReviewWorkflow=true
#journal.MolEcol.notifyOnArchive = editorial.office@molecol.com, admin@datadryad.org, curator@datadryad.org

# Molecular Ecology Resources
journal.MolEcolRes.fullname = Molecular Ecology Resources
journal.MolEcolRes.metadataDir = /opt/dryad/submission/journalMetadata/MolEcolRes
journal.MolEcolRes.parsingScheme = manuscriptCentral
journal.MolEcolRes.integrated=true
journal.MolEcolRes.allowReviewWorkflow=true
#journal.MolEcolRes.notifyOnArchive = editorial.office@molecol.com, admin@datadryad.org, curator@datadryad.org

# Molecular Phylogenetics and Evolution
journal.mpe.fullname = Molecular Phylogenetics and Evolution
journal.mpe.metadataDir = /opt/dryad/submission/journalMetadata/mpe
journal.mpe.parsingScheme = manuscriptCentral
journal.mpe.integrated=false

# mycokeys
journal.mycokeys.fullname = Mycokeys
journal.mycokeys.metadataDir = /opt/dryad/submission/journalMetadata/mycokeys
journal.mycokeys.parsingScheme = manuscriptCentral
journal.mycokeys.integrated=true
journal.mycokeys.allowReviewWorkflow=true

# Nature Conservation
journal.natureconservation.fullname = Nature Conservation
journal.natureconservation.metadataDir = /opt/dryad/submission/journalMetadata/natureconservation
journal.natureconservation.parsingScheme = manuscriptCentral
journal.natureconservation.integrated=true
journal.natureconservation.allowReviewWorkflow=true

# neobiota
journal.neobiota.fullname = Neobiota
journal.neobiota.metadataDir = /opt/dryad/submission/journalMetadata/neobiota
journal.neobiota.parsingScheme = manuscriptCentral
journal.neobiota.integrated=true
journal.neobiota.allowReviewWorkflow=true

# Paleobiology
journal.paleobiology.fullname = Paleobiology
journal.paleobiology.metadataDir = /opt/dryad/submission/journalMetadata/paleobiology
journal.paleobiology.parsingScheme = ecoApp
journal.paleobiology.manuscriptNumberIgnorePattern = R$
journal.paleobiology.integrated=true

# phytokeys
journal.phytokeys.fullname = Phytokeys
journal.phytokeys.metadataDir = /opt/dryad/submission/journalMetadata/phytokeys
journal.phytokeys.parsingScheme = manuscriptCentral
journal.phytokeys.integrated=true
journal.phytokeys.allowReviewWorkflow=true

# PLoS Biology
journal.pbiology.fullname = PLoS Biology
journal.pbiology.metadataDir = /opt/dryad/submission/journalMetadata/pbiology
journal.pbiology.parsingScheme = manuscriptCentral
journal.pbiology.integrated= true
journal.pbiology.embargoAllowed = false
#journal.pbiology.notifyOnReview=tbloom@plos.org, admin@datadryad.org, curator@datadryad.org
#journal.pbiology.notifyOnArchive = tbloom@plos.org, mbrown@plos.org, admin@datadryad.org, curator@datadryad.org


# PLoS Biology (TESTING CONFIG ONLY)
journal.pbiologyTest.fullname = PLoS PBIOLOGY Test Site
journal.pbiologyTest.metadataDir = /opt/dryad/submission/journalMetadata/pbiologyTest
journal.pbiologyTest.parsingScheme = manuscriptCentral
journal.pbiologyTest.integrated= true
journal.pbiologyTest.embargoAllowed = false

# PLoS Computational Biology
journal.pcompbiol.fullname = PLoS Computational Biology
journal.pcompbiol.metadataDir = /opt/dryad/submission/journalMetadata/pcompbiol
journal.pcompbiol.parsingScheme = manuscriptCentral
journal.pcompbiol.integrated= false
journal.pcompbiol.embargoAllowed = false

# PLoS Genetics
journal.pgenetics.fullname = PLoS Genetics
journal.pgenetics.metadataDir = /opt/dryad/submission/journalMetadata/pgenetics
journal.pgenetics.parsingScheme = manuscriptCentral
journal.pgenetics.integrated= false
journal.pgenetics.embargoAllowed = false

# PLoS Medicine
journal.pmedicine.fullname = PLoS Medicine
journal.pmedicine.metadataDir = /opt/dryad/submission/journalMetadata/pmedicine
journal.pmedicine.parsingScheme = manuscriptCentral
journal.pmedicine.integrated= false
journal.pmedicine.embargoAllowed = false

# PLoS Neglected Tropical Diseases
journal.pntd.fullname = PLoS Neglected Tropical Diseases
journal.pntd.metadataDir = /opt/dryad/submission/journalMetadata/pntd
journal.pntd.parsingScheme = manuscriptCentral
journal.pntd.integrated= false
journal.pntd.embargoAllowed = false

# PLoS ONE
journal.pone.fullname = PLoS ONE
journal.pone.metadataDir = /opt/dryad/submission/journalMetadata/pone
journal.pone.parsingScheme = manuscriptCentral
journal.pone.integrated= false
journal.pone.embargoAllowed = false

# PLoS Pathogens
journal.ppathogens.fullname = PLoS Pathogens
journal.ppathogens.metadataDir = /opt/dryad/submission/journalMetadata/ppathogens
journal.ppathogens.parsingScheme = manuscriptCentral
journal.ppathogens.integrated= false
journal.ppathogens.embargoAllowed = false

# Subterranean Biology
journal.subtbiol.fullname = Subterranean Biology
journal.subtbiol.metadataDir = /opt/dryad/submission/journalMetadata/subtbiol
journal.subtbiol.parsingScheme = manuscriptCentral
journal.subtbiol.integrated= false

# Systematic Biology
journal.SystBiol.fullname = Systematic Biology
journal.SystBiol.metadataDir = /opt/dryad/submission/journalMetadata/SystBiol
journal.SystBiol.parsingScheme = manuscriptCentral
journal.SystBiol.integrated= true
journal.SystBiol.embargoAllowed = false
journal.SystBiol.allowReviewWorkflow=true
journal.SystBiol.notifyOnReview=admin@datadryad.org,test-sysbioreview@scherle.org
#journal.SystBiol.notifyOnArchive =ron.debry@uc.edu, sysbio@oxfordjournals.org, Caitlyn.Haase@oup.com, Cathy.Kennedy@oup.com, admin@datadryad.org, curator@datadryad.org

# ZooKeys
journal.ZooKeys.fullname = ZooKeys
journal.ZooKeys.metadataDir = /opt/dryad/submission/journalMetadata/ZooKeys
journal.ZooKeys.parsingScheme = manuscriptCentral
journal.ZooKeys.integrated= true
journal.ZooKeys.allowReviewWorkflow=true<|MERGE_RESOLUTION|>--- conflicted
+++ resolved
@@ -6,11 +6,8 @@
 # receive email about test submissions.
 #
 
-<<<<<<< HEAD
-journal.order=test, amNat, BJLS, BIOLETTS, biorisk, bmcEco, bmcEvoBio, bmjOpen, compcytogen, ecoApp, ecoMono, ecology, evolution, EvolApp, ecoFrontiers, ijm, EvolBiol, GMSGMS, heredity, jfwm, jhered, jhr, jpaleo, mbe, MEE, MolEcol, MolEcolRes, mpe, mycokeys, natureconservation, neobiota, paleobiology, phytokeys, pbiology, pbiologyTest, pcompbiol, pgenetics, pmedicine, pntd, pone, ppathogens, subtbiol, SystBiol, ZooKeys
-=======
-journal.order=test, amNat, BJLS, BIOLETTS, biorisk, bmcEco, bmcEvoBio, bmjOpen, compcytogen, ecoApp, ecoMono, ecology, evolution, EvolApp, ecoFrontiers, ijm, EvolBiol, GMSGMS, heredity, jfwm, jhered, jhr, JOPHD, jpaleo, mbe, MolEcol, MolEcolRes, mpe, mycokeys, natureconservation, neobiota, paleobiology, phytokeys, pbiology, pbiologyTest, pcompbiol, pgenetics, pmedicine, pntd, pone, ppathogens, subtbiol, SystBiol, ZooKeys
->>>>>>> b650e50b
+journal.order=test, amNat, BJLS, BIOLETTS, biorisk, bmcEco, bmcEvoBio, bmjOpen, compcytogen, ecoApp, ecoMono, ecology, evolution, EvolApp, ecoFrontiers, ijm, EvolBiol, GMSGMS, heredity, jfwm, jhered, jhr, JOPHD, jpaleo, mbe, MEE, MolEcol, MolEcolRes, mpe, mycokeys, natureconservation, neobiota, paleobiology, phytokeys, pbiology, pbiologyTest, pcompbiol, pgenetics, pmedicine, pntd, pone, ppathogens, subtbiol, SystBiol, ZooKeys
+
 
 # Test
 journal.test.fullname = Dryad Testing Journal
