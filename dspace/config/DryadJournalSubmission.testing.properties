#
# TESTING CONFIGURATION for the Dryad Journal system. This file is used by all 
# of the non-production Dryad servers. This allows us to test integration 
# settings before they are made public in a real release. Please do not use 
# actual email addresses of journal representatives, because they should not
# receive email about test submissions.
#

<<<<<<< HEAD
journal.order=test, testbo, AMJBOT, amNat, APPS, BEHECO, BDJ, BJJ, BJR,  BJLS, BIOLETTS, biorisk, BITR, BMCEcol, BMCEvolBiol, BMCTEST, bmjOpen, compcytogen, ECOG, ecoMono, ECE3, ECOLETS, evolution, EvolApp, ecap, ecoFrontiers, ecol, Elementa, EBPM, EvolBiol, FE, GMSGMS, GMSGPRAS, GMSHTA, GMSHIC, GMSID, GMSIPRS, GMSMBI, GMSMIBE, GMSORS, GMSZMA, GMSLAB, heredity, ijm, JAE, JAV, JECOL, JAPPL, jcr, jfwm, jhered, jhr, JOPHD, jpaleo, JPAKMED, mbe, MEE, MolEcol, MolEcolRes, mpe, mycokeys, natureconservation, neobiota, NJB, NL, OIK, PALA, PP, paleobiology, phytokeys, plantSciB, pbiology, pbiologyTest, pcompbiol, pgenetics, pgeneticsTest, pmedicine, pntd, pone, ppathogens, RSOS, RSPB, SDATA, subtbiol, SYSBOT, SystBiol, ZooKeys, ZSE
=======
journal.order=test, testbo, amjbot, amNat, apps, BDJ, BJJ, BJR, BJ360, BJLS, BIOLETTS, biorisk, BITR, BMCEcol, BMCEvolBiol, BMCTEST, bmjOpen, compcytogen, ECOG, ecoMono, ECE3, ECOLETS, evolution, EvolApp, ecap, ecoFrontiers, ecol, Elementa, EBPM, EvolBiol, FE, GMSGMS, GMSGPRAS, GMSHTA, GMSHIC, GMSID, GMSIPRS, GMSMBI, GMSMIBE, GMSORS, GMSZMA, GMSLAB, heredity, ijm, JAE, JAV, JECOL, JAPPL, jcr, jfwm, jhered, jhr, JOPHD, jpaleo, JPAKMED, mbe, MEE, MolEcol, MolEcolRes, mpe, mycokeys, natureconservation, neobiota, NJB, NL, OIK, PALA, PP, paleobiology, phytokeys, plantSciB, pbiology, pbiologyTest, pcompbiol, pgenetics, pgeneticsTest, pmedicine, pntd, pone, ppathogens, RSOS, RSPB, SDATA, subtbiol, SYSBOT, SystBiol, ZooKeys, ZSE
>>>>>>> ba0f30a5



# Test
journal.test.fullname = Dryad Testing Journal
journal.test.metadataDir = /opt/dryad/submission/journalMetadata/test
journal.test.parsingScheme = manuscriptCentral
journal.test.integrated = true
journal.test.embargoAllowed = true
journal.test.allowReviewWorkflow = true
journal.test.publicationBlackout = false
journal.test.subscriptionPaid = true
journal.test.notifyOnReview = ryan-dryad-testing@scherle.org
#journal.test.notifyOnArchive = automated-messages@datadryad.org
#journal.test.notifyWeekly = automated-messages@datadryad.org

# Test Blackout
journal.testbo.fullname = Dryad Testing Blackout Journal
journal.testbo.metadataDir = /opt/dryad/submission/journalMetadata/testbo
journal.testbo.parsingScheme = manuscriptCentral
journal.testbo.integrated = true
journal.testbo.embargoAllowed = true
journal.testbo.allowReviewWorkflow = true
journal.testbo.publicationBlackout = true
journal.testbo.subscriptionPaid = true
journal.testbo.notifyOnReview = dan.leehr@nescent.org
#journal.testbo.notifyOnArchive = automated-messages@datadryad.org
#journal.testbo.notifyWeekly = automated-messages@datadryad.org

# Test2
journal.testa.fullname = Dryadia
journal.testa.metadataDir = /opt/dryad/submission/journalMetadata/testa
journal.testa.parsingScheme = manuscriptCentral
journal.testa.integrated =true
journal.testa.embargoAllowed = true
journal.testa.allowReviewWorkflow = true
journal.testa.publicationBlackout = false
journal.testa.subscriptionPaid = true
#journal.testa.notifyOnReview = automated-messages@datadryad.org
#journal.testa.notifyOnArchive = automated-messages@datadryad.org
#journal.testa.notifyWeekly = automated-messages@datadryad.org

# American Journal of Botany
journal.AMJBOT.fullname = American Journal of Botany
journal.AMJBOT.metadataDir = /opt/dryad/submission/journalMetadata/AMJBOT
journal.AMJBOT.parsingScheme = amNat
journal.AMJBOT.integrated = true
journal.AMJBOT.embargoAllowed = false
journal.AMJBOT.allowReviewWorkflow = true
journal.AMJBOT.publicationBlackout = false
journal.AMJBOT.subscriptionPaid = true
journal.AMJBOT.sponsorName = Botanical Society of America
#journal.AMJBOT.notifyOnReview = amcpherson@botany.org, rhund@botany.org, automated-messages@datadryad.org
#journal.AMJBOT.notifyOnArchive = amcpherson@botany.org, rhund@botany.org, automated-messages@datadryad.org
#journal.AMJBOT.notifyWeekly = amcpherson@botany.org, rhund@botany.org, automated-messages@datadryad.org

# American Naturalist
journal.amNat.fullname = The American Naturalist
journal.amNat.metadataDir = /opt/dryad/submission/journalMetadata/amNat
journal.amNat.parsingScheme = amNat
journal.amNat.integrated=true
#journal.amNat.notifyOnArchive=pmorse@press.uchicago.edu, automated-messages@datadryad.org

# Applications in Plant Sciences
journal.APPS.fullname = Applications in Plant Sciences
journal.APPS.metadataDir = /opt/dryad/submission/journalMetadata/APPS
journal.APPS.parsingScheme = amNat
journal.APPS.integrated = true
journal.APPS.embargoAllowed = false
journal.APPS.allowReviewWorkflow = true
journal.APPS.publicationBlackout = true
journal.APPS.subscriptionPaid = true
journal.APPS.sponsorName = Botanical Society of America
#journal.APPS.notifyOnReview = apps@botany.org, bparada@botany.org, automated-messages@datadryad.org
#journal.APPS.notifyOnArchive = apps@botany.org, bparada@botany.org, automated-messages@datadryad.org
#journal.APPS.notifyWeekly = apps@botany.org, bparada@botany.org, automated-messages@datadryad.org

# Behavioral Ecology
journal.BEHECO.fullname = Behavioral Ecology
journal.BEHECO.metadataDir = /opt/dryad/submission/journalMetadata/BEHECO
journal.BEHECO.parsingScheme = manuscriptCentral
journal.BEHECO.integrated = true
journal.BEHECO.embargoAllowed = true
journal.BEHECO.allowReviewWorkflow = false
journal.BEHECO.publicationBlackout = true
journal.BEHECO.subscriptionPaid = true
journal.BEHECO.sponsorName = International Society for Behavioral Ecology
#journal.BEHECO.notifyOnReview =
#journal.BEHECO.notifyOnArchive = beheco@oup.com, automated-messages@datadryad.org
#journal.BEHECO.notifyWeekly = beheco@oup.com, automated-messages@datadryad.org

# Biodiversity Data Journal
journal.BDJ.fullname = Biodiversity Data Journal
journal.BDJ.metadataDir = /opt/dryad/submission/journalMetadata/BDJ
journal.BDJ.parsingScheme = manuscriptCentral
journal.BDJ.integrated = true
journal.BDJ.embargoAllowed = false
journal.BDJ.allowReviewWorkflow = true
journal.BDJ.publicationBlackout = true
journal.BDJ.subscriptionPaid = true
journal.BDJ.sponsorName = Pensoft
#journal.BDJ.notifyOnReview = bdj@pensoft.net
#journal.BDJ.notifyOnArchive = bdj@pensoft.net, automated-messages@datadryad.org
#journal.BDJ.notifyWeekly = bdj@pensoft.net, info@pensoft.net, automated-messages@datadryad.org

# The Bone & Joint Journal
journal.BJJ.fullname = The Bone & Joint Journal
journal.BJJ.metadataDir = /opt/dryad/submission/journalMetadata/BJJ
journal.BJJ.parsingScheme = manuscriptCentral
journal.BJJ.integrated=true
journal.BJJ.allowReviewWorkflow=false
journal.BJJ.publicationBlackout=true

# Bone & Joint Research
journal.BJR.fullname = Bone & Joint Research
journal.BJR.metadataDir = /opt/dryad/submission/journalMetadata/BJR
journal.BJR.parsingScheme = manuscriptCentral
journal.BJR.integrated=true
journal.BJR.allowReviewWorkflow=false
journal.BJR.publicationBlackout=true

# BJ360
journal.BJ360.fullname = BJ360
journal.BJ360.metadataDir = /opt/dryad/submission/journalMetadata/BJR
journal.BJ360.parsingScheme = manuscriptCentral
journal.BJ360.integrated=true
journal.BJ360.allowReviewWorkflow=false
journal.BJ360.publicationBlackout=true

# Biological Journal of the Linnean Society 
journal.BJLS.fullname = Biological Journal of the Linnean Society
journal.BJLS.metadataDir = /opt/dryad/submission/journalMetadata/BJLS
journal.BJLS.parsingScheme = manuscriptCentral
journal.BJLS.integrated=true
#journal.BJLS.notifyOnArchive=J.A.Allen@soton.ac.uk, samoore@wiley.com, automated-messages@datadryad.org

# Biology Letters
journal.BIOLETTS.fullname = Biology Letters
journal.BIOLETTS.metadataDir = /opt/dryad/submission/journalMetadata/BIOLETTS
journal.BIOLETTS.parsingScheme = manuscriptCentral
journal.BIOLETTS.integrated=true
journal.BIOLETTS.allowReviewWorkflow=true
journal.BIOLETTS.publicationBlackout=true
#journal.BJLS.notifyOnArchive=bilogyletters@royalsociety.org, automated-messages@datadryad.org
#journal.BIOLETTS.notifyOnReview=bilogyletters@royalsociety.org, automated-messages@datadryad.org
#journal.BIOLETTS.notifyWeekly= biologyletters@royalsociety.org, automated-messages@datadryad.org, pschaeffer@nescent.org, tjv@bio.unc.edu

# biorisk
journal.biorisk.fullname = BioRisk
journal.biorisk.metadataDir = /opt/dryad/submission/journalMetadata/biorisk
journal.biorisk.parsingScheme = manuscriptCentral
journal.biorisk.integrated=true
journal.biorisk.allowReviewWorkflow=true

# Biotropica
journal.BITR.fullname = Biotropica
journal.BITR.metadataDir = /opt/dryad/submission/journalMetadata/BITR
journal.BITR.parsingScheme = manuscriptCentral
journal.BITR.integrated = true
journal.BITR.embargoAllowed = true
journal.BITR.allowReviewWorkflow = false
journal.BITR.publicationBlackout = false
journal.BITR.subscriptionPaid = true
journal.BITR.sponsorName = Association for Tropical Biology and Conservation
#journal.BITR.notifyOnReview = wendy.martin@env.ethz.ch, embruna@ufl.edu, automated-messages@datadryad.org
#journal.BITR.notifyOnArchive = wendy.martin@env.ethz.ch, embruna@ufl.edu, automated-messages@datadryad.org
#journal.BITR.notifyWeekly = wendy.martin@env.ethz.ch, embruna@ufl.edu, automated-messages@datadryad.org

# BMC Evolutionary Biology
journal.BMCEvolBiol.fullname = BMC Evolutionary Biology
journal.BMCEvolBiol.metadataDir = /opt/dryad/submission/journalMetadata/bmcEvolBiol
journal.BMCEvolBiol.parsingScheme = BmcEvoBio
journal.BMCEvolBiol.integrated=true
journal.BMCEvolBiol.allowReviewWorkflow=true
journal.BMCEvolBiol.publicationBlackout=false
journal.BMCEvolBiol.embargoAllowed = false
journal.BMCEvolBiol.notifyOnArchive=Christopher.Foote@biomedcentral.com
journal.BMCEvolBiol.notifyOnReview=Christopher.Foote@biomedcentral.com
journal.BMCEvolBiol.notifyWeekly=Christopher.Foote@biomedcentral.com, amye.kenall@biomedcentral.com

# BMC Ecology
journal.BMCEcol.fullname = BMC Ecology
journal.BMCEcol.metadataDir = /opt/dryad/submission/journalMetadata/bmcEcol
journal.BMCEcol.parsingScheme = manuscriptCentral
journal.BMCEcol.integrated=true
journal.BMCEcol.allowReviewWorkflow=true
journal.BMCEcol.publicationBlackout=false
journal.BMCEcol.embargoAllowed = false
journal.BMCEcol.notifyOnArchive=Simon.Harold@biomedcentral.com
journal.BMCEcol.notifyOnReview=Simon.Harold@biomedcentral.com
journal.BMCEcol.notifyWeekly=Simon.Harold@biomedcentral.com, amye.kenall@biomedcentral.com

# BMC Test Journal
journal.BMCTEST.fullname = BMCTestJournal
journal.BMCTEST.metadataDir = /opt/dryad/submission/journalMetadata/bmcTest
journal.BMCTEST.parsingScheme = manuscriptCentral
journal.BMCTEST.integrated=true
journal.BMCTEST.allowReviewWorkflow=true
journal.BMCTEST.publicationBlackout=true
journal.BMCTEST.embargoAllowed = false
journal.BMCTEST.notifyOnReview=Simon.Harold@biomedcentral.com, amye.kenall@biomedcentral.com, Christopher.foote@biomedcentral.com, yeen.lau@biomedcentral.com 
journal.BMCTEST.notifyOnArchive=Simon.Harold@biomedcentral.com, amye.kenall@biomedcentral.com, Christopher.foote@biomedcentral.com, yeen.lau@biomedcentral.com

# BMJ Open
journal.bmjOpen.fullname = BMJ Open
journal.bmjOpen.metadataDir = /opt/dryad/submission/journalMetadata/bmjOpen
journal.bmjOpen.parsingScheme = manuscriptCentral
journal.bmjOpen.embargoAllowed = false
journal.bmjOpen.integrated=true
journal.bmjOpen.allowReviewWorkflow=true
#journal.bmjOpen.notifyOnReview=editorial.bmjopen@bmjgroup.com, automated-messages@datadryad.org
#journal.bmjOpen.notifyOnArchive=editorial.bmjopen@bmjgroup.com, automated-messages@datadryad.org

# Deutsche Entomologische Zeitschrift
journal.DEZ.fullname = Deutsche Entomologische Zeitschrift
journal.DEZ.metadataDir = /opt/dryad/submission/journalMetadata/DEZ
journal.DEZ.parsingScheme = manuscriptCentral
journal.DEZ.integrated = true
journal.DEZ.embargoAllowed = false
journal.DEZ.allowReviewWorkflow = false
journal.DEZ.publicationBlackout = true
journal.DEZ.subscriptionPaid = true
journal.DEZ.sponsorName = Pensoft
#journal.DEZ.notifyOnReview = 
#journal.DEZ.notifyOnArchive = layout@pensoft.net, automated-messages@datadryad.org
#journal.DEZ.notifyWeekly = info@pensoft.net, automated-messages@datadryad.org

# Ecography
journal.ECOG.fullname = Ecography
journal.ECOG.metadataDir = /opt/dryad/submission/journalMetadata/ECOG
journal.ECOG.parsingScheme = manuscriptCentral
journal.ECOG.embargoAllowed = true
journal.ECOG.integrated = true
journal.ECOG.allowReviewWorkflow = false
#journal.ECOG.notifyOnArchive = ecograpy@ECOGosoffice.lu.se, automated-messages@datadryad.org
#journal.ECOG.notifyWeekly = ecograpy@ECOGosoffice.lu.se, automated-messages@datadryad.org
journal.ECOG.publicationBlackout = false
journal.ECOG.subscriptionPaid = true
journal.ECOG.sponsorName = Nordic Society ECOG

# Ecological Applications
journal.ecap.fullname = Ecological Applications
journal.ecap.metadataDir = /opt/dryad/submission/journalMetadata/ecap
journal.ecap.parsingScheme = manuscriptCentral
journal.ecap.integrated= true
journal.ecap.embargoAllowed = true
journal.ecap.allowReviewWorkflow = false
journal.ecap.publicationBlackout = false
journal.ecap.subscriptionPaid = false
#journal.ecap.notifyOnReview = automated-messages@datadryad.org
#journal.ecap.notifyOnArchive = automated-messages@datadryad.org
#journal.ecap.notifyWeekly = automated-messages@datadryad.org

# Ecological Monographs
journal.ecoMono.fullname = Ecological Monographs
journal.ecoMono.metadataDir = /opt/dryad/submission/journalMetadata/ecoMono
journal.ecoMono.parsingScheme = ecoApp
journal.ecoMono.integrated=true

# Ecology
journal.ecol.fullname = Ecology
journal.ecol.metadataDir = /opt/dryad/submission/journalMetadata/ecol
journal.ecol.parsingScheme = manuscriptCentral
journal.ecol.integrated=true
journal.ecol.embargoAllowed = true
journal.ecol.allowReviewWorkflow = false
journal.ecol.publicationBlackout = true
journal.ecol.subscriptionPaid = false
#journal.ecol.notifyOnReview = automated-messages@datadryad.org
#journal.ecol.notifyOnArchive = automated-messages@datadryad.org
#journal.ecol.notifyWeekly = automated-messages@datadryad.org

# Ecology and Evolution
journal.ECE3.fullname = Ecology and Evolution
journal.ECE3.metadataDir = /opt/dryad/submission/journalMetadata/ECE3
journal.ECE3.parsingScheme = manuscriptCentral
journal.ECE3.integrated=true
journal.ECE3.allowReviewWorkflow=false
journal.ECE3.publicationBlackout=true
#journal.ECE3.notifyOnArchive=ecoevo@wiley.com, ece@wiley.com, crouyang@wiley.com, automated-messages@datadryad.org
#journal.ECE3.notifyOnReview=ecoevo@wiley.com, automated-messages@datadryad.org
#journal.ECE3.notifyWeekly=ecoevo@wiley.com, kgreaney@wiley.com, crouyang@wiley.com, automated-messages@datadryad.org

# Ecology Letters
journal.ECOLETS.fullname = Ecology Letters
journal.ECOLETS.metadataDir = /opt/dryad/submission/journalMetadata/ECOLETS
journal.ECOLETS.parsingScheme = manuscriptCentral
journal.ECOLETS.integrated=true
journal.ECOLETS.publicationBlackout=true
journal.ECOLETS.allowReviewWorkflow=false
#journal.ECOLETS.notifyOnArchive = maholyoak@ucdavis.edu, ecolets@univ-montp2.fr, automated-messages@datadryad.org
#journal.ECOLETS.notifyWeekly = maholyoak@ucdavis.edu, automated-messages@datadryad.org

# Elementa
journal.Elementa.fullname = Elementa
journal.Elementa.metadataDir = /opt/dryad/submission/journalMetadata/Elementa
journal.Elementa.parsingScheme = manuscriptCentral
journal.Elementa.integrated=true
journal.Elementa.publicationBlackout=true
journal.Elementa.allowReviewWorkflow=false
#journal.Elementa.notifyOnArchive = lhladik@elementascience.org, mkurtz@elementascience.org, automated-messages@datadryad.org
#journal.Elementa.notifyWeekly = lhladik@elementascience.org, mkurtz@elementascience.org, automated-messages@datadryad.org

# eLife
journal.eLife.fullname = eLife
journal.eLife.metadataDir = /opt/dryad/submission/journalMetadata/eLife
journal.eLife.parsingScheme = manuscriptCentral
journal.eLife.integrated=true
journal.eLife.publicationBlackout=true
journal.eLife.allowReviewWorkflow=false
#journal.eLife.notifyOnReview= automated-messages@datadryad.org
#journal.eLife.notifyOnArchive= automated-messages@datadryad.org
#journal.eLife.notifyWeekly= automated-messages@datadryad.org

#Evidence-based Preclinical Medicine
journal.EBPM.fullname = Evidence-based Preclinical Medicine
journal.EBPM.metadataDir = /opt/dryad/submission/journalMetadata/EBPM
journal.EBPM.parsingScheme = manuscriptCentral
journal.EBPM.integrated = true
journal.EBPM.embargoAllowed = false
journal.EBPM.allowReviewWorkflow = true
journal.EBPM.publicationBlackout = false
journal.EBPM.subscriptionPaid = true
journal.EBPM.sponsorName = Evidence-based Preclinical Medicine
#journal.EBPM.notifyOnReview = admin@datadryad.org, curator@datadryad.org
#journal.EBPM.notifyOnArchive = admin@datadryad.org, curator@datadryad.org
#journal.EBPM.notifyWeekly = admin@datadryad.org, curator@datadryad.org

# Evolution
journal.evolution.fullname = Evolution
journal.evolution.metadataDir = /opt/dryad/submission/journalMetadata/evolution
journal.evolution.parsingScheme = manuscriptCentral
journal.evolution.integrated=true
#journal.evolution.notifyOnArchive=jmahar@wiley.com, automated-messages@datadryad.org
journal.evolution.publicationBlackout=true
journal.evolution.subscriptionPaid = true

# Evolutionary Applications
journal.EvolApp.fullname = Evolutionary Applications
journal.EvolApp.metadataDir = /opt/dryad/submission/journalMetadata/EvolApp
journal.EvolApp.parsingScheme = manuscriptCentral
journal.EvolApp.integrated=true
#journal.EvolApp.notifyOnArchive=sunderwood@wiley.com, evolappl@zoology.ubc.ca, automated-messages@datadryad.org

# Frontiers in Ecology and the Environment
journal.ecoFrontiers.fullname = Frontiers in Ecology and the Environment
journal.ecoFrontiers.metadataDir = /opt/dryad/submission/journalMetadata/ecoFrontiers
journal.ecoFrontiers.parsingScheme = manuscriptCentral
journal.ecoFrontiers.integrated=false

# Functional Ecology
journal.FE.fullname = Functional Ecology
journal.FE.metadataDir = /opt/dryad/submission/journalMetadata/FE
journal.FE.parsingScheme = manuscriptCentral
journal.FE.integrated=true
journal.FE.allowReviewWorkflow=true
journal.FE.publicationBlackout=true

# GMS German Medical Science 
journal.GMSGMS.fullname = GMS German Medical Science
journal.GMSGMS.metadataDir = /opt/dryad/submission/journalMetadata/GMSGMS
journal.GMSGMS.parsingScheme = manuscriptCentral
journal.GMSGMS.integrated=true
journal.GMSGMS.notifyOnReview=test@datadryad.org, automated-messages@datadryad.org
journal.GMSGMS.notifyOnArchive=test@datadryad.org, automated-messages@datadryad.org
journal.GMSGMS.notifyWeekly=test@datadryad.org, automated-messages@datadryad.org
journal.GMSGMS.publicationBlackout=false

# GMS German Plastic, Reconstructive and Aesthetic Surgery
journal.GMSGPRAS.fullname = GMS German Plastic, Reconstructive and Aesthetic Surgery
journal.GMSGPRAS.metadataDir = /opt/dryad/submission/journalMetadata/GMSGPRAS
journal.GMSGPRAS.parsingScheme = manuscriptCentral
journal.GMSGPRAS.integrated = true
journal.GMSGPRAS.embargoAllowed = true
journal.GMSGPRAS.allowReviewWorkflow = true
journal.GMSGPRAS.publicationBlackout = true
journal.GMSGPRAS.subscriptionPaid = true
journal.GMSGPRAS.sponsorName = German National Library of Medicine
#journal.GMSGPRAS.notifyOnReview = gms@zbmed.de, automated-messages@datadryad.org
#journal.GMSGPRAS.notifyOnArchive = gms@zbmed.de, automated-messages@datadryad.org
#journal.GMSGPRAS.notifyWeekly = gms@zbmed.de, automated-messages@datadryad.org

# GMS Health Technology Assessment
journal.GMSHTA.fullname = GMS Health Technology Assessment
journal.GMSHTA.metadataDir = /opt/dryad/submission/journalMetadata/GMSHTA
journal.GMSHTA.parsingScheme = manuscriptCentral
journal.GMSHTA.integrated = false
journal.GMSHTA.embargoAllowed = true
journal.GMSHTA.allowReviewWorkflow = true
journal.GMSHTA.publicationBlackout = true
journal.GMSHTA.subscriptionPaid = true
journal.GMSHTA.sponsorName = German National Library of Medicine
#journal.GMSHTA.notifyOnReview = gms@zbmed.de, automated-messages@datadryad.org
#journal.GMSHTA.notifyOnArchive = gms@zbmed.de, automated-messages@datadryad.org
#journal.GMSHTA.notifyWeekly = gms@zbmed.de, automated-messages@datadryad.org

# GMS Hygiene and Infection Control
journal.GMSHIC.fullname = GMS Hygiene and Infection Control
journal.GMSHIC.metadataDir = /opt/dryad/submission/journalMetadata/GMSHIC
journal.GMSHIC.parsingScheme = manuscriptCentral
journal.GMSHIC.integrated = false
journal.GMSHIC.embargoAllowed = true
journal.GMSHIC.allowReviewWorkflow = true
journal.GMSHIC.publicationBlackout = true
journal.GMSHIC.subscriptionPaid = true
journal.GMSHIC.sponsorName = German National Library of Medicine
#journal.GMSHIC.notifyOnReview = gms@zbmed.de, automated-messages@datadryad.org
#journal.GMSHIC.notifyOnArchive = gms@zbmed.de, automated-messages@datadryad.org
#journal.GMSHIC.notifyWeekly = gms@zbmed.de, automated-messages@datadryad.org

# GMS Infectious Diseases
journal.GMSID.fullname = GMS Infectious Diseases
journal.GMSID.metadataDir = /opt/dryad/submission/journalMetadata/GMSID
journal.GMSID.parsingScheme = manuscriptCentral
journal.GMSID.integrated = true
journal.GMSID.embargoAllowed = true
journal.GMSID.allowReviewWorkflow = true
journal.GMSID.publicationBlackout = true
journal.GMSID.subscriptionPaid = true
journal.GMSID.sponsorName = German National Library of Medicine
#journal.GMSID.notifyOnReview = gms@zbmed.de, automated-messages@datadryad.org
#journal.GMSID.notifyOnArchive = gms@zbmed.de, automated-messages@datadryad.org
#journal.GMSID.notifyWeekly = gms@zbmed.de, automated-messages@datadryad.org

# GMS Interdisciplinary Plastic and Reconstructive Surgery DGPW
journal.GMSIPRS.fullname = GMS Interdisciplinary Plastic and Reconstructive Surgery DGPW
journal.GMSIPRS.metadataDir = /opt/dryad/submission/journalMetadata/GMSIPRS
journal.GMSIPRS.parsingScheme = manuscriptCentral
journal.GMSIPRS.integrated = true
journal.GMSIPRS.embargoAllowed = true
journal.GMSIPRS.allowReviewWorkflow = true
journal.GMSIPRS.publicationBlackout = true
journal.GMSIPRS.subscriptionPaid = true
journal.GMSIPRS.sponsorName = German National Library of Medicine
#journal.GMSIPRS.notifyOnReview = gms@zbmed.de, automated-messages@datadryad.org
#journal.GMSIPRS.notifyOnArchive = gms@zbmed.de, automated-messages@datadryad.org
#journal.GMSIPRS.notifyWeekly = gms@zbmed.de, automated-messages@datadryad.org

# GMS Medizin - Bibliothek - Information
journal.GMSMBI.fullname = GMS Medizin - Bibliothek - Information
journal.GMSMBI.metadataDir = /opt/dryad/submission/journalMetadata/GMSMBI
journal.GMSMBI.parsingScheme = manuscriptCentral
journal.GMSMBI.integrated = false
journal.GMSMBI.embargoAllowed = true
journal.GMSMBI.allowReviewWorkflow = true
journal.GMSMBI.publicationBlackout = true
journal.GMSMBI.subscriptionPaid = true
journal.GMSMBI.sponsorName = German National Library of Medicine
#journal.GMSMBI.notifyOnReview = gms@zbmed.de, automated-messages@datadryad.org
#journal.GMSMBI.notifyOnArchive = gms@zbmed.de, automated-messages@datadryad.org
#journal.GMSMBI.notifyWeekly = gms@zbmed.de, automated-messages@datadryad.org

# GMS Medizinische Informatik, Biometrie und Epidemiologie
journal.GMSMIBE.fullname = GMS Medizinische Informatik, Biometrie und Epidemiologie
journal.GMSMIBE.metadataDir = /opt/dryad/submission/journalMetadata/GMSMIBE
journal.GMSMIBE.parsingScheme = manuscriptCentral
journal.GMSMIBE.integrated=true
journal.GMSMIBE.embargoAllowed = false
journal.GMSMIBE.allowReviewWorkflow=true
journal.GMSMIBE.publicationBlackout=true
#journal.GMSMIBE.notifyOnReview=gms@zbmed.de, automated-messages@datadryad.org, automated-messages@datadryad.org
#journal.GMSMIBE.notifyOnArchive=gms@zbmed.de, automated-messages@datadryad.org, automated-messages@datadryad.org
#journal.GMSMIBE.notifyWeekly=gms@zbmed.de, automated-messages@datadryad.org, automated-messages@datadryad.org

# GMS Onkologische Rehabilitation und Sozialmedizin
journal.GMSORS.fullname = GMS Onkologische Rehabilitation und Sozialmedizin
journal.GMSORS.metadataDir = /opt/dryad/submission/journalMetadata/GMSORS
journal.GMSORS.parsingScheme = manuscriptCentral
journal.GMSORS.integrated = true
journal.GMSORS.embargoAllowed = true
journal.GMSORS.allowReviewWorkflow = true
journal.GMSORS.publicationBlackout = true
journal.GMSORS.subscriptionPaid = true
journal.GMSORS.sponsorName = German National Library of Medicine
#journal.GMSORS.notifyOnReview = gms@zbmed.de, automated-messages@datadryad.org
#journal.GMSORS.notifyOnArchive = gms@zbmed.de, automated-messages@datadryad.org
#journal.GMSORS.notifyWeekly = gms@zbmed.de, automated-messages@datadryad.org

# GMS Zeitschrift für Medizinische Ausbildung
journal.GMSZMA.fullname = GMS Zeitschrift für Medizinische Ausbildung
journal.GMSZMA.metadataDir = /opt/dryad/submission/journalMetadata/GMSZMA
journal.GMSZMA.parsingScheme = manuscriptCentral
journal.GMSZMA.integrated = true
journal.GMSZMA.embargoAllowed = true
journal.GMSZMA.allowReviewWorkflow = true
journal.GMSZMA.publicationBlackout = true
journal.GMSZMA.subscriptionPaid = true
journal.GMSZMA.sponsorName = German National Library of Medicine
#journal.GMSZMA.notifyOnReview = gms@zbmed.de, automated-messages@datadryad.org
#journal.GMSZMA.notifyOnArchive = gms@zbmed.de, automated-messages@datadryad.org
#journal.GMSZMA.notifyWeekly = gms@zbmed.de, automated-messages@datadryad.org

# GMS Zeitschrift zur Förderung der Qualitätssicherung in medizinischen Laboratorien
journal.GMSLAB.fullname = GMS Zeitschrift zur Förderung der Qualitätssicherung in medizinischen Laboratorien
journal.GMSLAB.metadataDir = /opt/dryad/submission/journalMetadata/GMSLAB
journal.GMSLAB.parsingScheme = manuscriptCentral
journal.GMSLAB.integrated = true
journal.GMSLAB.embargoAllowed = true
journal.GMSLAB.allowReviewWorkflow = true
journal.GMSLAB.publicationBlackout = true
journal.GMSLAB.subscriptionPaid = true
journal.GMSLAB.sponsorName = German National Library of Medicine
#journal.GMSLAB.notifyOnReview = gms@zbmed.de, automated-messages@datadryad.org
#journal.GMSLAB.notifyOnArchive = gms@zbmed.de, automated-messages@datadryad.org
#journal.GMSLAB.notifyWeekly = gms@zbmed.de, automated-messages@datadryad.org

# Heredity
journal.heredity.fullname = Heredity
journal.heredity.metadataDir = /opt/dryad/submission/journalMetadata/heredity
journal.heredity.parsingScheme = manuscriptCentral
journal.heredity.integrated=true
#journal.heredity.notifyOnArchive=heredity@sheffield.ac.uk, automated-messages@datadryad.org
#journal.heredity.notifyWeekly=R.Vickerstaff@nature.com, heredity@sheffield.ac.uk

# Intl J of Myriapodology
journal.ijm.fullname = International Journal of Myriapodology
journal.ijm.metadataDir = /opt/dryad/submission/journalMetadata/ijm
journal.ijm.parsingScheme = manuscriptCentral
journal.ijm.integrated=true
journal.ijm.allowReviewWorkflow=true

# Integrative and Comparative Biology
# They have asked to be removed from the list
#journal.intCompBio.fullname = Integrative and Comparative Biology
#journal.intCompBio.metadataDir = /opt/dryad/submission/journalMetadata/intCompBio
#journal.intCompBio.parsingScheme = manuscriptCentral
#journal.intCompBio.integrated=false

# Journal of Animal Ecology
journal.JAE.fullname = Journal of Animal Ecology
journal.JAE.metadataDir = /opt/dryad/submission/journalMetadata/JAE
journal.JAE.parsingScheme = manuscriptCentral
journal.JAE.embargoAllowed = true
journal.JAE.integrated=true
journal.JAE.allowReviewWorkflow=false
#journal.JAE.notifyOnArchive = managingeditor@journalofanimalecology.org, admin@journalofanimalecology.org, automated-messages@datadryad.org
#journal.JAE.notifyWeekly = managingeditor@journalofanimalecology.org, admin@journalofanimalecology.org, automated-messages@datadryad.org
journal.JAE.publicationBlackout=true

# Journal of Avian Biology
journal.JAV.fullname = Journal of Avian Biology
journal.JAV.metadataDir = /opt/dryad/submission/journalMetadata/JAV
journal.JAV.parsingScheme = manuscriptCentral
journal.JAV.embargoAllowed = true
journal.JAV.integrated=true
journal.JAV.allowReviewWorkflow=false
#journal.JAV.notifyOnArchive = jab@oikosoffice.lu.se, automated-messages@datadryad.org
#journal.JAV.notifyWeekly = jab@oikosoffice.lu.se, automated-messages@datadryad.org
journal.JAV.publicationBlackout=false
journal.JAV.subscriptionPaid = true
journal.JAV.sponsorName = Nordic Society Oikos

# Journal of Comparative Cytogenetics
journal.compcytogen.fullname = Comparative Cytogenetics
journal.compcytogen.metadataDir = /opt/dryad/submission/journalMetadata/compcytogen
journal.compcytogen.parsingScheme = ecoApp
journal.compcytogen.integrated=true
journal.compcytogen.allowReviewWorkflow=true

# Journal of Applied Ecology
journal.JAPPL.fullname = Journal of Applied Ecology
journal.JAPPL.metadataDir = /opt/dryad/submission/journalMetadata/JAPPL
journal.JAPPL.parsingScheme = manuscriptCentral
journal.JAPPL.integrated=true
journal.JAPPL.publicationBlackout=true
journal.JAPPL.allowReviewWorkflow=false
#journal.JAPPL.notifyOnArchive = managingeditor@journalofappliedecology.org, admin@journalofappliedecology.org, automated-messages@datadryad.org

# Journal of Consumer Research
journal.jcr.fullname = Journal of Consumer Research
journal.jcr.metadataDir = /opt/dryad/submission/journalMetadata/jcr
journal.jcr.parsingScheme = manuscriptCentral
journal.jcr.integrated = false
journal.jcr.embargoAllowed = true
journal.jcr.allowReviewWorkflow = false
journal.jcr.publicationBlackout = true
journal.jcr.subscriptionPaid = true
journal.jcr.sponsorName = Journal of Consumer Research
journal.jcr.notifyOnReview = 
journal.jcr.notifyOnArchive = 
journal.jcr.notifyWeekly = 

# Journal of Ecology
journal.JECOL.fullname = Journal of Ecology
journal.JECOL.metadataDir = /opt/dryad/submission/journalMetadata/JECOL
journal.JECOL.parsingScheme = manuscriptCentral
journal.JECOL.integrated=true
journal.JECOL.publicationBlackout=true
journal.JECOL.allowReviewWorkflow=false
#journal.JECOL.notifyOnArchive = managingeditor@journalofecology.org, admin@journalofecology.org, automated-messages@datadryad.org

# Journal of Evolutionary Biology
journal.EvolBiol.fullname = Journal of Evolutionary Biology
journal.EvolBiol.metadataDir = /opt/dryad/submission/journalMetadata/EvolBiol
journal.EvolBiol.parsingScheme = manuscriptCentral
journal.EvolBiol.integrated=true
#journal.EvolBiol.notifyOnArchive = S.Bennett@exeter.ac.uk, automated-messages@datadryad.org

# Journal of Fish and Wildlife Management
journal.jfwm.fullname = Journal of Fish and Wildlife Management
journal.jfwm.metadataDir = /opt/dryad/submission/journalMetadata/jfwm
journal.jfwm.parsingScheme = ecoApp
journal.jfwm.embargoAllowed = false
journal.jfwm.integrated=true
#journal.jfwm.notifyOnArchive = anne_post@fws.gov, lbuscher@allenpress.com, automated-messages@datadryad.org

# Journal of Heredity
journal.jhered.fullname = Journal of Heredity
journal.jhered.metadataDir = /opt/dryad/submission/journalMetadata/jhered
journal.jhered.parsingScheme = manuscriptCentral
journal.jhered.integrated=true
#journal.jhered.notifyOnArchive = AGAJOH@oregonstate.edu, automated-messages@datadryad.org

# Journal of Hymenoptera Research
journal.jhr.fullname = Journal of Hymenoptera Research
journal.jhr.metadataDir = /opt/dryad/submission/journalMetadata/jhr
journal.jhr.parsingScheme = manuscriptCentral
journal.jhr.integrated = true
journal.jhr.embargoAllowed = false
journal.jhr.allowReviewWorkflow = false
journal.jhr.publicationBlackout = false
journal.jhr.subscriptionPaid = true
journal.jhr.sponsorName = Pensoft
journal.jhr.notifyOnReview =
#journal.jhr.notifyOnArchive = jhr@pensoft.net, automated-messages@datadryad.org
#journal.jhr.notifyWeekly = info@pensoft.net, automated-messages@datadryad.org

# Journal of Open Public Health Data
journal.JOPHD.fullname = Journal of Open Public Health Data
journal.JOPHD.metadataDir = /opt/dryad/submission/journalMetadata/JOPHD
journal.JOPHD.parsingScheme = manuscriptCentral
journal.JOPHD.integrated=true
journal.JOPHD.allowReviewWorkflow=true
#journal.JOPHD.notifyOnReview = editor.jophd@ubiquitypress.com, automated-messages@datadryad.org
#journal.JOPHD.notifyOnArchive = editor.jophd@ubiquitypress.com, automated-messages@datadryad.org
#journal.JOPHD.notifyWeekly = brian.hole@ubiquitypress.com, editor.jophd@ubiquitypress.com, automated-messages@datadryad.org
journal.JOPHD.publicationBlackout=false

# Journal of Paleontology
journal.jpaleo.fullname = Journal of Paleontology
journal.jpaleo.metadataDir = /opt/dryad/submission/journalMetadata/jpaleo
journal.jpaleo.parsingScheme = manuscriptCentral
journal.jpaleo.integrated=true

# Journal of Pakistan Medical Students
journal.JPAKMED.fullname = Journal of Pakistan Medical Students
journal.JPAKMED.metadataDir = /opt/dryad/submission/journalMetadata/JPAKMED
journal.JPAKMED.parsingScheme = manuscriptCentral
journal.JPAKMED.integrated=true
journal.JPAKMED.allowReviewWorkflow=false
#journal.JPAKMED.notifyOnReview = editor.jpms@gmail.com, automated-messages@datadryad.org
#journal.JPAKMED.notifyOnArchive = editor.jpms@gmail.com, automated-messages@datadryad.org
#journal.JPAKMED.notifyWeekly = editor.jpms@gmail.com, automated-messages@datadryad.org
journal.JPAKMED.publicationBlackout=false

# Molecular Biology and Evolution
journal.mbe.fullname = Molecular Biology and Evolution
journal.mbe.metadataDir = /opt/dryad/submission/journalMetadata/mbe
journal.mbe.parsingScheme = manuscriptCentral
journal.mbe.integrated=false

# Methods in Ecology and Evolution
journal.MEE.fullname = Methods in Ecology and Evolution
journal.MEE.metadataDir = /opt/dryad/submission/journalMetadata/MEE
journal.MEE.parsingScheme = manuscriptCentral
journal.MEE.integrated=true
journal.MEE.allowReviewWorkflow=false
journal.MEE.publicationBlackout=true
#journal.MEE.notifyOnArchive = coordinator@methodsinecologyandevolution.org, automated-messages@datadryad.org
#journal.MEE.notifyWeekly = coordinator@methodsinecologyandevolution.org, automated-messages@datadryad.org

# Molecular Ecology
journal.MolEcol.fullname = Molecular Ecology
journal.MolEcol.metadataDir = /opt/dryad/submission/journalMetadata/MolEcol
journal.MolEcol.parsingScheme = manuscriptCentral
journal.MolEcol.integrated=true
journal.MolEcol.allowReviewWorkflow=true
#journal.MolEcol.notifyOnArchive = editorial.office@molecol.com, automated-messages@datadryad.org

# Molecular Ecology Resources
journal.MolEcolRes.fullname = Molecular Ecology Resources
journal.MolEcolRes.metadataDir = /opt/dryad/submission/journalMetadata/MolEcolRes
journal.MolEcolRes.parsingScheme = manuscriptCentral
journal.MolEcolRes.integrated=true
journal.MolEcolRes.allowReviewWorkflow=true
#journal.MolEcolRes.notifyOnArchive = editorial.office@molecol.com, automated-messages@datadryad.org

# Molecular Phylogenetics and Evolution
journal.mpe.fullname = Molecular Phylogenetics and Evolution
journal.mpe.metadataDir = /opt/dryad/submission/journalMetadata/mpe
journal.mpe.parsingScheme = manuscriptCentral
journal.mpe.integrated=false

# mycokeys
journal.mycokeys.fullname = MycoKeys
journal.mycokeys.metadataDir = /opt/dryad/submission/journalMetadata/mycokeys
journal.mycokeys.parsingScheme = manuscriptCentral
journal.mycokeys.integrated=true
journal.mycokeys.allowReviewWorkflow=true

# Nature Conservation
journal.natureconservation.fullname = Nature Conservation
journal.natureconservation.metadataDir = /opt/dryad/submission/journalMetadata/natureconservation
journal.natureconservation.parsingScheme = manuscriptCentral
journal.natureconservation.integrated=true
journal.natureconservation.allowReviewWorkflow=true

# neobiota
journal.neobiota.fullname = NeoBiota
journal.neobiota.metadataDir = /opt/dryad/submission/journalMetadata/neobiota
journal.neobiota.parsingScheme = manuscriptCentral
journal.neobiota.integrated=true
journal.neobiota.allowReviewWorkflow=true

# Nordic Journal of Botany
journal.NJB.fullname = Nordic Journal of Botany
journal.NJB.metadataDir = /opt/dryad/submission/journalMetadata/NJB
journal.NJB.parsingScheme = manuscriptCentral
journal.NJB.embargoAllowed = true
journal.NJB.integrated = true
journal.NJB.allowReviewWorkflow = false
#journal.NJB.notifyOnArchive = njb@oikosoffice.lu.se, automated-messages@datadryad.org
#journal.NJB.notifyWeekly = njb@oikosoffice.lu.se, automated-messages@datadryad.org
journal.NJB.publicationBlackout = false
journal.NJB.subscriptionPaid = true
journal.NJB.sponsorName = Nordic Society Oikos

# Nota Lepidopterologica
journal.NL.fullname = Nota Lepidopterologica
journal.NL.metadataDir = /opt/dryad/submission/journalMetadata/NL
journal.NL.parsingScheme = manuscriptCentral
journal.NL.integrated = true
journal.NL.embargoAllowed = false
journal.NL.allowReviewWorkflow = false
journal.NL.publicationBlackout = true
journal.NL.subscriptionPaid = true
journal.NL.sponsorName = Pensoft
#journal.NL.notifyOnReview = 
#journal.NL.notifyOnArchive = layout@pensoft.net, automated-messages@datadryad.org
#journal.NLE.notifyWeekly = info@pensoft.net, automated-messages@datadryad.org

# Oikos
journal.OIK.fullname = Oikos
journal.OIK.metadataDir = /opt/dryad/submission/journalMetadata/OIK
journal.OIK.parsingScheme = manuscriptCentral
journal.OIK.embargoAllowed = true
journal.OIK.integrated = true
journal.OIK.allowReviewWorkflow = false
#journal.OIK.notifyOnArchive = oikos@oikosoffice.lu.se, automated-messages@datadryad.org
#journal.OIK.notifyWeekly = oikos@oikosoffice.lu.se, automated-messages@datadryad.org
journal.OIK.publicationBlackout =false
journal.OIK.subscriptionPaid = true
journal.OIK.sponsorName = Nordic Society Oikos

# Paleobiology
journal.paleobiology.fullname = Paleobiology
journal.paleobiology.metadataDir = /opt/dryad/submission/journalMetadata/paleobiology
journal.paleobiology.parsingScheme = ecoApp
journal.paleobiology.manuscriptNumberIgnorePattern = R$
journal.paleobiology.integrated=true

# Palaeontology
journal.PALA.fullname = Palaeontology
journal.PALA.metadataDir = /opt/dryad/submission/journalMetadata/PALA
journal.PALA.parsingScheme = manuscriptCentral
journal.PALA.integrated= true
journal.PALA.embargoAllowed = false
journal.PALA.allowReviewWorkflow=true
journal.PALA.publicationBlackout=true
journal.PALA.subscriptionPaid = true
#journal.PALA.notifyOnReview=editor@sallyandnik.co.uk, automated-messages@datadryad.org
#journal.PALA.notifyOnArchive = editor@sallyandnik.co.uk, automated-messages@datadryad.org
#journal.PALA.notifyWeekly=a.smith@nhm.ac.uk, automated-messages@datadryad.org

# Papers in Palaeontology
journal.PP.fullname = Papers in Palaeontology
journal.PP.metadataDir = /opt/dryad/submission/journalMetadata/PP
journal.PP.parsingScheme = manuscriptCentral
journal.PP.integrated= true
journal.PP.embargoAllowed = false
journal.PP.allowReviewWorkflow=true
journal.PP.publicationBlackout=false
journal.PP.subscriptionPaid = true
#journal.PP.notifyOnReview=editor@palass.org, automated-messages@datadryad.org
#journal.PP.notifyOnArchive = editor@palass.org, automated-messages@datadryad.org
#journal.PP.notifyWeekly=a.smith@nhm.ac.uk, automated-messages@datadryad.org

# phytokeys
journal.phytokeys.fullname = PhytoKeys
journal.phytokeys.metadataDir = /opt/dryad/submission/journalMetadata/phytokeys
journal.phytokeys.parsingScheme = manuscriptCentral
journal.phytokeys.integrated=true
journal.phytokeys.allowReviewWorkflow=true

# Plant Science Bulletin
journal.plantSciB.fullname = Plant Science Bulletin
journal.plantSciB.metadataDir = /opt/dryad/submission/journalMetadata/plantSciB
journal.plantSciB.parsingScheme = manuscriptCentral
journal.plantSciB.integrated = false

# PLOS Biology
journal.pbiology.fullname = PLOS Biology
journal.pbiology.metadataDir = /opt/dryad/submission/journalMetadata/pbiology
journal.pbiology.parsingScheme = manuscriptCentral
journal.pbiology.integrated = true
journal.pbiology.embargoAllowed = false
journal.pbiology.allowReviewWorkflow = true
journal.pbiology.publicationBlackout = true
#journal.pbiology.notifyOnReview=tbloom@plos.org, automated-messages@datadryad.org
#journal.pbiology.notifyOnArchive = tbloom@plos.org, mbrown@plos.org, automated-messages@datadryad.org
# dleehr - For API Testing 2014-10-29, prior to launch
journal.pbiology.notifyOnReview = automated-messages@datadryad.org, dan.leehr@nescent.org, edupin@plos.org
journal.pbiology.notifyOnArchive = automated-messages@datadryad.org, dan.leehr@nescent.org, edupin@plos.org

# PLoS Biology (TESTING CONFIG ONLY)
journal.pbiologyTest.fullname = PLOS PBIOLOGY Test Site
journal.pbiologyTest.metadataDir = /opt/dryad/submission/journalMetadata/pbiologyTest
journal.pbiologyTest.parsingScheme = manuscriptCentral
journal.pbiologyTest.integrated= true
journal.pbiologyTest.embargoAllowed = false

# PLOS Computational Biology
journal.pcompbiol.fullname = PLOS Computational Biology
journal.pcompbiol.metadataDir = /opt/dryad/submission/journalMetadata/pcompbiol
journal.pcompbiol.parsingScheme = manuscriptCentral
journal.pcompbiol.integrated = true
journal.pcompbiol.embargoAllowed = false
journal.pcompbiol.allowReviewWorkflow = true
journal.pcompbiol.publicationBlackout = true
# dleehr - For API Testing 2014-10-29, prior to launch
journal.pcompbiol.notifyOnReview = automated-messages@datadryad.org, dan.leehr@nescent.org, edupin@plos.org
journal.pcompbiol.notifyOnArchive = automated-messages@datadryad.org, dan.leehr@nescent.org, edupin@plos.org

# PLOS Genetics
journal.pgenetics.fullname = PLOS Genetics
journal.pgenetics.metadataDir = /opt/dryad/submission/journalMetadata/pgenetics
journal.pgenetics.parsingScheme = manuscriptCentral
journal.pgenetics.integrated = true
journal.pgenetics.embargoAllowed = false
journal.pgenetics.allowReviewWorkflow = true
journal.pgenetics.publicationBlackout = true
#journal.pgenetics.notifyOnReview= rdickin@plos.org, plosgenetics@plos.org, automated-messages@datadryad.org
#journal.pgenetics.notifyOnArchive = rdickin@plos.org, plosgenetics@plos.org, automated-messages@datadryad.org
#journal.pgenetics.notifyWeekly = plosgenetics@plos.org, automated-messages@datadryad.org
# dleehr - For API Testing 2014-10-29, prior to launch
journal.pgenetics.notifyOnReview = automated-messages@datadryad.org, dan.leehr@nescent.org, edupin@plos.org
journal.pgenetics.notifyOnArchive = automated-messages@datadryad.org, dan.leehr@nescent.org, edupin@plos.org

# PLoS Genetics Test
journal.pgeneticsTest.fullname = PLOS PGENETICS Test Site
journal.pgeneticsTest.metadataDir = /opt/dryad/submission/journalMetadata/pgeneticsTest
journal.pgeneticsTest.parsingScheme = manuscriptCentral
journal.pgeneticsTest.integrated= true
journal.pgeneticsTest.embargoAllowed = false
journal.pgeneticsTest.allowReviewWorkflow=true
journal.pgeneticsTest.publicationBlackout=true

# PLOS Medicine
journal.pmedicine.fullname = PLOS Medicine
journal.pmedicine.metadataDir = /opt/dryad/submission/journalMetadata/pmedicine
journal.pmedicine.parsingScheme = manuscriptCentral
journal.pmedicine.integrated = true
journal.pmedicine.embargoAllowed = false
journal.pmedicine.allowReviewWorkflow = true
journal.pmedicine.publicationBlackout = true
# dleehr - For API Testing 2014-10-29, prior to launch
journal.pmedicine.notifyOnReview = automated-messages@datadryad.org, dan.leehr@nescent.org, edupin@plos.org
journal.pmedicine.notifyOnArchive = automated-messages@datadryad.org, dan.leehr@nescent.org, edupin@plos.org

# PLOS Neglected Tropical Diseases
journal.pntd.fullname = PLOS Neglected Tropical Diseases
journal.pntd.metadataDir = /opt/dryad/submission/journalMetadata/pntd
journal.pntd.parsingScheme = manuscriptCentral
journal.pntd.integrated = true
journal.pntd.embargoAllowed = false
journal.pntd.allowReviewWorkflow = true
journal.pntd.publicationBlackout = true
# dleehr - For API Testing 2014-10-29, prior to launch
journal.pntd.notifyOnReview = automated-messages@datadryad.org, dan.leehr@nescent.org, edupin@plos.org
journal.pntd.notifyOnArchive = automated-messages@datadryad.org, dan.leehr@nescent.org, edupin@plos.org

# PLOS ONE
journal.pone.fullname = PLOS ONE
journal.pone.metadataDir = /opt/dryad/submission/journalMetadata/pone
journal.pone.parsingScheme = manuscriptCentral
journal.pone.integrated = true
journal.pone.embargoAllowed = false
journal.pone.allowReviewWorkflow = true
journal.pone.publicationBlackout = true
# dleehr - For API Testing 2014-10-29, prior to launch
journal.pone.notifyOnReview = automated-messages@datadryad.org, dan.leehr@nescent.org, edupin@plos.org
journal.pone.notifyOnArchive = automated-messages@datadryad.org, dan.leehr@nescent.org, edupin@plos.org

# PLOS Pathogens
journal.ppathogens.fullname = PLOS Pathogens
journal.ppathogens.metadataDir = /opt/dryad/submission/journalMetadata/ppathogens
journal.ppathogens.parsingScheme = manuscriptCentral
journal.ppathogens.integrated = true
journal.ppathogens.embargoAllowed = false
journal.ppathogens.allowReviewWorkflow = true
journal.ppathogens.publicationBlackout = true
# dleehr - For API Testing 2014-10-29, prior to launch
journal.ppathogens.notifyOnReview = automated-messages@datadryad.org, dan.leehr@nescent.org, edupin@plos.org
journal.ppathogens.notifyOnArchive = automated-messages@datadryad.org, dan.leehr@nescent.org, edupin@plos.org

# RSOS
journal.RSOS.fullname = Royal Society Open Science
journal.RSOS.metadataDir = /opt/dryad/submission/journalMetadata/RSOS
journal.RSOS.parsingScheme = manuscriptCentral
journal.RSOS.integrated = true
journal.RSOS.embargoAllowed = true
journal.RSOS.allowReviewWorkflow = false
journal.RSOS.publicationBlackout = false
journal.RSOS.subscriptionPaid = true
journal.RSOS.sponsorName = The Royal Society
#journal.RSOS.notifyOnReview = 
#journal.RSOS.notifyOnArchive = openscience@royalsociety.org, automated-messages@datadryad.org
#journal.RSOS.notifyWeekly = openscience@royalsociety.org, automated-messages@datadryad.org

# Proceedings of the Royal Society B: Biological Sciences
journal.RSPB.fullname = Proceedings of the Royal Society B
journal.RSPB.metadataDir = /opt/dryad/submission/journalMetadata/RSPB
journal.RSPB.parsingScheme = manuscriptCentral
journal.RSPB.integrated = true
journal.RSPB.embargoAllowed = true
journal.RSPB.allowReviewWorkflow = true
journal.RSPB.publicationBlackout = false
journal.RSPB.subscriptionPaid = true
journal.RSPB.sponsorName = The Royal Society
journal.RSPB.notifyOnReview =
journal.RSPB.notifyOnArchive =
#journal.RSPB.notifyWeekly = emilie.aime@royalsociety.org

# Scientific Data
journal.SDATA.fullname = Scientific Data
journal.SDATA.metadataDir = /opt/dryad/submission/journalMetadata/SDATA
journal.SDATA.parsingScheme = manuscriptCentral
journal.SDATA.integrated = true
journal.SDATA.embargoAllowed = false
journal.SDATA.allowReviewWorkflow = true
journal.SDATA.publicationBlackout = true
journal.SDATA.subscriptionPaid = true
journal.SDATA.sponsorName = Nature Publishing Group
#journal.SDATA.notifyOnReview = Andrew.Hufton@nature.com, automated-messages@datadryad.org
#journal.SDATA.notifyOnArchive = Andrew.Hufton@nature.com, automated-messages@datadryad.org
#journal.SDATA.notifyWeekly = Andrew.Hufton@nature.com, automated-messages@datadryad.org


# Subterranean Biology
journal.subtbiol.fullname = Subterranean Biology
journal.subtbiol.metadataDir = /opt/dryad/submission/journalMetadata/subtbiol
journal.subtbiol.parsingScheme = manuscriptCentral
journal.subtbiol.integrated= true
journal.subtbiol.embargoAllowed = false
journal.subtbiol.allowReviewWorkflow = true
journal.subtbiol.publicationBlackout = true
#journal.subtbiol.notifyOnReview = subtbiol@pensoft.net, automated-messages@datadryad.org
#journal.subtbiol.notifyOnArchive = subtbiol@pensoft.net, automated-messages@datadryad.org
#journal.subtbiol.notifyWeekly = info@pensoft.net, automated-messages@datadryad.org

# Systematic Biology
journal.SystBiol.fullname = Systematic Biology
journal.SystBiol.metadataDir = /opt/dryad/submission/journalMetadata/SystBiol
journal.SystBiol.parsingScheme = manuscriptCentral
journal.SystBiol.integrated= true
journal.SystBiol.embargoAllowed = false
journal.SystBiol.allowReviewWorkflow=true
journal.SystBiol.notifyOnReview=automated-messages@datadryad.org,test-sysbioreview@scherle.org
#journal.SystBiol.notifyOnArchive =ron.debry@uc.edu, sysbio@oxfordjournals.org, Caitlyn.Haase@oup.com, Cathy.Kennedy@oup.com, automated-messages@datadryad.org

# Systematic Botany
journal.SYSBOT.fullname = Systematic Botany
journal.SYSBOT.metadataDir = /opt/dryad/submission/journalMetadata/SYSBOT
journal.SYSBOT.parsingScheme = manuscriptCentral
journal.SYSBOT.integrated = true
journal.SYSBOT.embargoAllowed = true
journal.SYSBOT.allowReviewWorkflow = false
journal.SYSBOT.publicationBlackout = true
journal.SYSBOT.subscriptionPaid = true
journal.SYSBOT.sponsorName = American Society of Plant Taxonomists
#journal.SYSBOT.notifyOnReview = systbot@gmail.com, automated-messages@datadryad.org
#journal.SYSBOT.notifyOnArchive = systematicbotanyme@gmail.com, automated-messages@datadryad.org
#journal.SYSBOT.notifyWeekly = systbot@gmail.com

# ZooKeys
journal.ZooKeys.fullname = ZooKeys
journal.ZooKeys.metadataDir = /opt/dryad/submission/journalMetadata/ZooKeys
journal.ZooKeys.parsingScheme = manuscriptCentral
journal.ZooKeys.integrated= true
journal.ZooKeys.allowReviewWorkflow=true

# Zoological Systematics and Evolution
journal.ZSE.fullname = Zoological Systematics and Evolution
journal.ZSE.metadataDir = /opt/dryad/submission/journalMetadata/ZSE
journal.ZSE.parsingScheme = manuscriptCentral
journal.ZSE.integrated = true
journal.ZSE.embargoAllowed = false
journal.ZSE.allowReviewWorkflow = false
journal.ZSE.publicationBlackout = true
journal.ZSE.subscriptionPaid = true
journal.ZSE.sponsorName = Pensoft
#journal.ZSE.notifyOnReview = 
#journal.ZSE.notifyOnArchive = layout@pensoft.net, automated-messages@datadryad.org
#journal.ZSE.notifyWeekly = info@pensoft.net, automated-messages@datadryad.org<|MERGE_RESOLUTION|>--- conflicted
+++ resolved
@@ -6,11 +6,8 @@
 # receive email about test submissions.
 #
 
-<<<<<<< HEAD
 journal.order=test, testbo, AMJBOT, amNat, APPS, BEHECO, BDJ, BJJ, BJR,  BJLS, BIOLETTS, biorisk, BITR, BMCEcol, BMCEvolBiol, BMCTEST, bmjOpen, compcytogen, ECOG, ecoMono, ECE3, ECOLETS, evolution, EvolApp, ecap, ecoFrontiers, ecol, Elementa, EBPM, EvolBiol, FE, GMSGMS, GMSGPRAS, GMSHTA, GMSHIC, GMSID, GMSIPRS, GMSMBI, GMSMIBE, GMSORS, GMSZMA, GMSLAB, heredity, ijm, JAE, JAV, JECOL, JAPPL, jcr, jfwm, jhered, jhr, JOPHD, jpaleo, JPAKMED, mbe, MEE, MolEcol, MolEcolRes, mpe, mycokeys, natureconservation, neobiota, NJB, NL, OIK, PALA, PP, paleobiology, phytokeys, plantSciB, pbiology, pbiologyTest, pcompbiol, pgenetics, pgeneticsTest, pmedicine, pntd, pone, ppathogens, RSOS, RSPB, SDATA, subtbiol, SYSBOT, SystBiol, ZooKeys, ZSE
-=======
-journal.order=test, testbo, amjbot, amNat, apps, BDJ, BJJ, BJR, BJ360, BJLS, BIOLETTS, biorisk, BITR, BMCEcol, BMCEvolBiol, BMCTEST, bmjOpen, compcytogen, ECOG, ecoMono, ECE3, ECOLETS, evolution, EvolApp, ecap, ecoFrontiers, ecol, Elementa, EBPM, EvolBiol, FE, GMSGMS, GMSGPRAS, GMSHTA, GMSHIC, GMSID, GMSIPRS, GMSMBI, GMSMIBE, GMSORS, GMSZMA, GMSLAB, heredity, ijm, JAE, JAV, JECOL, JAPPL, jcr, jfwm, jhered, jhr, JOPHD, jpaleo, JPAKMED, mbe, MEE, MolEcol, MolEcolRes, mpe, mycokeys, natureconservation, neobiota, NJB, NL, OIK, PALA, PP, paleobiology, phytokeys, plantSciB, pbiology, pbiologyTest, pcompbiol, pgenetics, pgeneticsTest, pmedicine, pntd, pone, ppathogens, RSOS, RSPB, SDATA, subtbiol, SYSBOT, SystBiol, ZooKeys, ZSE
->>>>>>> ba0f30a5
+
 
 
 
