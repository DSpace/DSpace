--- conflicted
+++ resolved
@@ -897,15 +897,9 @@
 identifier.doi.ezid.user = ${identifier.doi.ezid.user}
 identifier.doi.ezid.password = ${identifier.doi.ezid.password}
 # A default publisher, for Items not previously published.
-<<<<<<< HEAD
-# If generateDataciteXML bean property is enabled. Set default publisher in the
-# XSL file configured by: crosswalk.dissemination.DataCite.stylesheet file.
-identifier.doi.ezid.publisher = ${identifier.doi.ezid.publisher}
-=======
 # (If generateDataciteXML bean property is enabled. Set default publisher in the
 # XSL file configured by: crosswalk.dissemination.DataCite.stylesheet file.)
-#identifier.doi.ezid.publisher = a publisher
->>>>>>> e2dd1089
+identifier.doi.ezid.publisher = ${identifier.doi.ezid.publisher}
 
 
 #---------------------------------------------------------------#
@@ -1423,14 +1417,9 @@
 
 plugin.sequence.org.dspace.plugin.CollectionHomeProcessor = \
         org.dspace.app.webui.components.CollectionItemList,\
-<<<<<<< HEAD
         org.dspace.app.webui.discovery.SideBarFacetProcessor,\
         org.dspace.app.webui.components.RecentCollectionSubmissions
-=======
-        org.dspace.app.webui.discovery.SideBarFacetProcessor
 #        org.dspace.app.webui.tagcloud.TagCloudProcessor
-#        org.dspace.app.webui.components.RecentCollectionSubmissions,\
->>>>>>> e2dd1089
 
 plugin.sequence.org.dspace.plugin.SiteHomeProcessor = \
         org.dspace.app.webui.components.TopCommunitiesSiteProcessor,\
@@ -1919,9 +1908,6 @@
 # If you have enabled thumbnails (webui.browse.thumbnail.show), you must also
 # include a 'thumbnail' entry in your columns - this is where the thumbnail will be displayed
 #
-<<<<<<< HEAD
-webui.itemlist.columns = thumbnail, dc.date.issued(date), dc.title, dc.contributor.author
-=======
 # If you want to mark each item include a 'mark_[value]' (without the brackets - replace the word 'value' with anything that 
 # has a meaning for your mark) entry in your columns - this is where the icon will be displayed.
 # Do not forget to add a Spring bean with id = "org.dspace.app.itemmarking.ItemMarkingExtractor.[value]" 
@@ -1929,8 +1915,7 @@
 # You can add more than one 'mark_[value]' options (with different value) in case you need to mark items more than one time for
 # different purposes. Remember to add the respective beans in file 'config/spring/api/item-marking.xml'.
 #
-# webui.itemlist.columns = thumbnail, dc.date.issued(date), dc.title, dc.contributor.*
->>>>>>> e2dd1089
+webui.itemlist.columns = thumbnail, dc.date.issued(date), dc.title, dc.contributor.author
 #
 # You can customise the width of each column with the following line - you can have numbers (pixels)
 # or percentages. For the 'thumbnail' column, a setting of '*' will use the max width specified
@@ -2181,7 +2166,6 @@
 request.item.helpdesk.override = false
 
 #------------END REQUEST ITEM CONFIGURATION---------------------#
-<<<<<<< HEAD
 
 #---------------------------------------------------------------#
 #-----------------ADDITIONAL CONFIGURATION----------------------#
@@ -2199,6 +2183,4 @@
 etdloader.collection = 1
 etdloader.transfermarc = ${etdloader.transfermarc}
 
-#-------------END ADDITIONAL CONFIGURATION----------------------#
-=======
->>>>>>> e2dd1089
+#-------------END ADDITIONAL CONFIGURATION----------------------#