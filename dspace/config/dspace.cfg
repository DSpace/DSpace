--- conflicted
+++ resolved
@@ -28,11 +28,7 @@
 
 # DSpace base URL.  Include port number etc., but NOT trailing slash
 # Change to xmlui if you wish to use the xmlui as the default, or remove
-<<<<<<< HEAD
-# "/jspui" and set webapp of your choice as the "ROOT" webapp in 
-=======
 # "/jspui" and set webapp of your choice as the "ROOT" webapp in
->>>>>>> a68d3779
 # the servlet engine.
 dspace.url = http://localhost:8080/jspui
 
@@ -113,29 +109,11 @@
 # Recipient for new user registration emails
 # registration.notify = email-address-here
 
-<<<<<<< HEAD
-# Set the default mail character set. This may be over ridden by providing a line 
-=======
 # Set the default mail character set. This may be over ridden by providing a line
->>>>>>> a68d3779
 # inside the email template "charset: <encoding>", otherwise this default is used.
 #mail.charset = UTF8
 
 
-<<<<<<< HEAD
-### i18n -  Locales / Language ####
-# Default Locale
-# A Locale in the form country or country_language or country_language_variant
-# if no default locale is defined the server default locale will be used.
-default.locale = en
-
-# All the Locales, that are supported by this instance of DSpace
-# A comma seperated list of Locales. All types of Locales country, country_language, country_language_variant
-# Note that the appropriate file are present, especially that all the Messages_x.properties are there
-# may be used, e. g: webui.supported.locales = en, de
-
-=======
->>>>>>> a68d3779
 # Default language for metadata values
 default.language = en_US
 
@@ -214,11 +192,7 @@
 
 
 ##### Logging configuration #####
-<<<<<<< HEAD
-# These settings are currently NOT used by the XMLUI. 
-=======
 # These settings are currently NOT used by the XMLUI.
->>>>>>> a68d3779
 # The XMLUI writes its logs to the '[dspace-xmlui]/WEB-INF/logs/'
 # in the actual XMLUI web application.
 
@@ -266,8 +240,6 @@
 # to take effect on previously added items.
 # -1 = unlimited (Integer.MAX_VALUE)
 search.maxfieldlength = 10000
-<<<<<<< HEAD
-=======
 
 
 ##### Fields to Index for Search #####
@@ -291,101 +263,10 @@
 search.index.10 = sponsor:dc.description.sponsorship
 search.index.11 = identifier:dc.identifier.*
 search.index.12 = language:dc.language.iso
->>>>>>> a68d3779
-
-
-##### Fields to Index for Search #####
-
-# DC metadata elements.qualifiers to be indexed for search
-# format: - search.index.[number] = [search field]:element.qualifier
-#         - * used as wildcard
-
-###      changing these will change your search results,     ###
-###  but will NOT automatically change your search displays  ###
-
-search.index.1 = author:dc.contributor.*
-search.index.2 = author:dc.creator.*
-search.index.3 = title:dc.title.*
-search.index.4 = keyword:dc.subject.*
-search.index.5 = abstract:dc.description.abstract
-search.index.6 = author:dc.description.statementofresponsibility
-search.index.7 = series:dc.relation.ispartofseries
-search.index.8 = abstract:dc.description.tableofcontents
-search.index.9 = mime:dc.format.mimetype
-search.index.10 = sponsor:dc.description.sponsorship
-search.index.11 = identifier:dc.identifier.*
-search.index.12 = language:dc.language.iso
-
-#####################################################################
-##### Identifier settings                                       #####
-#####################################################################
-
-# The external identifier modules/objects that we support
-plugin.sequence.org.dspace.uri.ExternalIdentifier = \
-        org.dspace.uri.handle.Handle, \
-        org.dspace.uri.purl.Purl
-
-# The external identifier types that we support
-plugin.sequence.org.dspace.uri.ExternalIdentifierType = \
-        org.dspace.uri.handle.HandleType, \
-        org.dspace.uri.purl.PurlType
-
-# the external identifier modules which are allowed to assign new identifiers
-plugin.sequence.org.dspace.uri.IdentifierAssigner = \
-        org.dspace.uri.handle.HandleManager, \
-        org.dspace.uri.purl.PurlManager
-
-# the external identifier modules which are needed to resolve incoming indentifiers
-plugin.sequence.org.dspace.uri.IdentifierResolver = \
-        org.dspace.uri.handle.HandleManager, \
-        org.dspace.uri.purl.PurlManager
-
-# The identifier namespace that is preferred for normal operation.  This namespace
-# will be the default used when constructing urls for navigating around the
-# system, or generating canonical forms for the object.
-#
-# If not specified, DSpace will use its default namespace (uuid)
-#
-# identifier.preferred-namespace = hdl
-# identifier.preferred-namespace = purl
-
-# where should we store the actual uuid of the item?
-#
-identifier.metadata.canonical-field.internal = dc.identifier.uuid
-
-# Should we store the full resolvable url of the item in the repository in
-# its metadata?  Since the local service URL may not be persistent, this may
-# not be appropriate, but if no external resolving service is available and
-# you make a commitment to always resolving this url, or updating it for
-# each item if it changes, then this can safely be set to true
-#
-identifier.metadata.store-url.internal = false
-
-# If we are storing the full resolvable url of the item, where should we put it?
-#
-identifier.metadata.url-field.internal = dc.identifier.url
-
-# Equivalent settings for external identifiers.
-#
-# Where should we store the canonical and url forms of the external identifiers
-# associated with the item
-#
-# The form of these declarations is as follows, in order to work with the plugin
-# framework for external identifiers:
-#
-# identifier.metadata.canonical-field.[identifier namespace] = [metadata field]
-# identifier.metadata.url-field.[identifier namespace] = [metadata field]
-#
-# you should include additonal configuration for every external identifier
-# plugin added
-#
-identifier.metadata.canonical-field.hdl = dc.identifier.hdl
-identifier.metadata.url-field.hdl = dc.identifier.url
-
-identifier.metadata.canonical-field.purl = dc.identifier.purl
-identifier.metadata.url-field.purl = dc.identifier.url
-
-###### Handle settings ######
+
+
+
+##### Handle settings ######
 
 # CNRI Handle prefix
 handle.prefix = 123456789
@@ -393,18 +274,6 @@
 # Directory for installing Handle server files
 handle.dir = ${dspace.dir}/handle-server
 
-###### PURL settings ######
-
-# DSpace supports PURL PR (Partial Redirect), but not yet full PURL registration
-
-# partial re-direct path as registered with purl.org
-#
-# you MUST exclude any preceeding slashes "/" as these will interfere with
-# the resolution service
-#
-purl.partial-redirect.prefix = NET/my-prefix/
-
-#####################################################################
 
 #### Stackable Authentication Methods #####
 
@@ -524,11 +393,7 @@
 #
 # Identify the location of the Certificate Login Servlet.
 #authentication.x509.chooser.uri=/certificate-login
-<<<<<<< HEAD
-        
-=======
-
->>>>>>> a68d3779
+
 #### Example of configuring IP-based authentication
 #### (to use, add org.dspace.authenticate.IPAuthentication to auth stack above)
 #
@@ -546,15 +411,6 @@
 
 
 #### LDAP Authentication Configuration Settings ####
-<<<<<<< HEAD
-#
-# If LDAP is enabled, then new users will be able to register
-# by entering their username and  password without being sent the 
-# registration token. If users do not have a username and password,
-# then they  can still register and login with just their email address 
-# the same way they do now. 
-#
-=======
 #
 # If LDAP is enabled, then new users will be able to register
 # by entering their username and  password without being sent the
@@ -562,18 +418,13 @@
 # then they  can still register and login with just their email address
 # the same way they do now.
 #
->>>>>>> a68d3779
 # For providing any special privileges to LDAP users,
 # you will still need to extend the SiteAuthenticator class to
 # automatically put people who have a netid into a special
 # group.  You might also want to give certain email addresses
 # special privileges. Refer to the DSpace documentation for more
 # information about how to do this.
-<<<<<<< HEAD
-# 
-=======
-#
->>>>>>> a68d3779
+#
 # It may be necessary to obtain the values of these settings from the
 # LDAP server administrators as LDAP configuration will vary from server
 # to server.
@@ -591,36 +442,20 @@
 #ldap.provider_url = ldap://ldap.myu.edu/o=myu.edu
 
 # This is the unique identifier field in the LDAP directory
-<<<<<<< HEAD
-# where the username is stored. 
-#ldap.id_field = uid
-
-# This is the object context used when authenticating the
-# user.  It is appended to the ldap.id_field and username. 
-# For example uid=username,ou=people,o=myu.edu.  This must match 
-=======
 # where the username is stored.
 #ldap.id_field = uid
 
 # This is the object context used when authenticating the
 # user.  It is appended to the ldap.id_field and username.
 # For example uid=username,ou=people,o=myu.edu.  This must match
->>>>>>> a68d3779
 # the LDAP server configuration.
 #ldap.object_context = ou=people,o=myu.edu
 
 # This is the search context used when looking up a user's
-<<<<<<< HEAD
-# LDAP object to retrieve their data for autoregistering. 
-# With ldap.autoregister turned on, when a user authenticates
-# without an EPerson object, a search on the LDAP directory to
-# get their name and email address is initiated so that DSpace 
-=======
 # LDAP object to retrieve their data for autoregistering.
 # With ldap.autoregister turned on, when a user authenticates
 # without an EPerson object, a search on the LDAP directory to
 # get their name and email address is initiated so that DSpace
->>>>>>> a68d3779
 # can create a EPerson object for them.  So after we have authenticated against
 # uid=username,ou=people,o=byu.edu we now search in ou=people
 # for filtering on [uid=username].  Often the
@@ -644,11 +479,7 @@
 
 # This is the LDAP object field where the user's given names
 # are stored.  This may not be used or set in all LDAP instances.
-<<<<<<< HEAD
-# If the field is not found the field will be left blank in the 
-=======
 # If the field is not found the field will be left blank in the
->>>>>>> a68d3779
 # new eperson object.
 #ldap.givenname_field = givenName
 
@@ -668,40 +499,6 @@
 # the forms.
 webui.ldap.autoregister = true
 
-<<<<<<< HEAD
-
-
-
-
-#### Proxy Settings ######
-# uncomment and specify both properties if proxy server required
-# proxy server for external http requests - use regular hostname without port number
-#http.proxy.host =
-
-# port number of proxy server
-#http.proxy.port = 
-
-
-#### Media Filter / Format Filter plugins (through PluginManager) ####
-# Media/Format Filters help to full-text index content or
-# perform automated format conversions
-
-#Names of the enabled MediaFilter or FormatFilter plugins
-filter.plugins = PDF Text Extractor, HTML Text Extractor, \
-				 Word Text Extractor, JPEG Thumbnail
-# [To enable Branded Preview]: remove last line above, and uncomment 2 lines below
-#   			 Word Text Extractor, JPEG Thumbnail, \
-#   			 Branded Preview JPEG
-
-#Assign 'human-understandable' names to each filter
-plugin.named.org.dspace.app.mediafilter.FormatFilter = \
-  org.dspace.app.mediafilter.PDFFilter = PDF Text Extractor, \
-  org.dspace.app.mediafilter.HTMLFilter = HTML Text Extractor, \
-  org.dspace.app.mediafilter.WordFilter = Word Text Extractor, \
-  org.dspace.app.mediafilter.JPEGFilter = JPEG Thumbnail, \
-  org.dspace.app.mediafilter.BrandedPreviewJPEGFilter = Branded Preview JPEG
-
-=======
 
 ##### LDAP users group #####
 
@@ -786,23 +583,12 @@
   org.dspace.app.mediafilter.JPEGFilter = JPEG Thumbnail, \
   org.dspace.app.mediafilter.BrandedPreviewJPEGFilter = Branded Preview JPEG
 
->>>>>>> a68d3779
 #Configure each filter's input format(s)
 filter.org.dspace.app.mediafilter.PDFFilter.inputFormats = Adobe PDF
 filter.org.dspace.app.mediafilter.HTMLFilter.inputFormats = HTML, Text
 filter.org.dspace.app.mediafilter.WordFilter.inputFormats = Microsoft Word
 filter.org.dspace.app.mediafilter.JPEGFilter.inputFormats = BMP, GIF, JPEG, image/png
 filter.org.dspace.app.mediafilter.BrandedPreviewJPEGFilter.inputFormats = BMP, GIF, JPEG, image/png
-<<<<<<< HEAD
-     
-#Custom settings for PDFFilter
-# If true, all PDF extractions are written to temp files as they are indexed...this 
-# is slower, but helps ensure that PDFBox software DSpace uses doesn't eat up
-# all your memory 
-#pdffilter.largepdfs = true
-# If true, PDFs which still result in an Out of Memory error from PDFBox
-# are skipped over...these problematic PDFs will never be indexed until 
-=======
 
 #Custom settings for PDFFilter
 # If true, all PDF extractions are written to temp files as they are indexed...this
@@ -811,7 +597,6 @@
 #pdffilter.largepdfs = true
 # If true, PDFs which still result in an Out of Memory error from PDFBox
 # are skipped over...these problematic PDFs will never be indexed until
->>>>>>> a68d3779
 # memory usage can be decreased in the PDFBox software
 #pdffilter.skiponmemoryexception = true
 
@@ -885,11 +670,7 @@
 event.dispatcher.default.class = org.dspace.event.BasicDispatcher
 event.dispatcher.default.consumers = search, browse, eperson
 
-<<<<<<< HEAD
-# The noindex dispatcher will not create search or browse indexs (usefull for batch item imports) 
-=======
 # The noindex dispatcher will not create search or browse indexs (usefull for batch item imports)
->>>>>>> a68d3779
 event.dispatcher.noindex.class = org.dspace.event.BasicDispatcher
 event.dispatcher.noindex.consumers = eperson
 
@@ -921,12 +702,8 @@
 # check history retention
 checker.retention.default=10y
 checker.retention.CHECKSUM_MATCH=8w
-<<<<<<< HEAD
- 
-=======
-
-
->>>>>>> a68d3779
+
+
 ### Item export and download settings ###
 # The directory where the exports will be done and compressed
 org.dspace.app.itemexport.work.dir = ${dspace.dir}/exports
@@ -934,11 +711,7 @@
 # The directory where the compressed files will reside and be read by the downloader
 org.dspace.app.itemexport.download.dir = ${dspace.dir}/exports/download
 
-<<<<<<< HEAD
-# The length og time in hours each archive should live for. When new archives are 
-=======
 # The length of time in hours each archive should live for. When new archives are
->>>>>>> a68d3779
 # created this entry is used to delete old ones
 org.dspace.app.itemexport.life.span.hours = 48
 
@@ -951,17 +724,11 @@
 # For backwards compatability, the subscription emails by default include any modified items
 # uncomment the following entry for only new items to be emailed
 # eperson.subscription.onlynew = true
-<<<<<<< HEAD
- #---------------------------------------------------------------#
- #--------------JSPUI & XMLUI CONFIGURATIONS---------------------#
- #---------------------------------------------------------------#
-=======
 
 ### Usage event settings ###
 # The usage event handler to call.  The default is the "passive" handler, which ignores events.
 # plugin.single.org.dspace.app.statistics.AbstractUsageEvent = \
 #   org.dspace.app.statistics.PassiveUsageEvent
->>>>>>> a68d3779
 
 
 #---------------------------------------------------------------#
@@ -992,11 +759,7 @@
 # whether to display thumbnails on browse and search results pages (1.2+)
 # If you have customised the Browse columnlist, then you must also
 # include a 'thumbnail' column in your configuration (1.5+)
-<<<<<<< HEAD
-# (This configuration is not used by XMLUI.  To show thumbnails in the 
-=======
 # (This configuration is not used by XMLUI.  To show thumbnails in the
->>>>>>> a68d3779
 #  XMLUI, you just need to create a theme which displays them)
 webui.browse.thumbnail.show = false
 
@@ -1007,11 +770,7 @@
 #webui.browse.thumbnail.maxwidth = 80
 
 # whether to display the thumb against each bitstream (1.2+)
-<<<<<<< HEAD
-# (This configuration is not used by XMLUI.  To show thumbnails in the 
-=======
 # (This configuration is not used by XMLUI.  To show thumbnails in the
->>>>>>> a68d3779
 #  XMLUI, you just need to create a theme which displays them)
 webui.item.thumbnail.show = true
 
@@ -1046,22 +805,14 @@
 ##### Settings for content count/strength information ####
 
 # whether to display collection and community strengths
-<<<<<<< HEAD
-# (This configuration is not used by XMLUI.  To show strengths in the 
-=======
 # (This configuration is not used by XMLUI.  To show strengths in the
->>>>>>> a68d3779
 #  XMLUI, you just need to create a theme which displays them)
 webui.strengths.show = false
 
 # if showing the strengths, should they be counted in real time or
 # fetched from cache?  NOTE: To improve scaling/performance,
 # the XMLUI only makes strengths available to themes if they are CACHED!
-<<<<<<< HEAD
-# 
-=======
-#
->>>>>>> a68d3779
+#
 # Counts fetched in real time will perform an actual count of the
 # database contents every time a page with this feature is requested,
 # which will not scale.  If the below setting is to use the cache, you
@@ -1076,11 +827,7 @@
 
 ###### Browse Configuration ######
 #
-<<<<<<< HEAD
-# Use this to configure the browse indices. Each entry will receive a link in the 
-=======
 # Use this to configure the browse indices. Each entry will receive a link in the
->>>>>>> a68d3779
 # navigation. Each entry can be configured in one of two ways. The first is:
 #
 # webui.browse.index.<n> = <index name> : metadata : \
@@ -1107,22 +854,14 @@
 #
 # browse.type.metadata.<index name>
 #
-<<<<<<< HEAD
-# The other form is for indexes of the items themselves, ie. each entry will be displayed 
-=======
 # The other form is for indexes of the items themselves, ie. each entry will be displayed
->>>>>>> a68d3779
 # according to the configuration of by webui.itemlist.columns:
 #
 # webui.browse.index.<n> = <index name> : item : <sort option name> : (asc | desc)
 #
 # sort option name: this is the sorting to be applied to the display. It must match the
 #                   name given to one of the webui.itemlist.sort-option entries given below.
-<<<<<<< HEAD
-# 
-=======
-#
->>>>>>> a68d3779
+#
 #   The final part of the configuration is optional, and specifies the default ordering
 #   for the index - whether it is ASCending (the default, and best for text indexes), or
 #   DESCending (useful for dates - ie. most recent submissions)
@@ -1223,18 +962,11 @@
 # to the default, however, if you do not explicitly redefine a datatype, then the
 # default will still be used in addition to the datatypes you do specify.
 #
-<<<<<<< HEAD
-# Uncomment the configuration below to use the multi-lingual MARC 21 title ordering.
-#
-#plugin.named.org.dspace.sort.OrderFormatDelegate= \
-#	org.dspace.sort.OrderFormatTitleMarc21=title
-=======
 # As of 1.5.2, the multi-lingual MARC 21 title ordering is configured as default.
 # To use the previous title ordering, comment out the configuration below
 
 plugin.named.org.dspace.sort.OrderFormatDelegate= \
 	org.dspace.sort.OrderFormatTitleMarc21=title
->>>>>>> a68d3779
 
 ## Set the options for how authors are displayed in the browse listing
 
@@ -1286,11 +1018,7 @@
 #
 recent.submissions.sort-option = dateaccessioned
 
-<<<<<<< HEAD
-# how many recent submissions should be displayed at any one time 
-=======
 # how many recent submissions should be displayed at any one time
->>>>>>> a68d3779
 recent.submissions.count = 5
 
 # tell the community and collection pages that we are using the Recent
@@ -1301,135 +1029,6 @@
 plugin.sequence.org.dspace.plugin.CollectionHomeProcessor = \
 	org.dspace.app.webui.components.RecentCollectionSubmissions
 
-<<<<<<< HEAD
-
-
-#### Syndication Feed (RSS) Settings ######
-
-# enable syndication feeds - links display on community and collection home pages 
-# (This setting is not used by XMLUI, as you enable feeds in your theme)
-webui.feed.enable = false
-# number of DSpace items per feed (the most recent submissions)
-webui.feed.items = 4
-# maximum number of feeds in memory cache
-# value of 0 will disable caching
-webui.feed.cache.size = 100
-# number of hours to keep cached feeds before checking currency
-# value of 0 will force a check with each request
-webui.feed.cache.age = 48
-# which syndication formats to offer
-# use one or more (comma-separated) values from list:
-# rss_0.90, rss_0.91, rss_0.92, rss_0.93, rss_0.94, rss_1.0, rss_2.0
-webui.feed.formats = rss_1.0,rss_2.0
-# URLs returned by the feed will point at the global handle server (e.g. http://hdl.handle.net/123456789/1)
-# Set to true to use local server URLs (i.e. http://myserver.myorg/handle/123456789/1)
-webui.feed.localresolve = false
-
-# Customize each single-value field displayed in the
-# feed information for each item.  Each of
-# the below fields takes a *single* metadata field
-#
-# The form is <schema prefix>.<element>[.<qualifier>|.*]
-webui.feed.item.title = dc.title
-webui.feed.item.date = dc.date.issued
-
-# Customise the metadata fields to show in the feed for each item's description.
-# Elements will be displayed in the order that they are specified here.
-#
-# The form is <schema prefix>.<element>[.<qualifier>|.*][(date)], ...
-#
-# Similar to the item display UI, the name of the field for display 
-# in the feed will be drawn from the current UI dictionary, 
-# using the key:
-# "metadata.<field>"
-#
-# e.g.   "metadata.dc.title"
-#        "metadata.dc.contributor.author" 
-#        "metadata.dc.date.issued"
-webui.feed.item.description = dc.title, dc.contributor.author, \
-							  dc.contributor.editor, dc.description.abstract, \
-							  dc.description
-
-
-#### Content Inline Disposition Threshold ####
-#
-# Set the max size of a bitstream that can be served inline
-# Use -1 to force all bitstream to be served inline
-# The 'webui.*' setting is for the JSPUI, and
-# the 'xmlui.*' setting is for the XMLUI
-webui.content_disposition_threshold = 8388608
-xmlui.content_disposition_threshold = 8388608
-
-
-#### Multi-file HTML document/site settings #####
-#
-# When serving up composite HTML items, how deep can the request be for us to
-# serve up a file with the same name?
-#
-# e.g. if we receive a request for "foo/bar/index.html"
-# and we have a bitstream called just "index.html"
-# we will serve up that bitstream for the request if webui.html.max-depth-guess
-# is 2 or greater.  If webui.html.max-depth-guess is 1 or less, we would not
-# serve that bitstream, as the depth of the file is greater.
-#
-# If webui.html.max-depth-guess is zero, the request filename and path must
-# always exactly match the bitstream name.  Default value is 3.
-#
-# The 'webui.*' setting is for the JSPUI, and
-# the 'xmlui.*' setting is for the XMLUI
-#
-# webui.html.max-depth-guess = 3
-# xmlui.html.max-depth-guess = 3
-
-
-#### Sitemap settings #####
-#
-# Comma-separated list of search engine URLs to 'ping' when a new Sitemap has
-# been created.  Include everything except the Sitemap URL itself (which will
-# be URL-encoded and appended to form the actual URL 'pinged').
-#
-sitemap.engineurls = http://www.google.com/webmasters/sitemaps/ping?sitemap=
-
-# Add this to the above parameter if you have an application ID with Yahoo
-# (Replace REPLACE_ME with your application ID)
-# http://search.yahooapis.com/SiteExplorerService/V1/updateNotification?appid=REPLACE_ME&url=
-#
-# No known Sitemap 'ping' URL for MSN/Live search
-
-
-
-
-
-#---------------------------------------------------------------#
-#--------------JSPUI SPECIFIC CONFIGURATIONS--------------------#
-#---------------------------------------------------------------#
-# These configs are only used by the JSP User Interface         #
-#---------------------------------------------------------------#
-
-##### Upload File settings #####
-
-# Where to temporarily store uploaded files
-upload.temp.dir = ${dspace.dir}/upload
-
-# Maximum size of uploaded files in bytes, negative setting will result in no limit being set
-# 512Mb
-upload.max = 536870912
-
-
-###### Statistical Report Configuration Settings ######
-
-# should the stats be publicly available?  should be set to false if you only
-# want administrators to access the stats, or you do not intend to generate
-# any
-report.public = false
-
-# directory where live reports are stored
-report.dir = ${dspace.dir}/reports/
-
-
-
-###### Web Interface Settings ######
-=======
 
 
 #### Syndication Feed (RSS) Settings ######
@@ -1452,20 +1051,127 @@
 # URLs returned by the feed will point at the global handle server (e.g. http://hdl.handle.net/123456789/1)
 # Set to true to use local server URLs (i.e. http://myserver.myorg/handle/123456789/1)
 webui.feed.localresolve = false
->>>>>>> a68d3779
+
+# Customize each single-value field displayed in the
+# feed information for each item.  Each of
+# the below fields takes a *single* metadata field
+#
+# The form is <schema prefix>.<element>[.<qualifier>|.*]
+webui.feed.item.title = dc.title
+webui.feed.item.date = dc.date.issued
+
+# Customise the metadata fields to show in the feed for each item's description.
+# Elements will be displayed in the order that they are specified here.
+#
+# The form is <schema prefix>.<element>[.<qualifier>|.*][(date)], ...
+#
+# Similar to the item display UI, the name of the field for display
+# in the feed will be drawn from the current UI dictionary,
+# using the key:
+# "metadata.<field>"
+#
+# e.g.   "metadata.dc.title"
+#        "metadata.dc.contributor.author"
+#        "metadata.dc.date.issued"
+webui.feed.item.description = dc.title, dc.contributor.author, \
+							  dc.contributor.editor, dc.description.abstract, \
+							  dc.description
+
+
+#### Content Inline Disposition Threshold ####
+#
+# Set the max size of a bitstream that can be served inline
+# Use -1 to force all bitstream to be served inline
+# The 'webui.*' setting is for the JSPUI, and
+# the 'xmlui.*' setting is for the XMLUI
+webui.content_disposition_threshold = 8388608
+xmlui.content_disposition_threshold = 8388608
+
+
+#### Multi-file HTML document/site settings #####
+#
+# When serving up composite HTML items, how deep can the request be for us to
+# serve up a file with the same name?
+#
+# e.g. if we receive a request for "foo/bar/index.html"
+# and we have a bitstream called just "index.html"
+# we will serve up that bitstream for the request if webui.html.max-depth-guess
+# is 2 or greater.  If webui.html.max-depth-guess is 1 or less, we would not
+# serve that bitstream, as the depth of the file is greater.
+#
+# If webui.html.max-depth-guess is zero, the request filename and path must
+# always exactly match the bitstream name.  Default value is 3.
+#
+# The 'webui.*' setting is for the JSPUI, and
+# the 'xmlui.*' setting is for the XMLUI
+#
+# webui.html.max-depth-guess = 3
+# xmlui.html.max-depth-guess = 3
+
+
+#### Sitemap settings #####
+# the directory where the generated sitemaps are stored
+sitemap.dir = ${dspace.dir}/sitemaps
+
+#
+# Comma-separated list of search engine URLs to 'ping' when a new Sitemap has
+# been created.  Include everything except the Sitemap URL itself (which will
+# be URL-encoded and appended to form the actual URL 'pinged').
+#
+sitemap.engineurls = http://www.google.com/webmasters/sitemaps/ping?sitemap=
+
+# Add this to the above parameter if you have an application ID with Yahoo
+# (Replace REPLACE_ME with your application ID)
+# http://search.yahooapis.com/SiteExplorerService/V1/updateNotification?appid=REPLACE_ME&url=
+#
+# No known Sitemap 'ping' URL for MSN/Live search
+
+
+
+
+
+#---------------------------------------------------------------#
+#--------------JSPUI SPECIFIC CONFIGURATIONS--------------------#
+#---------------------------------------------------------------#
+# These configs are only used by the JSP User Interface         #
+#---------------------------------------------------------------#
+
+##### Upload File settings #####
+
+# Where to temporarily store uploaded files
+upload.temp.dir = ${dspace.dir}/upload
+
+# Maximum size of uploaded files in bytes, negative setting will result in no limit being set
+# 512Mb
+upload.max = 536870912
+
+
+###### Statistical Report Configuration Settings ######
+
+# should the stats be publicly available?  should be set to false if you only
+# want administrators to access the stats, or you do not intend to generate
+# any
+report.public = false
+
+# directory where live reports are stored
+report.dir = ${dspace.dir}/reports/
+
+
+
+###### Web Interface Settings ######
 
 # whether to display the contents of the licence bundle (often just the deposit
 # licence in standard DSpace installation
 webui.licence_bundle.show = false
 
 # Customise the DC metadata fields to show in the default simple item view.
-# 
+#
 # The form is <schema prefix>.<element>[.<qualifier>|.*][(date)|(link)], ...
 #
 # For example:
 #    dc.title               = Dublin Core element 'title' (unqualified)
 #    dc.title.alternative   = DC element 'title', qualifier 'alternative'
-#    dc.title.*             = All fields with Dublin Core element 'title' 
+#    dc.title.*             = All fields with Dublin Core element 'title'
 #                             (any or no qualifier)
 #    dc.identifier.uri(link) = DC identifier.uri, render as a link
 #    dc.date.issued(date)   = DC date.issued, render as a date
@@ -1474,12 +1180,11 @@
 # The name of the field for display will be drawn from the current UI
 # dictionary, using the key:
 #
-<<<<<<< HEAD
-# "metadata.<field>"
-#
-# e.g.   "metadata.dc.title"
-#        "metadata.dc.contributor.*" 
-#        "metadata.dc.date.issued"
+# "metadata.<style>.<field>" or if undefined the key "metadata.<field>" 
+#
+# e.g.   "metadata.default.dc.title" or "metadata.default.dc.title"
+#        "metadata.dc.contributor.*" or "metadata.default.dc.contributor.*"
+#        "metadata.dc.date.issued" or "metadata.default.dc.date.issued" 
 #
 #webui.itemdisplay.default = dc.title, dc.title.alternative, dc.contributor.*, \
 #                            dc.subject, dc.date.issued(date), dc.publisher, \
@@ -1488,245 +1193,6 @@
 #                            dc.identifier.govdoc, dc.identifier.uri(link), \
 #                            dc.identifier.isbn, dc.identifier.issn, \
 #                            dc.identifier.ismn, dc.identifier
-
-# Specify which strategy use for select the style for an item
-plugin.single.org.dspace.app.webui.util.StyleSelection = \
-                       org.dspace.app.webui.util.CollectionStyleSelection
-                       #org.dspace.app.webui.util.MetadataStyleSelection 
-
-# If use CollectionStyleSelection
-# Specify which collections use which views by Handle.
-#
-# webui.itemdisplay.<style>.collections = <collection handle>, ...
-#
-# FIXME: This should be more database-driven
-#
-# webui.itemdisplay.thesis.collections = 123456789/24, 123456789/35
-=======
-# Similar to the item display UI, the name of the field for display
-# in the feed will be drawn from the current UI dictionary,
-# using the key:
-# "metadata.<field>"
-#
-# e.g.   "metadata.dc.title"
-#        "metadata.dc.contributor.author"
-#        "metadata.dc.date.issued"
-webui.feed.item.description = dc.title, dc.contributor.author, \
-							  dc.contributor.editor, dc.description.abstract, \
-							  dc.description
-
->>>>>>> a68d3779
-
-# If use MetadataStyleSelection, you MUST
-# Specify which metadata use as name of the style
-#
-<<<<<<< HEAD
-# webui.itemdisplay.metadata-style = schema.element[.qualifier|.*]
-# webui.itemdisplay.metadata-style = dc.type
-=======
-# Set the max size of a bitstream that can be served inline
-# Use -1 to force all bitstream to be served inline
-# The 'webui.*' setting is for the JSPUI, and
-# the 'xmlui.*' setting is for the XMLUI
-webui.content_disposition_threshold = 8388608
-xmlui.content_disposition_threshold = 8388608
-
->>>>>>> a68d3779
-
-# Customise the DC fields to use in the item listing page.  Elements will be
-# displayed left to right in the order that they are specified here.
-#
-# The form is <schema prefix>.<element>[.<qualifier>|.*][(date)], ...
-#
-# Although not a requirement, it would make sense to include among the listed
-# fields at least the date and title fields as specified by the
-# webui.browse.index.* configuration options below.
-#
-# If you have enabled thumbnails (webui.browse.thumbnail.show), you must also
-# include a 'thumbnail' entry in your columns - this is where the thumbnail will be displayed
-#
-<<<<<<< HEAD
-# webui.itemlist.columns = thumbnail, dc.date.issued(date), dc.title, dc.contributor.*
-#
-# You can customise the width of each column with the following line - you can have numbers (pixels)
-# or percentages. For the 'thumbnail' column, a setting of '*' will use the max width specified
-# for browse thumbnails (webui.browse.thumbnail.maxwidth, thumbnail.maxwidth)
-# webui.itemlist.widths = *, 130, 60%, 40%
-
-# Additionally, you can override the DC fields used on the listing page for
-# a given browse index and/or sort option. As a sort option or index may be defined
-# on a field that isn't normally included in the list, this allows you to display
-# the fields that have been indexed / sorted on.
-=======
-# The 'webui.*' setting is for the JSPUI, and
-# the 'xmlui.*' setting is for the XMLUI
-#
-# webui.html.max-depth-guess = 3
-# xmlui.html.max-depth-guess = 3
-
-
-#### Sitemap settings #####
-# the directory where the generated sitemaps are stored
-sitemap.dir = ${dspace.dir}/sitemaps
-
->>>>>>> a68d3779
-#
-# There are a number of forms the configuration can take, and the order in which
-# they are listed below is the priority in which they will be used (so a combination
-# of an index name and sort name will take precedence over just the browse name).
-#
-# webui.itemlist.browse.<index name>.sort.<sort name>.columns
-# webui.itemlist.sort.<sort name>.columns
-# webui.itemlist.browse.<browse name>.columns
-# webui.itemlist.<sort or index name>.columns
-#
-<<<<<<< HEAD
-# In the last case, a sort option name will always take precedence over a browse
-# index name. Note also, that for any additional columns you list, you will need to
-# ensure there is an itemlist.<field name> entry in the messages file.
-#
-# The following example would display the date of accession in place of the issue date
-# whenever the dateaccessioned browse index or sort option is selected.
-#
-# Just like webui.itemlist.columns, you will need to include a 'thumbnail' entry to display
-# and thumbnails in the item list
-#
-# webui.itemlist.dateaccessioned.columns = thumbnail, dc.date.accessioned(date), dc.title, dc.contributor.*
-#
-# As above, you can customise the width of the columns for each configured column list, substituting '.widths' for
-# '.columns' in the property name. See the setting for webui.itemlist.widths for more details
-# webui.itemlist.dateaccessioned.widths = *, 130, 60%, 40%
-
-# You can also set the overall size of the item list table with the following setting. It can lead to faster
-# table rendering when used with the column widths above, but not generally recommended.
-# webui.itemlist.tablewidth = 100%
-
-
-#### Additional configuration for Item Mapper ####
-
-# the index name (from webui.browse.index above) to use for
-# displaying items by author
-#
-itemmap.author.index = author
-
-
-### MyDSpace display of group membership ####
-#
-# if omitted, the default behaviour is false
-# 
-# webui.mydspace.showgroupmemberships = false
-
-
-##### SFX Server #####
-
-# SFX query is appended to this URL.  If this property is commented out or
-# omitted, SFX support is switched off.
-# sfx.server.url = http://sfx.myu.edu:8888/sfx?
-
-
-#### Item Recommendation Settings #####
-
-# show a link to the item recommendation page from item display page
-webui.suggest.enable = false
-#
-# Enable only, if the user is logged in.
-# If not set the  default value is  false
-# webui.suggest.loggedinusers.only = true
-
-
-#### Controlled Vocabulary Settings #####
-
-# Enable or disable the controlled vocabulary add-on
-# Warning: this feature is not compatible with WAI (it requires javascript to function)
-#
-# webui.controlledvocabulary.enable = true
-
-
-
-#---------------------------------------------------------------#
-#--------------XMLUI SPECIFIC CONFIGURATIONS--------------------#
-#---------------------------------------------------------------#
-# These configs are only used by the XML User Interface         #
-#---------------------------------------------------------------#
-
-
-# A list of supported locales for Manakin. Manakin will look at a user's browser 
-# configuration for the first language that appears in this list to make available
-# to in the interface. This parameter is a comma seperated list of Locales. All 
-# types of Locales country, country_language, country_language_variant
-# Note that that if the approprate files are not present (i.e. Messages_XX_XX.xml) 
-# then Manakin will fall back through to a more general language.
-#xmlui.supportedLocales = en, de
-=======
-# No known Sitemap 'ping' URL for MSN/Live search
-
-
-
-
-
-#---------------------------------------------------------------#
-#--------------JSPUI SPECIFIC CONFIGURATIONS--------------------#
-#---------------------------------------------------------------#
-# These configs are only used by the JSP User Interface         #
-#---------------------------------------------------------------#
-
-##### Upload File settings #####
-
-# Where to temporarily store uploaded files
-upload.temp.dir = ${dspace.dir}/upload
-
-# Maximum size of uploaded files in bytes, negative setting will result in no limit being set
-# 512Mb
-upload.max = 536870912
-
-
-###### Statistical Report Configuration Settings ######
-
-# should the stats be publicly available?  should be set to false if you only
-# want administrators to access the stats, or you do not intend to generate
-# any
-report.public = false
-
-# directory where live reports are stored
-report.dir = ${dspace.dir}/reports/
-
-
-
-###### Web Interface Settings ######
-
-# whether to display the contents of the licence bundle (often just the deposit
-# licence in standard DSpace installation
-webui.licence_bundle.show = false
-
-# Customise the DC metadata fields to show in the default simple item view.
-#
-# The form is <schema prefix>.<element>[.<qualifier>|.*][(date)|(link)], ...
-#
-# For example:
-#    dc.title               = Dublin Core element 'title' (unqualified)
-#    dc.title.alternative   = DC element 'title', qualifier 'alternative'
-#    dc.title.*             = All fields with Dublin Core element 'title'
-#                             (any or no qualifier)
-#    dc.identifier.uri(link) = DC identifier.uri, render as a link
-#    dc.date.issued(date)   = DC date.issued, render as a date
-#
-# If an item has no value for a particular field, it won't be displayed.
-# The name of the field for display will be drawn from the current UI
-# dictionary, using the key:
-#
-# "metadata.<style>.<field>" or if undefined the key "metadata.<field>" 
-#
-# e.g.   "metadata.default.dc.title" or "metadata.default.dc.title"
-#        "metadata.dc.contributor.*" or "metadata.default.dc.contributor.*"
-#        "metadata.dc.date.issued" or "metadata.default.dc.date.issued" 
-#
-#webui.itemdisplay.default = dc.title, dc.title.alternative, dc.contributor.*, \
-#                            dc.subject, dc.date.issued(date), dc.publisher, \
-#                            dc.identifier.citation, dc.relation.ispartofseries, \
-#                            dc.description.abstract, dc.description, \
-#                            dc.identifier.govdoc, dc.identifier.uri(link), \
-#                            dc.identifier.isbn, dc.identifier.issn, \
-#                            dc.identifier.ismn, dc.identifier
 #
 # When using "resolver" in webui.itemdisplay to render identifiers as resolvable
 # links, the base URL is taken from <code>webui.resolver.<n>.baseurl</code> 
@@ -1838,7 +1304,6 @@
 #
 itemmap.author.index = author
 
->>>>>>> a68d3779
 
 ### MyDSpace display of group membership ####
 #
@@ -1893,50 +1358,20 @@
 # ensure that the 'dspace.hostname' parameter is set to the correctly.
 #xmlui.force.ssl = true
 
-<<<<<<< HEAD
-# Determine if new users should be allowed to register or edit their own metadata. 
-# These parameters are usefull in congunction with shibboleth where you want to 
-# disallow registration and disable the user's ability to edit their metadata 
-=======
 # Determine if new users should be allowed to register or edit their own metadata.
 # These parameters are usefull in congunction with shibboleth where you want to
 # disallow registration and disable the user's ability to edit their metadata
->>>>>>> a68d3779
 # because both come from Shibboleth.
 #xmlui.user.registration=true
 #xmlui.user.editmetadata=true
 
 
-<<<<<<< HEAD
-# Determine if super administrators (those whom are in the Administrators group) 
-# can login as another user from the "edit eperson" page. This is usefull for 
-=======
 # Determine if super administrators (those whom are in the Administrators group)
 # can login as another user from the "edit eperson" page. This is usefull for
->>>>>>> a68d3779
 # debugging problems in a running dspace instance, especially in the workflow
 # process. The default value is false, i.e. no one may assume the login of another user.
 #xmlui.user.assumelogin = true
 
-<<<<<<< HEAD
-# After a user has logged into the system, which url should they be directed too? 
-# Leave this parameter blank or undefined to direct users to the homepage, or
-# "/profile" for the user's profile, or another reasonable choice is "/submissions" 
-# to see if the user has any tasks awaiting their attention. The default is the 
-# repository home page.
-#xmlui.user.loginredirect=/profile
-
-# Allow the user to override which theme is used to display a particular page. 
-# When submitting a request add the HTTP parameter "themepath" which corresponds 
-# to a particular theme, that specified theme will be used instead of the any 
-# other configured theme. Note that this is a potential security hole allowing 
-# execution of unintended code on the server, this option is only for development 
-# and debugging it should be turned off for any production repository. The default 
-# value unless otherwise specified is "false"
-#xmlui.theme.allowoverrides = false
-
-# Determine which bundles administrators and collection administrators may upload 
-=======
 # After a user has logged into the system, which url should they be directed too?
 # Leave this parameter blank or undefined to direct users to the homepage, or
 # "/profile" for the user's profile, or another reasonable choice is "/submissions"
@@ -1954,7 +1389,6 @@
 #xmlui.theme.allowoverrides = false
 
 # Determine which bundles administrators and collection administrators may upload
->>>>>>> a68d3779
 # into an existing item through the administrative interface. If the user does not
 # have the appropriate privileges (add & write) on the bundle then that bundle will
 # not be shown to the user as an option.
@@ -1975,39 +1409,13 @@
 # the website for a period of time.
 #xmlui.community-list.cache = 12 hours
 
-<<<<<<< HEAD
-# Optionally you may configure Manakin to take advantage of metadata stored as a 
-# bitstream. These metadata files should be inside the "METADATA" bundle and named 
-# either MODS.xml or METS.xml. If either of the following options are turned on then 
-=======
 # Optionally you may configure Manakin to take advantage of metadata stored as a
 # bitstream. These metadata files should be inside the "METADATA" bundle and named
 # either MODS.xml or METS.xml. If either of the following options are turned on then
->>>>>>> a68d3779
 # these files will be made available to the theme when rendering an item.
 #xmlui.bitstream.mods = true
 #xmlui.bitstream.mets = true
 
-<<<<<<< HEAD
-# If you would like to use google analytics to track general website statistics then 
-# use the following parameter to provide your analytics key. First sign up for an 
-# account at http://analytics.google.com, then create an entry for your repositories 
-# website. Analytics will give you a snipit of javascript code to place on your site, 
-# inside that snip it is your google analytics key ushually found in the line: 
-# _uacct = "UA-XXXXXXX-X"
-# Take this key (just the UA-XXXXXX-X part) and place it here in this parameter.   
-#xmlui.google.analytics.key=UA-XXXXXX-X
-
-# Assign how many page views will be recorded and displayed in the control panel's 
-# activity viewer. The activity tab allows an administrator to debug problems in a 
-# running DSpace by understanding who and how their dspace is currently being used. 
-# The default value is 250.
-#xmlui.controlpanel.activity.max = 250
-
-# Determine where the control panel's activity viwer recieves an events IP address 
-# from. If your DSpace is in a load balanced enviornment or otherwise behind a 
-# context-switch then you will need to set the paramater to the HTTP parameter that 
-=======
 # If you would like to use google analytics to track general website statistics then
 # use the following parameter to provide your analytics key. First sign up for an
 # account at http://analytics.google.com, then create an entry for your repositories
@@ -2026,7 +1434,6 @@
 # Determine where the control panel's activity viwer recieves an events IP address
 # from. If your DSpace is in a load balanced enviornment or otherwise behind a
 # context-switch then you will need to set the paramater to the HTTP parameter that
->>>>>>> a68d3779
 # records the original IP address.
 #xmlui.controlpanel.activity.ipheader = X-Forward-For
 
@@ -2096,8 +1503,6 @@
 #
 # sword.deposit.url = http://www.myu.ac.uk/sword/deposit
 
-<<<<<<< HEAD
-=======
 # The base URL of the SWORD service document.  This is the
 # URL from which DSpace will construct the service document
 # location urls for the site, and for individual collections
@@ -2139,7 +1544,6 @@
 #
 # sword.generator.url = http://www.dspace.org/ns/sword/1.3.1
 
->>>>>>> a68d3779
 # The metadata field in which to store the updated date for
 # items deposited via SWORD.
 #
@@ -2148,9 +1552,6 @@
 # The metadata field in which to store the value of the slug
 # header if it is supplied
 #
-<<<<<<< HEAD
-sword.slug.field = dc.identifier.slug
-=======
 sword.slug.field = dc.identifier.slug
 
 # the accept packaging properties, along with their associated
@@ -2250,5 +1651,4 @@
 #
 plugin.named.org.dspace.sword.SWORDIngester = \
   org.dspace.sword.SWORDMETSIngester = http://purl.org/net/sword-types/METSDSpaceSIP \
-  org.dspace.sword.SimpleFileIngester = SimpleFileIngester
->>>>>>> a68d3779
+  org.dspace.sword.SimpleFileIngester = SimpleFileIngester