#
# DSpace Configuration
#
# NOTE: The DSpace Configuration File is separated into several sections:
#  * General Configurations
#  * JSPUI & XMLUI Configurations
#  * JSPUI Specific Configurations
#  * XMLUI Specific Configurations
#
# Revision: $Revision$
#
# Date:     $Date$
#


#------------------------------------------------------------------#
#------------------GENERAL CONFIGURATIONS--------------------------#
#------------------------------------------------------------------#
# These configs are used by underlying DSpace API, and are         #
# therefore applicable to all interfaces                           #
# Local, simple configuration should be made in build.properties   #
# Global or more complex configuration can be hardcoded here       #
#------------------------------------------------------------------#
##### Basic information ######

# DSpace installation directory
dspace.dir = ${dspace.install.dir}

# DSpace host name - should match base URL.  Do not include port number.
dspace.hostname = ${dspace.hostname}

# DSpace base host URL.  Include port number etc.
dspace.baseUrl = ${dspace.baseUrl}

# DSpace base URL.  Include port number etc., but NOT trailing slash
# Change to xmlui if you wish to use the xmlui as the default, or remove
# "/jspui" and set webapp of your choice as the "ROOT" webapp in
# the servlet engine.
dspace.url = ${dspace.baseUrl}

# Optional: DSpace URL for mobile access
# This 
#dspace.mobileUrl = http://mobile.example.com

# Name of the site
dspace.name = ${dspace.name}

# Default language for metadata values
default.language = ${default.language}

##### Database settings #####

# Database name ("oracle", or "postgres")
db.name = ${db.name}

# URL for connecting to database
db.url = ${db.url}

# JDBC Driver
db.driver = ${db.driver}

# Database username and password
db.username = ${db.username}
db.password = ${db.password}

# Schema name - if your database contains multiple schemas, you can avoid problems with
# retrieving the definitions of duplicate object names by specifying
# the schema name here that is used for DSpace by uncommenting the following entry
db.schema = ${db.schema}

# Connection pool parameters

# Maximum number of DB connections in pool
db.maxconnections = ${db.maxconnections}

# Maximum time to wait before giving up if all connections in pool are busy (milliseconds)
db.maxwait = ${db.maxwait}

# Maximum number of idle connections in pool (-1 = unlimited)
db.maxidle = ${db.maxidle}

# Determine if prepared statement should be cached. (default is true)
db.statementpool = ${db.statementpool}

# Specify a name for the connection pool (useful if you have multiple applications sharing Tomcat's dbcp)
# If not specified, defaults to 'dspacepool'
db.poolname = ${db.poolname}

# Specify a configured database connection pool to be fetched from a
# directory.  This overrides the pool and driver settings above.  If
# none can be found, then DSpace will use the above settings to create a
# pool.  db.name should be specified regardless.
#db.jndi = jdbc/dspace

##### Email settings ######

# SMTP mail server
mail.server = ${mail.server}

# SMTP mail server authentication username and password (if required)
mail.server.username = ${mail.server.username}
mail.server.password = ${mail.server.password}

# SMTP mail server alternate port (defaults to 25)
mail.server.port = ${mail.server.port}

# From address for mail
mail.from.address = ${mail.from.address}

# Name of a pre-configured Session object to be fetched from a directory.
# This overrides the Session settings above.  If none can be found, then DSpace
# will use the above settings to create a Session.
#mail.session.name = Session

# Currently limited to one recipient!
feedback.recipient = ${mail.feedback.recipient}

# General site administration (Webmaster) e-mail
mail.admin = ${mail.admin}

# Recipient for server errors and alerts
alert.recipient = ${mail.alert.recipient}

# Recipient for new user registration emails
registration.notify = ${mail.registration.notify}

# Set the default mail character set. This may be overridden by providing a line
# inside the email template "charset: <encoding>", otherwise this default is used.
mail.charset = UTF-8

# A comma-separated list of hostnames that are allowed to refer browsers to email forms.
# Default behaviour is to accept referrals only from dspace.hostname
mail.allowed.referrers = ${dspace.hostname}

# Pass extra settings to the Java mail library. Comma-separated, equals sign between
# the key and the value. For example:
#mail.extraproperties = mail.smtp.socketFactory.port=465, \
#                       mail.smtp.socketFactory.class=javax.net.ssl.SSLSocketFactory, \
#                       mail.smtp.socketFactory.fallback=false

# An option is added to disable the mailserver. By default, this property is set to false
# By setting mail.server.disabled = true, DSpace will not send out emails.
# It will instead log the subject of the email which should have been sent
# This is especially useful for development and test environments where production data is used when testing functionality.
mail.server.disabled = ${mail.server.disabled}

##### File Storage ######

# Asset (bitstream) store number 0 (zero)
assetstore.dir = ${dspace.dir}/assetstore


# Specify extra asset stores like this, counting from 1 upwards:
# assetstore.dir.1 = /second/assetstore
# assetstore.dir.2 = /third/assetstore

# Specify the number of the store to use for new bitstreams with this property
# The default is 0 (zero) which corresponds to the 'assetstore.dir' above
# assetstore.incoming = 1


##### SRB File Storage #####

# The same 'assetstore.incoming' property is used to support the use of SRB
# (Storage Resource Broker - see http://www.sdsc.edu/srb/) as an _optional_
# replacement of or supplement to conventional file storage. DSpace will work
# with or without SRB and full backward compatibility is maintained.
#
# The 'assetstore.incoming' property is an integer that references where _new_
# bitstreams will be stored.  The default (say the starting reference) is zero.
# The value will be used to identify the storage where all new bitstreams will
# be stored until this number is changed.  This number is stored in the
# Bitstream table (store_number column) in the DSpace database, so older
# bitstreams that may have been stored when 'asset.incoming' had a different
# value can be found.
#
# In the simple case in which DSpace uses local (or mounted) storage the
# number can refer to different directories (or partitions).  This gives DSpace
# some level of scalability.  The number links to another set of properties
# 'assetstore.dir', 'assetstore.dir.1' (remember zero is default),
# 'assetstore.dir.2', etc., where the values are directories.
#
# To support the use of SRB DSpace uses this same scheme but broadened to
# support:
# - using SRB instead of the local filesystem
# - using the local filesystem (native DSpace)
# - using a mix of SRB and local filesystem
#
# In this broadened use the 'asset.incoming' integer will refer one of the
# following storage locations
# - a local filesystem directory (native DSpace)
# - a set of SRB account parameters (host, port, zone, domain, username,
#       password, home directory, and resource)
#
# Should there be any conflict, like '2' refering to a local directory and
# to a set of SRB parameters, the program will select the local directory.
#
# If SRB is chosen from the first install of DSpace, it is suggested that
# 'assetstore.dir' (no integer appended) be retained to reference a local
# directory (as above under File Storage) because build.xml uses this value
# to do a mkdir. In this case, 'assetstore.incoming' can be set to 1 (i.e.
# uncomment the line in File Storage above) and the 'assetstore.dir' will not
# be used.
#
# Here is an example set of SRB parameters:
# Assetstore 1 - SRB
#srb.host.1 = mysrbmcathost.myu.edu
#srb.port.1 = 5544
#srb.mcatzone.1 = mysrbzone
#srb.mdasdomainname.1 = mysrbdomain
#srb.defaultstorageresource.1 = mydefaultsrbresource
#srb.username.1 = mysrbuser
#srb.password.1 = mysrbpassword
#srb.homedirectory.1 = /mysrbzone/home/mysrbuser.mysrbdomain
#srb.parentdir.1 = mysrbdspaceassetstore
#
# Assetstore n, n+1, ...
# Follow same pattern as for assetstores above (local or SRB)


##### Logging configuration #####

# Override default log4j configuration
# You may provide your own configuration here, existing alternatives are:
# log.init.config = ${dspace.dir}/config/log4j.xml
# log.init.config = ${dspace.dir}/config/log4j-console.properties
log.init.config = ${dspace.dir}/config/log4j.properties

# Where to put the logs (used in configuration only)
log.dir = ${dspace.dir}/log

# If enabled, the logging and the solr statistics system will look for
# an X-Forward header. If it finds it, it will use this for the user IP address
#useProxies = true

##### DOI registration agency credentials ######
# To mint DOIs you have to use a DOI registration agency like DataCite. Several
# DataCite members offers services as DOI registration agency, so f.e. EZID or
# TIB Hannover. To mint DOIs with DSpace you have to get an agreement with an
# DOI registration agency. You have to edit 
# [dspace]/config/spring/api/identifier-service.xml and to configure the following
# properties.

# Credentials used to authenticate against the registration agency:
identifier.doi.user = username
identifier.doi.password = password
# DOI prefix used to mint DOIs. All DOIs minted by DSpace will use this prefix.
# The Prefix will be assinged by the registration agency.
identifier.doi.prefix = 10.5072
# If you want to, you can further separate your namespace. Should all the suffix
# of all DOIs minted by DSpace start with a special string to separate it from
# other services also minting DOIs under your prefix?
identifier.doi.namespaceseparator = dspace/

##### Search settings #####

# Where to put search index files
search.dir = ${dspace.dir}/search

# Higher values of search.max-clauses will enable prefix searches to work on
# large repositories
search.max-clauses = 2048

# Which Lucene Analyzer implementation to use.  If this is omitted or
# commented out, the standard DSpace analyzer (designed for English)
# is used by default.

# Non-Stemming analyzer.  Does not "stem" words/terms. When using this analyzer,
# a search for "wellness" will always return items matching "wellness" and not "well".
# However, similarly a search for "experiments" will only return objects matching 
# "experiments" and not "experiment" or "experimenting".
# search.analyzer = org.dspace.search.DSNonStemmingAnalyzer

# Chinese analyzer
# search.analyzer = org.apache.lucene.analysis.cn.ChineseAnalyzer

search.analyzer = org.dspace.search.DSAnalyzer

# Boolean search operator to use, current supported values are OR and AND
# If this config item is missing or commented out, OR is used
# AND requires all search terms to be present
# OR requires one or more search terms to be present
search.operator = OR

# Maximum number of terms indexed for a single field in Lucene.
# Default is 10,000 words - often not enough for full-text indexing.
# If you change this, you'll need to re-index for the change
# to take effect on previously added items.
# -1 = unlimited (Integer.MAX_VALUE)
search.maxfieldlength = 10000

##### Fields to Index for Search #####

# DC metadata elements.qualifiers to be indexed for search
# format: - search.index.[number] = [search field]:element.qualifier
#       - * used as wildcard
#	- inputform -> In case we have different input-forms for different repository supported locales (e.g input-forms_el.xml, input-forms_pt.xml etc). In this case, the 
#		stored and the displayed value from all input-forms are indexed. If the stored value is not found in input-forms, it is indexed anyway.
#		e.g.:search.index.12 = language:dc.language:inputform
#
###      changing these will change your search results,     ###
###  but will NOT automatically change your search displays  ###

search.index.1 = author:sedici.contributor.*
search.index.2 = author:sedici.creator.*
search.index.3 = title:dc.title.*
search.index.4 = keyword:sedici.subject.*
search.index.5 = abstract:dc.description.abstract
search.index.6 = series:dc.relation.ispartof
search.index.7 = identifier:dc.identifier.*

##### Handle settings ######

# Canonical Handle URL prefix
#
# By default, DSpace is configured to use http://hdl.handle.net/
# as the canonical URL prefix when generating dc.identifier.uri
# during submission, and in the 'identifier' displayed in JSPUI
# item record pages.
#
# If you do not subscribe to CNRI's handle service, you can change this
# to match the persistent URL service you use, or you can force DSpace
# to use your site's URL, eg.
#handle.canonical.prefix = ${dspace.url}/handle/
#
# Note that this will not alter dc.identifer.uri metadata for existing
# items (only for subsequent submissions), but it will alter the URL
# in JSPUI's 'identifier' message on item record pages for existing items.
#
# If omitted, the canonical URL prefix will be http://hdl.handle.net/
handle.canonical.prefix = ${handle.canonical.prefix}

# CNRI Handle prefix
handle.prefix = ${handle.prefix}

# Directory for installing Handle server files
handle.dir = ${dspace.dir}/handle-server

# List any additional prefixes that need to be managed by this handle server 
# (as for examle handle prefix coming from old dspace repository merged in 
# that repository)
# handle.additional.prefixes = prefix1[, prefix2]  

# By default we hide the list handles method in the JSON endpoint as it could 
# produce heavy load for large repository 
# handle.hide.listhandles = false

##### Authorization system configuration - Delegate ADMIN #####

# COMMUNITY ADMIN configuration
# subcommunities and collections
#core.authorization.community-admin.create-subelement = true
#core.authorization.community-admin.delete-subelement = true
# his community
#core.authorization.community-admin.policies = true
#core.authorization.community-admin.admin-group = true
# collections in his community
#core.authorization.community-admin.collection.policies = true
#core.authorization.community-admin.collection.template-item = true
#core.authorization.community-admin.collection.submitters = true
#core.authorization.community-admin.collection.workflows = true
#core.authorization.community-admin.collection.admin-group = true
# item owned by collections in his community
#core.authorization.community-admin.item.delete = true
#core.authorization.community-admin.item.withdraw = true
#core.authorization.community-admin.item.reinstatiate = true
#core.authorization.community-admin.item.policies = true
# also bundle...
#core.authorization.community-admin.item.create-bitstream = true
#core.authorization.community-admin.item.delete-bitstream = true
#core.authorization.community-admin.item-admin.cc-license = true

# COLLECTION ADMIN
#core.authorization.collection-admin.policies = true
#core.authorization.collection-admin.template-item = true
#core.authorization.collection-admin.submitters = true
#core.authorization.collection-admin.workflows = true
#core.authorization.collection-admin.admin-group = true
# item owned by his collection
#core.authorization.collection-admin.item.delete = true
#core.authorization.collection-admin.item.withdraw = true
#core.authorization.collection-admin.item.reinstatiate = true
#core.authorization.collection-admin.item.policies = true
# also bundle...
#core.authorization.collection-admin.item.create-bitstream = true
#core.authorization.collection-admin.item.delete-bitstream = true
#core.authorization.collection-admin.item-admin.cc-license = true

# ITEM ADMIN
#core.authorization.item-admin.policies = true
# also bundle...
#core.authorization.item-admin.create-bitstream = true
#core.authorization.item-admin.delete-bitstream = true
#core.authorization.item-admin.cc-license = true


#### Restricted item visibilty settings ###
# By default RSS feeds, OAI-PMH and subscription emails will include ALL items
# regardless of permissions set on them.
#
# If you wish to only expose items through these channels where the ANONYMOUS
# user is granted READ permission, then set the following options to false
#
# Warning: In large repositories, setting harvest.includerestricted.oai to false may cause
# performance problems as all items will need to have their authorization permissions checked,
# but because DSpace has not implemented resumption tokens in ListIdentifiers, ALL items will
# need checking whenever a ListIdentifers request is made.
#
#harvest.includerestricted.rss = true
#harvest.includerestricted.oai = true
#harvest.includerestricted.subscription = true


#### Proxy Settings ######
# uncomment and specify both properties if proxy server required
# proxy server for external http requests - use regular hostname without port number
http.proxy.host = ${http.proxy.host}

# port number of proxy server
http.proxy.port = ${http.proxy.port}


#### Media Filter / Format Filter plugins (through PluginManager) ####
# Media/Format Filters help to full-text index content or
# perform automated format conversions

#Names of the enabled MediaFilter or FormatFilter plugins
filter.plugins = PDF Text Extractor, HTML Text Extractor, \
                                 PowerPoint Text Extractor, \
                                 Word Text Extractor, JPEG Thumbnail
# [To enable Branded Preview]: remove last line above, and uncomment 2 lines below
#                        Word Text Extractor, JPEG Thumbnail, \
#                        Branded Preview JPEG

#Assign 'human-understandable' names to each filter
plugin.named.org.dspace.app.mediafilter.FormatFilter = \
  org.dspace.app.mediafilter.PDFFilter = PDF Text Extractor, \
  org.dspace.app.mediafilter.HTMLFilter = HTML Text Extractor, \
  org.dspace.app.mediafilter.WordFilter = Word Text Extractor, \
  org.dspace.app.mediafilter.PowerPointFilter = PowerPoint Text Extractor, \
  org.dspace.app.mediafilter.JPEGFilter = JPEG Thumbnail, \
  org.dspace.app.mediafilter.BrandedPreviewJPEGFilter = Branded Preview JPEG

#Configure each filter's input format(s)
filter.org.dspace.app.mediafilter.PDFFilter.inputFormats = Adobe PDF
filter.org.dspace.app.mediafilter.HTMLFilter.inputFormats = HTML, Text
filter.org.dspace.app.mediafilter.WordFilter.inputFormats = Microsoft Word
filter.org.dspace.app.mediafilter.PowerPointFilter.inputFormats = Microsoft Powerpoint, Microsoft Powerpoint XML
filter.org.dspace.app.mediafilter.JPEGFilter.inputFormats = BMP, GIF, JPEG, image/png
filter.org.dspace.app.mediafilter.BrandedPreviewJPEGFilter.inputFormats = BMP, GIF, JPEG, image/png

#Custom settings for PDFFilter
# If true, all PDF extractions are written to temp files as they are indexed...this
# is slower, but helps ensure that PDFBox software DSpace uses doesn't eat up
# all your memory
pdffilter.largepdfs = true
# If true, PDFs which still result in an Out of Memory error from PDFBox
# are skipped over...these problematic PDFs will never be indexed until
# memory usage can be decreased in the PDFBox software
pdffilter.skiponmemoryexception = true


#### Crosswalk and Packager Plugin Settings ####
# Crosswalks are used to translate external metadata formats into DSpace's internal format (DIM)
# Packagers are used to ingest/export 'packages' (both content files and metadata)

# Configure table-driven MODS dissemination crosswalk
#  (add lower-case name for OAI-PMH)
crosswalk.mods.properties.MODS = crosswalks/mods.properties
crosswalk.mods.properties.mods = crosswalks/mods.properties

# Configure XSLT-driven submission crosswalk for MODS
crosswalk.submission.MODS.stylesheet= crosswalks/mods-submission.xsl

# Configure XSLT-driven submission crosswalk for EPDCX. Originally developed for use with SWORD.
crosswalk.submission.EPDCX.stylesheet = crosswalks/sword-swap-ingest.xsl

# Configure the QDCCrosswalk dissemination plugin for Qualified DC
#  (add lower-case name for OAI-PMH)
crosswalk.qdc.namespace.QDC.dc = http://purl.org/dc/elements/1.1/
crosswalk.qdc.namespace.QDC.dcterms = http://purl.org/dc/terms/
crosswalk.qdc.schemaLocation.QDC  = \
  http://purl.org/dc/terms/ http://dublincore.org/schemas/xmls/qdc/2006/01/06/dcterms.xsd \
  http://purl.org/dc/elements/1.1/ http://dublincore.org/schemas/xmls/qdc/2006/01/06/dc.xsd
crosswalk.qdc.properties.QDC = crosswalks/QDC.properties

crosswalk.qdc.namespace.qdc.dc = http://purl.org/dc/elements/1.1/
crosswalk.qdc.namespace.qdc.dcterms = http://purl.org/dc/terms/
crosswalk.qdc.schemaLocation.qdc  = \
  http://purl.org/dc/terms/ http://dublincore.org/schemas/xmls/qdc/2006/01/06/dcterms.xsd \
  http://purl.org/dc/elements/1.1/ http://dublincore.org/schemas/xmls/qdc/2006/01/06/dc.xsd
crosswalk.qdc.properties.qdc = crosswalks/QDC.properties

##
## Configure XSLT-driven submission crosswalk for MARC21
##
crosswalk.dissemination.marc.stylesheet = crosswalks/DIM2MARC21slim.xsl
crosswalk.dissemination.marc.schemaLocation = \
    http://www.loc.gov/MARC21/slim \
    http://www.loc.gov/standards/marcxml/schema/MARC21slim.xsd
crosswalk.dissemination.marc.preferList = true

##
## Configure XSLT-driven submission crosswalk for DataCite
##
crosswalk.dissemination.DataCite.stylesheet = crosswalks/DIM2DataCite.xsl
crosswalk.dissemination.DataCite.schemaLocation = \
    http://datacite.org/schema/kernel-2.2 \
    http://schema.datacite.org/meta/kernel-2.2/metadata.xsd
crosswalk.dissemination.DataCite.preferList = false

# Crosswalk Plugin Configuration:
#   The purpose of Crosswalks is to translate an external metadata format to/from
#   the DSpace Internal Metadata format (DIM) or the DSpace Database.
#   Crosswalks are often used by one or more Packager plugins (see below).
plugin.named.org.dspace.content.crosswalk.IngestionCrosswalk = \
  org.dspace.content.crosswalk.AIPDIMCrosswalk = DIM, \
  org.dspace.content.crosswalk.AIPTechMDCrosswalk = AIP-TECHMD, \
  org.dspace.content.crosswalk.PREMISCrosswalk = PREMIS, \
  org.dspace.content.crosswalk.OREIngestionCrosswalk = ore, \
  org.dspace.content.crosswalk.NullIngestionCrosswalk = NIL, \
  org.dspace.content.crosswalk.OAIDCIngestionCrosswalk = dc, \
  org.dspace.content.crosswalk.DIMIngestionCrosswalk = dim, \
  org.dspace.content.crosswalk.METSRightsCrosswalk = METSRIGHTS, \
  org.dspace.content.crosswalk.RoleCrosswalk = DSPACE-ROLES

plugin.selfnamed.org.dspace.content.crosswalk.IngestionCrosswalk = \
  org.dspace.content.crosswalk.XSLTIngestionCrosswalk, \
  org.dspace.content.crosswalk.QDCCrosswalk

plugin.named.org.dspace.content.crosswalk.StreamIngestionCrosswalk = \
  org.dspace.content.crosswalk.NullStreamIngestionCrosswalk = NULLSTREAM, \
  org.dspace.content.crosswalk.CreativeCommonsRDFStreamIngestionCrosswalk = DSPACE_CCRDF, \
  org.dspace.content.crosswalk.LicenseStreamIngestionCrosswalk = DSPACE_DEPLICENSE

plugin.named.org.dspace.content.crosswalk.DisseminationCrosswalk = \
  org.dspace.content.crosswalk.AIPDIMCrosswalk = DIM, \
  org.dspace.content.crosswalk.AIPTechMDCrosswalk = AIP-TECHMD, \
  org.dspace.content.crosswalk.SimpleDCDisseminationCrosswalk = DC, \
  org.dspace.content.crosswalk.SimpleDCDisseminationCrosswalk = dc, \
  org.dspace.content.crosswalk.PREMISCrosswalk = PREMIS, \
  org.dspace.content.crosswalk.METSDisseminationCrosswalk = METS, \
  org.dspace.content.crosswalk.METSDisseminationCrosswalk = mets, \
  org.dspace.content.crosswalk.METSRightsCrosswalk = METSRIGHTS, \
  org.dspace.content.crosswalk.OREDisseminationCrosswalk = ore, \
  org.dspace.content.crosswalk.DIMDisseminationCrosswalk = dim, \
  org.dspace.content.crosswalk.RoleCrosswalk = DSPACE-ROLES
  

plugin.selfnamed.org.dspace.content.crosswalk.DisseminationCrosswalk = \
  org.dspace.content.crosswalk.MODSDisseminationCrosswalk , \
  org.dspace.content.crosswalk.XSLTDisseminationCrosswalk, \
  org.dspace.content.crosswalk.QDCCrosswalk, \
  org.dspace.content.crosswalk.XHTMLHeadDisseminationCrosswalk

plugin.named.org.dspace.content.crosswalk.StreamDisseminationCrosswalk = \
  org.dspace.content.crosswalk.CreativeCommonsRDFStreamDisseminationCrosswalk = DSPACE_CCRDF, \
  org.dspace.content.crosswalk.CreativeCommonsTextStreamDisseminationCrosswalk = DSPACE_CCTEXT, \
  org.dspace.content.crosswalk.LicenseStreamDisseminationCrosswalk = DSPACE_DEPLICENSE

# Packager Plugin Configuration:
#   Configures the ingest and dissemination packages that DSpace supports.
#   These Ingester and Disseminator classes support a specific package file format
#   (e.g. METS) which DSpace understands how to import/export.  Each Packager
#   plugin often will use one (or more) Crosswalk plugins to translate metadata (see above).
plugin.named.org.dspace.content.packager.PackageDisseminator = \
  org.dspace.content.packager.DSpaceAIPDisseminator = AIP, \
  org.dspace.content.packager.DSpaceMETSDisseminator = METS, \
  org.dspace.content.packager.RoleDisseminator = DSPACE-ROLES

plugin.named.org.dspace.content.packager.PackageIngester = \
  org.dspace.content.packager.DSpaceAIPIngester = AIP, \
  org.dspace.content.packager.PDFPackager  = Adobe PDF, PDF, \
  org.dspace.content.packager.DSpaceMETSIngester = METS, \
  org.dspace.content.packager.RoleIngester = DSPACE-ROLES


#### METS ingester configuration:
# These settings configure how DSpace will ingest a METS-based package

# Configures the METS-specific package ingesters (defined above)
# 'default' settings are specified by 'default' key

# Default Option to save METS manifest in the item: (default is false)
mets.default.ingest.preserveManifest = false

# Default Option to make use of collection templates when using the METS ingester (default is false)
mets.default.ingest.useCollectionTemplate = false

# Default crosswalk mappings
# Maps a METS 'mdtype' value to a DSpace crosswalk for processing.
# When the 'mdtype' value is same as the name of a crosswalk, that crosswalk
# will be called automatically (e.g. mdtype='PREMIS' calls the crosswalk named
# 'PREMIS', unless specified differently in below mapping)
# Format is 'mets.default.ingest.crosswalk.<mdType> = <DSpace-crosswalk-name>'
mets.default.ingest.crosswalk.DC = QDC
mets.default.ingest.crosswalk.DSpaceDepositLicense = DSPACE_DEPLICENSE
mets.default.ingest.crosswalk.Creative\ Commons = DSPACE_CCRDF
mets.default.ingest.crosswalk.CreativeCommonsRDF = DSPACE_CCRDF
mets.default.ingest.crosswalk.CreativeCommonsText = NULLSTREAM
mets.default.ingest.crosswalk.EPDCX = EPDCX

# Locally cached copies of METS schema documents to save time on ingest.  This
# will often speed up validation & ingest significantly.  Before enabling
# these settings, you must manually cache all METS schemas in
# [dspace]/config/schemas/ (does not exist by default).  Most schema documents
# can be found on the http://www.loc.gov/ website.
# Enable the below settings to pull these *.xsd files from your local cache.
# (Setting format: mets.xsd.<abbreviation> = <namespace> <local-file-name>)
#mets.xsd.mets = http://www.loc.gov/METS/ mets.xsd
#mets.xsd.xlink = http://www.w3.org/1999/xlink xlink.xsd
#mets.xsd.mods = http://www.loc.gov/mods/v3 mods.xsd
#mets.xsd.xml = http://www.w3.org/XML/1998/namespace xml.xsd
#mets.xsd.dc = http://purl.org/dc/elements/1.1/ dc.xsd
#mets.xsd.dcterms = http://purl.org/dc/terms/ dcterms.xsd
#mets.xsd.premis = http://www.loc.gov/standards/premis PREMIS.xsd
#mets.xsd.premisObject = http://www.loc.gov/standards/premis PREMIS-Object.xsd
#mets.xsd.premisEvent = http://www.loc.gov/standards/premis PREMIS-Event.xsd
#mets.xsd.premisAgent = http://www.loc.gov/standards/premis PREMIS-Agent.xsd
#mets.xsd.premisRights = http://www.loc.gov/standards/premis PREMIS-Rights.xsd

#### AIP Ingester & Disseminator Configuration
# These settings configure how DSpace will ingest/export its own
# AIP (Archival Information Package) format for backups and restores
# (Please note, as the DSpace AIP format is also METS based, it will also
# use many of the 'METS ingester configuration' settings directly above)

# AIP-specific ingestion crosswalk mappings
# (overrides 'mets.default.ingest.crosswalk' settings)
# Format is 'mets.dspaceAIP.ingest.crosswalk.<mdType> = <DSpace-crosswalk-name>'
mets.dspaceAIP.ingest.crosswalk.DSpaceDepositLicense = NULLSTREAM
mets.dspaceAIP.ingest.crosswalk.CreativeCommonsRDF = NULLSTREAM
mets.dspaceAIP.ingest.crosswalk.CreativeCommonsText = NULLSTREAM

# Create EPerson if necessary for Submitter when ingesting AIP (default=false)
# (by default, EPerson creation is already handled by 'DSPACE-ROLES' Crosswalk)
#mets.dspaceAIP.ingest.createSubmitter = false

## AIP-specific Disseminator settings
# These settings allow you to customize which metadata formats are exported in AIPs

# Technical metadata in AIP (exported to METS <techMD> section)
# Format is <label-for-METS>:<DSpace-crosswalk-name> [, ...] (label is optional)
# If unspecfied, defaults to "PREMIS"
aip.disseminate.techMD = PREMIS, DSPACE-ROLES

# Source metadata in AIP (exported to METS <sourceMD> section)
# Format is <label-for-METS>:<DSpace-crosswalk-name> [, ...] (label is optional)
# If unspecfied, defaults to "AIP-TECHMD"
aip.disseminate.sourceMD = AIP-TECHMD

# Preservation metadata in AIP (exported to METS <digipovMD> section)
# Format is <label-for-METS>:<DSpace-crosswalk-name> [, ...] (label is optional)
# If unspecified, defaults to nothing in <digiprovMD> section
#aip.disseminate.digiprovMD =

# Rights metadata in AIP (exported to METS <rightsMD> section)
# Format is <label-for-METS>:<DSpace-crosswalk-name> [, ...] (label is optional)
# If unspecified, default to adding all Licenses (CC and Deposit licenses),
# as well as METSRights information
aip.disseminate.rightsMD = DSpaceDepositLicense:DSPACE_DEPLICENSE, \
    CreativeCommonsRDF:DSPACE_CCRDF, CreativeCommonsText:DSPACE_CCTEXT, METSRIGHTS

# Descriptive metadata in AIP (exported to METS <dmdSec> section)
# Format is <label-for-METS>:<DSpace-crosswalk-name> [, ...] (label is optional)
# If unspecfied, defaults to "MODS, DIM"
aip.disseminate.dmd = MODS, DIM


#### Event System Configuration ####

# default synchronous dispatcher (same behavior as traditional DSpace)
event.dispatcher.default.class = org.dspace.event.BasicDispatcher

#
<<<<<<< HEAD
# uncomment below and comment out original property to enable discovery indexing
event.dispatcher.default.consumers = search, browse, discovery, eperson, harvester
#
#event.dispatcher.default.consumers = search, browse, eperson, harvester
=======
# uncomment below and comment out original property to enable the legacy lucene indexing
# event.dispatcher.default.consumers = versioning, search, browse, eperson, harvester
#
# add the browse consumer if you want to switch back to the DBMS Browse DAOs implementation
# as the SOLR implementation rely on the discovery consumer
#
# event.dispatcher.default.consumers = versioning, browse, discovery, eperson, harvester
#
# uncomment event.consumer.doi.class and event.consumer.doi.filters below and add doi here
# if you want to send metadata updates to your doi registration agency.
event.dispatcher.default.consumers = versioning, discovery, eperson, harvester
>>>>>>> d34e7b89

# The noindex dispatcher will not create search or browse indexes (useful for batch item imports)
event.dispatcher.noindex.class = org.dspace.event.BasicDispatcher
event.dispatcher.noindex.consumers = eperson

# consumer to maintain the search index
event.consumer.search.class = org.dspace.search.SearchConsumer
event.consumer.search.filters = Community|Collection|Item|Bundle+Add|Create|Modify|Modify_Metadata|Delete|Remove

# consumer to maintain the discovery index
event.consumer.discovery.class = org.dspace.discovery.IndexEventConsumer
event.consumer.discovery.filters = Community|Collection|Item|Bundle+Add|Create|Modify|Modify_Metadata|Delete|Remove

# consumer to maintain the browse index
event.consumer.browse.class = org.dspace.browse.BrowseConsumer
event.consumer.browse.filters = Community|Collection|Item|Bundle+Add|Create|Modify|Modify_Metadata|Delete|Remove

# consumer related to EPerson changes
event.consumer.eperson.class = org.dspace.eperson.EPersonConsumer
event.consumer.eperson.filters = EPerson+Create

# consumer to clean up harvesting data
event.consumer.harvester.class = org.dspace.harvest.HarvestConsumer
event.consumer.harvester.filters = Item+Delete

# consumer to update metadata of DOIs
#event.consumer.doi.class = org.dspace.identifier.doi.DOIConsumer
#event.consumer.doi.filters = Item+Modify_Metadata

# test consumer for debugging and monitoring
#event.consumer.test.class = org.dspace.event.TestConsumer
#event.consumer.test.filters = All+All

# consumer to maintain versions
event.consumer.versioning.class = org.dspace.versioning.VersioningConsumer
event.consumer.versioning.filters = Item+Install

# ...set to true to enable testConsumer messages to standard output
#testConsumer.verbose = true

#### Embargo Settings ####
# DC metadata field to hold the user-supplied embargo terms
embargo.field.terms = sedici.embargo.period

# DC metadata field to hold computed "lift date" of embargo
embargo.field.lift = sedici.embargo.liftDate

# string in terms field to indicate indefinite embargo
embargo.terms.open = forever

#Fecha base para aplicar un periodo de embargo
#embargo.field.startDate = dc.date.issued

#Periodos de embargo
#embargo.terms.days = 90:90,1 year:365,2 years:730

# implementation of embargo setter plugin - replace with local implementation if applicable
plugin.single.org.dspace.embargo.EmbargoSetter = ar.edu.unlp.sedici.dspace.embargo.SeDiCIEmbargoSetter
# default was org.dspace.embargo.DefaultEmbargoSetter, DaysSinceStartDateEmbargoSetter

# implementation of embargo lifter plugin - - replace with local implementation if applicable
plugin.single.org.dspace.embargo.EmbargoLifter = org.dspace.embargo.DefaultEmbargoLifter

#### Checksum Checker Settings ####
# Default dispatcher in case none specified
plugin.single.org.dspace.checker.BitstreamDispatcher=org.dspace.checker.SimpleDispatcher

# check history retention
checker.retention.default=10y
checker.retention.CHECKSUM_MATCH=4w


### Item export and download settings ###
# The directory where the exports will be done and compressed
org.dspace.app.itemexport.work.dir = ${dspace.dir}/exports

# The directory where the compressed files will reside and be read by the downloader
org.dspace.app.itemexport.download.dir = ${dspace.dir}/exports/download

# The length of time in hours each archive should live for. When new archives are
# created this entry is used to delete old ones
org.dspace.app.itemexport.life.span.hours = 48

# The maximum size in Megabytes the export should be.  This is enforced before the
# compression.  Each bitstream's size in each item being exported is added up, if their
# cummulative sizes are more than this entry the export is not kicked off
org.dspace.app.itemexport.max.size = 200

### Batch Item import settings ###
# The directory where the results of imports will be placed (mapfile, upload file)
org.dspace.app.batchitemimport.work.dir = ${dspace.dir}/imports

# For backwards compatibility, the subscription emails by default include any modified items
# uncomment the following entry for only new items to be emailed
# eperson.subscription.onlynew = true


# Identifier providers.
# Following are configuration values for the EZID DOI provider, with appropriate
# values for testing.  Replace the values with your assigned "shoulder" and
# credentials.
#identifier.doi.ezid.shoulder = 10.5072/FK2/
#identifier.doi.ezid.user = apitest
#identifier.doi.ezid.password = apitest
# A default publisher, for Items not previously published.
#identifier.doi.ezid.publisher = a publisher


#---------------------------------------------------------------#
#--------------JSPUI & XMLUI CONFIGURATIONS---------------------#
#---------------------------------------------------------------#
# These configs are used by both JSP and XML User Interfaces,   #
# except where explicitly stated otherwise.                     #
#---------------------------------------------------------------#

# Determine if super administrators (those whom are in the Administrators group)
# can login as another user from the "edit eperson" page. This is useful for
# debugging problems in a running dspace instance, especially in the workflow
# process. The default value is false, i.e. no one may assume the login of another user.
#webui.user.assumelogin = true

# whether to display the contents of the licence bundle (often just the deposit
# licence in standard DSpace installation
webui.licence_bundle.show = false

##### Hide Item Metadata Fields  #####
# Fields named here are hidden in the following places UNLESS the
# logged-in user is an Administrator:
#  1. XMLUI metadata XML view, and Item splash pages (long and short views).
#  2. JSPUI Item splash pages
# To designate a field as hidden, add a property here in the form:
#    metadata.hide.SCHEMA.ELEMENT.QUALIFIER = true
#
# This default configuration hides the dc.description.provenance field,
# since that usually contains email addresses which ought to be kept
# private and is mainly of interest to administrators:
metadata.hide.dc.description.provenance = true
#metadata.hide.sedici2003.identifier = true;
metadata.hide.sedici2003.padre = true;
metadata.hide.sedici2003.abstract = true;
metadata.hide.sedici2003.pais = true;
metadata.hide.sedici2003.institucion = true;
metadata.hide.sedici2003.dependencia = true;
metadata.hide.sedici2003.unidad = true;
metadata.hide.sedici2003.fecha-disponibilidad = true;
metadata.hide.sedici2003.fecha-hora-actualizacion = true;
metadata.hide.sedici2003.fecha-hora-creacion = true;
metadata.hide.sedici2003.tipo-documento = true;
metadata.hide.sedici2003.estado = true;
metadata.hide.sedici2003.owner = true;
metadata.hide.sedici2003.descargas = true;
metadata.hide.sedici2003.asesor = true;
metadata.hide.sedici2003.autoarchivo = true;
metadata.hide.sedici2003.autor = true;
metadata.hide.sedici2003.autor-institucional = true;
metadata.hide.sedici2003.codirector-tesis = true;
metadata.hide.sedici2003.colaboradores = true;
metadata.hide.sedici2003.comite-redaccion = true;
metadata.hide.sedici2003.comite-referato = true;
metadata.hide.sedici2003.comite-editorial = true;
metadata.hide.sedici2003.comite-organizador = true;
metadata.hide.sedici2003.compilador = true;
metadata.hide.sedici2003.consejo-asesor = true;
metadata.hide.sedici2003.consejo-editorial = true;
metadata.hide.sedici2003.coordinador = true;
metadata.hide.sedici2003.descripcion-recurso = true;
metadata.hide.sedici2003.descriptores = true;
metadata.hide.sedici2003.dimensiones = true;
metadata.hide.sedici2003.director = true;
metadata.hide.sedici2003.director-tesis = true;
metadata.hide.sedici2003.dossier = true;
metadata.hide.sedici2003.editor = true;
metadata.hide.sedici2003.editor-seccion-libros = true;
metadata.hide.sedici2003.editor-Dossier = true;
metadata.hide.sedici2003.editorial = true;
metadata.hide.sedici2003.entidad-origen = true;
metadata.hide.sedici2003.evento = true;
metadata.hide.sedici2003.fecha = true;
metadata.hide.sedici2003.fecha-presentacion = true;
metadata.hide.sedici2003.fecha-publicacion = true;
metadata.hide.sedici2003.frecuencia = true;
metadata.hide.sedici2003.fulltext = true;
metadata.hide.sedici2003.grado-alcanzado = true;
metadata.hide.sedici2003.identificadores-geograficos = true;
metadata.hide.sedici2003.idioma = true;
metadata.hide.sedici2003.institucion-otorgante = true;
metadata.hide.sedici2003.isbn = true;
metadata.hide.sedici2003.issn = true;
metadata.hide.sedici2003.jurado = true;
metadata.hide.sedici2003.licencia = true;
metadata.hide.sedici2003.localizacion-electronica = true;
metadata.hide.sedici2003.localizacion-fisica = true;
metadata.hide.sedici2003.lugar = true;
metadata.hide.sedici2003.lugar-desarrollo = true;
metadata.hide.sedici2003.materias = true;
metadata.hide.sedici2003.nombre-evento = true;
metadata.hide.sedici2003.notas = true;
metadata.hide.sedici2003.numero-serie = true;
metadata.hide.sedici2003.numero-patente = true;
metadata.hide.sedici2003.metadato-pais = true;
metadata.hide.sedici2003.palabras-clave = true;
metadata.hide.sedici2003.metadato-tipo-documento = true;
metadata.hide.sedici2003.revisado-pares = true;
metadata.hide.sedici2003.revista-indizada = true;
metadata.hide.sedici2003.secretaria-redaccion = true;
metadata.hide.sedici2003.subdirector = true;
metadata.hide.sedici2003.subtitulo = true;
metadata.hide.sedici2003.tecnica = true;
metadata.hide.sedici2003.titulo-documento = true;
metadata.hide.sedici2003.titulo-idioma-original = true;
metadata.hide.sedici2003.traductor = true;
metadata.hide.sedici2003.verificacion-referatos = true;
metadata.hide.sedici2003.asesor = true;
metadata.hide.sedici2003.tecnica = true;
metadata.hide.sedici2003.ultima-revision = true;
metadata.hide.sedici2003.coordinador = true;
metadata.hide.sedici2003.titulo-serie = true;
metadata.hide.sedici2003.subtitulo-serie = true;

##### Settings for Submission Process #####

# Should the submit UI block submissions marked as theses?
webui.submit.blocktheses = false

# Whether or not we REQUIRE that a file be uploaded
# during the 'Upload' step in the submission process
# Defaults to true; If set to 'false', submitter has option to skip upload
webui.submit.upload.required = true

# Nombre del grupo que será excluido de la obligación de cargar un archivo,
# tanto en el proceso de submit, como en el workflow
webui.submit.upload.excluded_group = SeDiCIAdmin

# Whether or not to use the 'advanced' form of the access step.
# Defaults to false, ie the simple form is used.
#webui.submission.restrictstep.enableAdvancedForm = false

# Special Group for UI: all the groups nested inside this group
# will be loaded in the multiple select list of the RestrictStep
#webui.submission.restrictstep.groups = SubmissionAdmin

#### Creative Commons settings ######

# The url to the web service API
cc.api.rooturl = http://api.creativecommons.org/rest/1.5

# Metadata field to hold CC license URI of selected license
# NB: XMLUI presentation code expects 'dc.rights.uri' to hold CC data. If you change
# this to another field, please consult documentation on how to update UI configuration 
cc.license.uri = sedici.rights.uri

# Metadata field to hold CC license name of selected license (if defined)
# NB: XMLUI presentation code expects 'dc.rights' to hold CC data. If you change
# this to another field, please consult documentation on how to update UI configuration
cc.license.name = sedici.rights.license

# Assign license name during web submission
cc.submit.setname = true

# Store license bitstream (RDF license text) during web submission
cc.submit.addbitstream = true

# A list of license classes that should be excluded from selection process
# class names - comma-separated list -  must exactly match what service returns.
# At time of implementation, these are:
# publicdomain - "Public Domain"
# standard - "Creative Commons"
# recombo - "Sampling"
# zero - "CC0"
# mark - "Public Domain Mark"
cc.license.classfilter = recombo, mark, zero

# Jurisdiction of the creative commons license -- is it ported or not?
# Use the key from the url seen in the response from the api call,
# http://api.creativecommons.org/rest/1.5/support/jurisdictions
# Commented out means the license is unported.
# (e.g. nz = New Zealand, uk = England and Wales, jp = Japan)
#cc.license.jurisdiction = ar
#cc.license.jurisdiction.description = Argentina

# Locale for CC dialogs
# A locale in the form language or language-country.
# If no default locale is defined the CC default locale will be used
cc.license.locale = en


##### Settings for Thumbnail creation #####

# whether to display thumbnails on browse and search results pages (1.2+)
# If you have customised the Browse columnlist, then you must also
# include a 'thumbnail' column in your configuration (1.5+)
# (This configuration is not used by XMLUI.  To show thumbnails in the
#  XMLUI, you just need to create a theme which displays them)
webui.browse.thumbnail.show = false

# max dimensions of the browse/search thumbs. Must be <= thumbnail.maxwidth
# and thumbnail.maxheight. Only need to be set if required to be smaller than
# dimension of thumbnails generated by mediafilter (1.2+)
#webui.browse.thumbnail.maxheight = 80
#webui.browse.thumbnail.maxwidth = 80

# whether to display the thumb against each bitstream (1.2+)
# (This configuration is not used by XMLUI.  To show thumbnails in the
#  XMLUI, you just need to create a theme which displays them)
webui.item.thumbnail.show = true

# where should clicking on a thumbnail from browse/search take the user
# Only values currently supported are "item" and "bitstream"
#webui.browse.thumbnail.linkbehaviour = item

# maximum width and height of generated thumbnails
thumbnail.maxwidth  = 80
thumbnail.maxheight = 80

# Blur before scaling.  A little blur before scaling does wonders for keeping
# moire in check.
thumbnail.blurring = true

# High quality scaling option.  Setting to true can dramatically increase
# image quality, but it takes longer to create thumbnails.
thumbnail.hqscaling = true


#### Settings for Item Preview ####

webui.preview.enabled = false
# max dimensions of the preview image
webui.preview.maxwidth = 600
webui.preview.maxheight = 600

# Blur before scaling.  A little blur before scaling does wonders for keeping
# moire in check.
webui.preview.blurring = true

# High quality scaling option.  Setting to true can dramatically increase
# image quality, but it will take much longer to create previews.
webui.preview.hqscaling = true

# the brand text
webui.preview.brand = My Institution Name

# an abbreviated form of the above text, this will be used
# when the preview image cannot fit the normal text
webui.preview.brand.abbrev = MyOrg

# the height of the brand
webui.preview.brand.height = 20

# font settings for the brand text
webui.preview.brand.font = SansSerif
webui.preview.brand.fontpoint = 12
#webui.preview.dc = rights


##### Settings for item count (strength) information ####

# whether to display collection and community strengths
# (Since DSpace 4.0, this config option is used by XMLUI, too.
# XMLUI only makes strengths available to themes if this is set to true! 
# To show strengths in the XMLUI, you also need to create a theme which displays them)
webui.strengths.show = false

# if showing strengths, should they be counted in real time or
# fetched from cache?
#
# Counts fetched in real time will perform an actual count of the
# database contents every time a page with this feature is requested,
# which will not scale.  The default behaviour is to use a cache (see 
# ItemCounter configuration)
#
# The default is to use a cache
#
# webui.strengths.cache = true


###### ItemCounter Configuration ######
#
# Define the DAO class to use. This must correspond to your choice of
# storage for the browse system (RDBMS: PostgreSQL or Oracle, Solr). 
# By default, since DSpace 4.0, the Solr implementation is used.
#
# Only if you use a DBMS implementation and want to use the cache 
# (recommended!), you must run the following command periodically 
# to update the count:
#
# [dspace]/bin/itemcounter	(NOT required if you use the Solr implementation)
#
#
# PostgreSQL:
# ItemCountDAO.class = org.dspace.browse.ItemCountDAOPostgres
#
# Oracle:
# ItemCountDAO.class = org.dspace.browse.ItemCountDAOOracle
#
# Solr:
# ItemCountDAO.class = org.dspace.browse.ItemCountDAOSolr


###### Browse Configuration ######
#
# Define the DAO class to use this must meet your storage choice for 
# the browse system (RDBMS: PostgreSQL or Oracle, Solr). 
# By default, since DSpace 4.0, the Solr implementation is used
#
# PostgreSQL:
# browseDAO.class = org.dspace.browse.BrowseDAOPostgres
# browseCreateDAO.class = org.dspace.browse.BrowseCreateDAOPostgres
#
# Oracle:
# browseDAO.class = org.dspace.browse.BrowseDAOOracle
# browseCreateDAO.class = org.dspace.browse.BrowseCreateDAOOracle
#
# Solr:
# browseDAO.class = org.dspace.browse.SolrBrowseDAO
# browseCreateDAO.class = org.dspace.browse.SolrBrowseCreateDAO



#
# Use this to configure the browse indices. Each entry will receive a link in the
# navigation. Each entry can be configured in one of two ways. The first is:
#
# webui.browse.index.<n> = <index name> : metadata : \
#                                                       <schema prefix>.<element>[.<qualifier>|.*] : \
#                                                       (date | title | text) : (asc | desc)
#
# This form represent a unique index of metadata values from the item.
#
# (date | title | text | <other>) refers to the datatype of the field.
#                       date: the index type will be treated as a date object
#                       title: the index type will be treated like a title, which will include
#                                       a link to the item page
#                       text: the index type will be treated as plain text.  If single mode is
#                                       specified then this will link to the full mode list
#           <other>: any other datatype will be treated the same as 'text', although
#                   it will apply any custom ordering normalisation configured below
#
#   The final part of the configuration is optional, and specifies the default ordering
#   for the index - whether it is ASCending (the default, and best for text indexes), or
#   DESCending (useful for dates - ie. most recent submissions)
#
#   NOTE: the text to render the index will use the <index name> parameter to select
#   the message key from Messages.properties using a key of the form:
#
# browse.type.metadata.<index name>
#
# The other form is for indexes of the items themselves, ie. each entry will be displayed
# according to the configuration of by webui.itemlist.columns:
#
# webui.browse.index.<n> = <index name> : item : <sort option name> : (asc | desc)
#
# sort option name: this is the sorting to be applied to the display. It must match the
#                   name given to one of the webui.itemlist.sort-option entries given below.
#
#   The final part of the configuration is optional, and specifies the default ordering
#   for the index - whether it is ASCending (the default, and best for text indexes), or
#   DESCending (useful for dates - ie. most recent submissions)

#   NOTE: the text to render the index will use the <sort option name> parameter to select
#   the message key from Messages.properties (for JSPUI) using a key of the form:
#
# browse.type.item.<sort option name>
#
# Note: the index numbers <n> must start from 1 and increment continuously by 1
# thereafter.  Deviation from this will cause an error during install or
# configuration update
#
# For compatibility with previous versions:
#
webui.browse.index.1 = author:metadataAuthority:sedici.creator.person:authority
webui.browse.index.2 = subject:metadataAuthority:sedici.subject.materias:authority

## example of authority-controlled browse category - see authority control config
#webui.browse.index.5 = lcAuthor:metadataAuthority:dc.contributor.author:authority

# Set the options for what can be sorted by
#
# Sort options will be available when browsing a list of items (i.e. an 'item' browse,
# or search results).  You can define an arbitrary number of fields
# to sort on, irrespective of which fields you display using webui.itemlist.columns
#
# the format is:
#
# webui.itemlist.sort-option.<n> = <option name> : \
#                                                                       <schema prefix>.<element>[.<qualifier>|.*] : \
#                                                                       (date | text | ...) : (show | hide)
#
# This is defined much the same as above.  The parameter after the metadata
# just lets the sorter know which normalisation to use - standard normalisations are title,
# text or date - however additional normalisations can be defined using the PluginManager.
#
# The final parts of the configuration is optional -  whether to SHOW (the default) or
# HIDE the option from the sorting controls in the user interface. This can be useful if
# you need to define a specific date sort for use by the recent items lists,
# but otherwise don't want users to choose that option.
#
webui.itemlist.sort-option.1 = title:dc.title:title
webui.itemlist.sort-option.2 = dateissued:dc.date.issued:date
webui.itemlist.sort-option.3 = dateaccessioned:dc.date.accessioned:date

# By default, the display of metadata in the browse indexes is case sensitive
# So, you will get separate entries for the terms
#
#   Olive oil
#   olive oil
#
# However, clicking through from either of these will result in the same set of items
# (ie. any item that contains either representation in the correct field).
#
# Uncommenting the option below will make the metadata items case-insensitive. This will
# result in a single entry in the example above. However the value displayed may be either 'Olive oil'
# or 'olive oil' - depending on what representation was present in the first item indexed.
#
# If you care about the display of the metadata in the browse index - well, you'll have to go and
# fix the metadata in your items.
#
# webui.browse.metadata.case-insensitive = true

# Set the options for the size (number of characters) of the fields stored in the database.
#
# The default is 0, which is unlimited size for fields holding indexed data.  Some
# database implementations (e.g. Oracle) will enforce their own limit on this field
# size. Reducing the field size will decrease the potential size of your database and
# increase the speed of the browse, but it will also increase the chance of
# mis-ordering of similar fields.  Below are commented out, but proposed values for
# reasonably performance versus result quality
#
# Size of field for the browse value (this will affect display, and value sorting)
#
# webui.browse.value_columns.max = 500

# Size of field for hidden sort columns (this will affect only sorting, not display)
#
# webui.browse.sort_columns.max = 200

# Omission mark to place after truncated strings in display.  The default is "..."
#
# webui.browse.value_columns.omission_mark = ...

# Set the options for how the indexes are sorted
#
# All sorts of normalisations are carried out by the OrderFormatDelegate.
# The plugin manager can be used to specify your own delegates for each datatype.
#
# The default datatypes (and delegates) are:
#
# author = org.dspace.sort.OrderFormatAuthor
# title  = org.dspace.sort.OrderFormatTitle
# text   = org.dspace.sort.OrderFormatText
#
# If you redefine a default datatype here, the configuration will be used in preference
# to the default, however, if you do not explicitly redefine a datatype, then the
# default will still be used in addition to the datatypes you do specify.
#
# As of 1.5.2, the multi-lingual MARC 21 title ordering is configured as default.
# To use the previous title ordering, comment out the configuration below

plugin.named.org.dspace.sort.OrderFormatDelegate= \
        org.dspace.sort.OrderFormatTitleMarc21=title

## Set the options for how authors are displayed in the browse listing

# Define which field is the author/editor etc listing.  This should be listed in the
# field webui.itemlist.columns, otherwise it will have no effect.
# This cannot be a field already marked out as a title or a date, as this
# will also have no effect.  This is used in conjunction with the
# webui.browse.author-limit field below, to truncate author lists.  For
# configuring links to author publication lists use webui.browse.link below.
# (This setting is not used by the XMLUI as it is controlled by your theme)
#
# webui.browse.author-field = dc.contributor.*

# define how many authors to display before truncating and completing with "et al"
# (or language pack specific alternative)
#
# Use -1 for unlimited (which is what will be used if this option
# is omitted)
#
# webui.browse.author-limit = 3

# which fields should link to other browse listings.  This should associated
# the name of one of the above browse indices with a metadata field listed
# in <webui.itemlist.columns> above.  The form is:
#
# webui.browse.link.<n> = <index name>:<display column metadata>
#
# Note that cross linking will only work for fields other than title.
#
# The effect this has is to create links to browse views for the item clicked on.
# If it is a "single" type, it will link to a view of all the items which share
# that metadata element in common (i.e. all the papers by a single author).  If
# it is a "full" type, it will link to a view of the standard full browse page,
# starting with the value of the link clicked on.
# (This setting is not used by the XMLUI, as links are controlled by your theme)
#
# The default below defines the authors to link to other publications by that author
#
webui.browse.link.1 = author:dc.contributor.*

#### Display browse frequencies
#
# webui.browse.metadata.show-freq.<n> = true | false
# where n is the same index as in webui.browse.index.<n> configurations
#
# For the browse indexes that this property is omitted, it is assumed as true
# please note that only a few overhead is required to compute frequencies when
# DBMS BrowseDAO is used and not overhead at all when SOLRBrowseDAO is used
# webui.browse.metadata.show-freq.1 = false
# webui.browse.metadata.show-freq.2 = false
# webui.browse.metadata.show-freq.3 = false
# webui.browse.metadata.show-freq.4 = true

#### Additional configuration for Recent Submissions code ####

# the sort option name (from webui.itemlist.sort-option above) to use for
# displaying recent submissions.  (this
# is used by the Recent Submissions system and any other time based
# browse query such as FeedServlet)
#
recent.submissions.sort-option = dateaccessioned

# how many recent submissions should be displayed at any one time
<<<<<<< HEAD
recent.submissions.count = 0
=======
# Set to 0 since discovery uses a separate configuration for this
recent.submissions.count = 0

# name of the browse index to display collection's items.
# You can set a "item" type of browse index only.                      
#   default = title
#webui.collectionhome.browse-name = title

# how mamy items should be displayed per page in collection home page
#   default = 20
#webui.collectionhome.perpage = 20

# whether does use "dateaccessioned" as a sort option
#   If true and the sort option "dateaccessioned" exists, use "dateaccessioned" as a sort option.
#   Otherwise use the sort option pertaining the specified browse index.
#   default = true
#webui.collectionhome.use.dateaccessioned = true
>>>>>>> d34e7b89

# tell the community and collection pages that we are using the Recent
# Submissions code
#plugin.sequence.org.dspace.plugin.SiteHomeProcessor = \
#        org.dspace.app.webui.components.TopCommunitiesSiteProcessor,\
#        org.dspace.app.webui.components.RecentSiteSubmissions

#plugin.sequence.org.dspace.plugin.CommunityHomeProcessor = \
#        org.dspace.app.webui.components.RecentCommunitySubmissions

#plugin.sequence.org.dspace.plugin.CollectionHomeProcessor = \
#        org.dspace.app.webui.components.RecentCollectionSubmissions,\
#        org.dspace.app.webui.components.CollectionItemList

#### JSPUI Discovery (extra Discovery setting that applies only to JSPUI) ####
# uncomment the following configuration if you want to restore the legacy Lucene
# search provider with JSPUI (be sure to re-enable also the search consumer)
# plugin.single.org.dspace.app.webui.search.SearchRequestProcessor = \
#		org.dspace.app.webui.search.LuceneSearchRequestProcessor
#
# default since DSpace 4.0 is to use the Discovery search provider
plugin.single.org.dspace.app.webui.search.SearchRequestProcessor = \
		org.dspace.app.webui.discovery.DiscoverySearchRequestProcessor

#### XMLUI Discovery (extra Discovery setting that applies only to XMLUI) ####
# uncomment the following configuration if you want to restore the legacy Lucene
# search provider with XMLUI (be sure to re-enable also the search consumer)
# plugin.single.org.dspace.app.xmlui.aspect.administrative.mapper.SearchRequestProcessor = \
#		org.dspace.app.xmlui.aspect.administrative.mapper.LuceneSearchRequestProcessor
#
# default since DSpace 4.0 is to use the Discovery search provider
plugin.single.org.dspace.app.xmlui.aspect.administrative.mapper.SearchRequestProcessor = \
		org.dspace.app.xmlui.aspect.administrative.mapper.DiscoverySearchRequestProcessor

#### Sidebar Facets ####
# to show facets on the site home page, community, collection
# comment out the following lines if you disable Discovery or don't want
# to show facets on side bars
plugin.sequence.org.dspace.plugin.CommunityHomeProcessor = \
        org.dspace.app.webui.components.RecentCommunitySubmissions,\
        org.dspace.app.webui.discovery.SideBarFacetProcessor

plugin.sequence.org.dspace.plugin.CollectionHomeProcessor = \
        org.dspace.app.webui.components.CollectionItemList,\
        org.dspace.app.webui.discovery.SideBarFacetProcessor
#        org.dspace.app.webui.components.RecentCollectionSubmissions,\

plugin.sequence.org.dspace.plugin.SiteHomeProcessor = \
        org.dspace.app.webui.components.TopCommunitiesSiteProcessor,\
        org.dspace.app.webui.components.RecentSiteSubmissions,\
        org.dspace.app.webui.discovery.SideBarFacetProcessor

#### JSON JSPUI Request Handler ####
# define any JSON handler here
#
# comment out this line if you disable Discovery
plugin.named.org.dspace.app.webui.json.JSONRequest = \
	org.dspace.app.webui.discovery.DiscoveryJSONRequest = discovery,\
	org.dspace.app.webui.json.SubmissionLookupJSONRequest = submissionLookup,\
	org.dspace.app.webui.json.UploadProgressJSON = uploadProgress,\
	org.dspace.app.webui.handle.HandleJSONResolver = hdlresolver

### i18n -  Locales / Language ####
# Default Locale
# A Locale in the form country or country_language or country_language_variant
# if no default locale is defined the server default locale will be used.
default.locale = en

# All the Locales, that are supported by this instance of DSpace
# A comma-separated list of Locales. All types of Locales country, country_language, country_language_variant
# Note that the appropriate file are present, especially that all the Messages_x.properties are there
# may be used, e. g: webui.supported.locales = en, de

#### Submission License substitution variables ####
# it is possible include contextual information in the submission license using substitution variables
# the text substitution is driven by a plugin implementation
plugin.named.org.dspace.content.license.LicenseArgumentFormatter = \
	org.dspace.content.license.SimpleDSpaceObjectLicenseFormatter = collection, \
	org.dspace.content.license.SimpleDSpaceObjectLicenseFormatter = item, \
	org.dspace.content.license.SimpleDSpaceObjectLicenseFormatter = eperson

#### Syndication Feed (RSS) Settings ######

# enable syndication feeds - links display on community and collection home pages
# (This setting is not used by XMLUI, as you enable feeds in your theme)
webui.feed.enable = true
# number of DSpace items per feed (the most recent submissions)
webui.feed.items = 20
# maximum number of feeds in memory cache
# value of 0 will disable caching
webui.feed.cache.size = 100
# number of hours to keep cached feeds before checking currency
# value of 0 will force a check with each request
webui.feed.cache.age = 48
# which syndication formats to offer
# use one or more (comma-separated) values from list:
# rss_0.90, rss_0.91, rss_0.92, rss_0.93, rss_0.94, rss_1.0, rss_2.0
webui.feed.formats = rss_2.0,atom_1.0
# URLs returned by the feed will point at the global handle server (e.g. http://hdl.handle.net/123456789/1)
# Set to true to use local server URLs (i.e. http://myserver.myorg/handle/123456789/1)
webui.feed.localresolve = true

# Customize each single-value field displayed in the
# feed information for each item.  Each of
# the below fields takes a *single* metadata field
#
# The form is <schema prefix>.<element>[.<qualifier>|.*]
webui.feed.item.title = dc.title, sedici.title.subtitle
webui.feed.item.date = dc.date.issued

# Customise the metadata fields to show in the feed for each item's description.
# Elements will be displayed in the order that they are specified here.
#
# The form is <schema prefix>.<element>[.<qualifier>|.*][(date)], ...
#
# Similar to the item display UI, the name of the field for display
# in the feed will be drawn from the current UI dictionary,
# using the key:
# "metadata.<field>"
#
# e.g.   "metadata.dc.title"
#        "metadata.dc.contributor.author"
#        "metadata.dc.date.issued"
webui.feed.item.description = sedici.subtype, dc.title.alternative, sedici.identifier.handle, sedici.relation.*, sedici.contributor.*, \
                              thesis.degree.*, dc.description.abstract, dc.publisher, sedici.description.note, sedici.relation
# name of field to use for authors (Atom only) - repeatable
webui.feed.item.author = sedici.creator.*

# Customize the extra namespaced DC elements added to the item (RSS) or entry
# (Atom) element.  These let you include individual metadata values in a
# structured format for easy extraction by the recipient, instead of (or in
# addition to) appending these values to the Description field.
## dc:creator value(s)
#webui.feed.item.dc.creator = dc.contributor.author
## dc:date value (may be contradicted by webui.feed.item.date)
#webui.feed.item.dc.date = dc.date.issued
## dc:description (e.g. for a distinct field that is ONLY the abstract)
webui.feed.item.dc.description = dc.description.abstract

# Customize the image icon included with the site-wide feeds:
# Must be an absolute URL, e.g.
## webui.feed.logo.url = ${dspace.url}/themes/mysite/images/mysite-logo.png

# iTunes Podcast Enhanced RSS Feed Properties
# Add all the communities / collections, separated by commas (no spaces) that should
# have the iTunes podcast metadata added to their RSS feed.
# Default: Disabled, No collections or communities have iTunes Podcast enhanced metadata in their feed.
# webui.feed.podcast.collections =123456789/2,123456789/3 
# webui.feed.podcast.communities =123456789/1

# Which MIMETypes of Bitstreams would you like to have podcastable in your item?
# Separate multiple entries with commas.
#webui.feed.podcast.mimetypes=audio/x-mpeg

# For the iTunes Podcast Feed, if you would like to specify an external media file,
# not on your DSpace server to be enclosed within the entry for each item, 
# specify which metadata field will hold the URI to the external media file. 
# This is useful if you store the metadata in DSpace, and a separate streaming server to host the media.
# Default: dc.source.uri
webui.feed.item.sourceuri = dc.identifier.uri,sedici.identifier.uri

#### OpenSearch Settings ####
# NB: for result data formatting, OpenSearch uses Syndication Feed Settings
# so even if Syndication Feeds are not enabled, they must be configured
# enable open search
websvc.opensearch.enable = true
# context for html request URLs - change only for non-standard servlet mapping
websvc.opensearch.uicontext = discover
# context for RSS/Atom request URLs - change only for non-standard servlet mapping
websvc.opensearch.svccontext = open-search/discover
# present autodiscovery link in every page head
websvc.opensearch.autolink = true
# number of hours to retain results before recalculating
websvc.opensearch.validity = 48
# short name used in browsers for search service
# should be 16 or fewer characters
websvc.opensearch.shortname = SeDiCI
# longer (up to 48 characters) name
websvc.opensearch.longname = Servicio de Difusión de la Creación Intelectual
# brief service description
websvc.opensearch.description = Repositorio institucional de la Universidad Nacional de La Plata
# location of favicon for service, if any must be 16X16 pixels
websvc.opensearch.faviconurl = http://sedici.unlp.edu.ar/themes/Sedici/images/favicon.ico
# sample query - should return results
websvc.opensearch.samplequery = software
# tags used to describe search service
websvc.opensearch.tags = SeDiCI, Open Access, Digital Library, UNLP, Academic resources
# result formats offered - use 1 or more comma-separated from: html,atom,rss
# NB: html is required for autodiscovery in browsers to function,
# and must be the first in the list if present
websvc.opensearch.formats = atom,rss


#### Content Inline Disposition Threshold ####
#
# Set the max size of a bitstream that can be served inline
# Use -1 to force all bitstream to be served inline
# The 'webui.*' setting is for the JSPUI, and
# the 'xmlui.*' setting is for the XMLUI
webui.content_disposition_threshold = 8388608
xmlui.content_disposition_threshold = 8388608


#### Multi-file HTML document/site settings #####
#
# When serving up composite HTML items, how deep can the request be for us to
# serve up a file with the same name?
#
# e.g. if we receive a request for "foo/bar/index.html"
# and we have a bitstream called just "index.html"
# we will serve up that bitstream for the request if webui.html.max-depth-guess
# is 2 or greater.  If webui.html.max-depth-guess is 1 or less, we would not
# serve that bitstream, as the depth of the file is greater.
#
# If webui.html.max-depth-guess is zero, the request filename and path must
# always exactly match the bitstream name.  Default value is 3.
#
# The 'webui.*' setting is for the JSPUI, and
# the 'xmlui.*' setting is for the XMLUI
#
# webui.html.max-depth-guess = 3
# xmlui.html.max-depth-guess = 3


#### Sitemap settings #####
# the directory where the generated sitemaps are stored
sitemap.dir = ${dspace.dir}/sitemaps

#
# Comma-separated list of search engine URLs to 'ping' when a new Sitemap has
# been created.  Include everything except the Sitemap URL itself (which will
# be URL-encoded and appended to form the actual URL 'pinged').
#
sitemap.engineurls = http://www.google.com/webmasters/sitemaps/ping?sitemap=, http://www.bing.com/webmaster/ping.aspx?siteMap=, http://submissions.ask.com/ping?sitemap=

# Add this to the above parameter if you have an application ID with Yahoo
# (Replace REPLACE_ME with your application ID)
# http://search.yahooapis.com/SiteExplorerService/V1/updateNotification?appid=REPLACE_ME&url=
#
# No known Sitemap 'ping' URL for MSN/Live search

#####  SHERPA/Romeo Integration Settings ####
# the SHERPA/RoMEO endpoint
sherpa.romeo.url = http://www.sherpa.ac.uk/romeo/api29.php

# to disable the sherpa/romeo integration actually available only in JSPUI 
# uncomment the follow line 
# webui.submission.sherparomeo-policy-enabled = false

# please register for a free api access key to get many benefits
# http://www.sherpa.ac.uk/news/romeoapikeys.htm
# sherpa.romeo.apikey = YOUR-API-KEY

#####  Authority Control Settings  #####

plugin.named.org.dspace.content.authority.ChoiceAuthority = \
 ar.edu.unlp.sedici.dspace.authority.SeDiCI2003Authors = SeDiCI2003Authors, \
 ar.edu.unlp.sedici.dspace.authority.SeDiCI2003Jerarquia = SeDiCI2003Jerarquia, \
 ar.edu.unlp.sedici.dspace.authority.SeDiCI2003Tesauro = SeDiCI2003Tesauro
 
choices.plugin.sedici.creator.person =  SeDiCI2003Authors
choices.presentation.sedici.creator.person = suggest
authority.controlled.sedici.creator.person = true
choices.closed.sedici.creator.person = false
#authority.minconfidence.creator.person = accepted

choices.plugin.sedici.contributor.codirector =  SeDiCI2003Authors
choices.presentation.sedici.contributor.codirector = suggest
authority.controlled.sedici.contributor.codirector = true
choices.closed.sedici.contributor.codirector = false
#authority.minconfidence.contributor.codirector = accepted

choices.plugin.sedici.contributor.director =  SeDiCI2003Authors
choices.presentation.sedici.contributor.director = suggest
authority.controlled.sedici.contributor.director = true
choices.closed.sedici.contributor.director = false
#authority.minconfidence.contributor.director = accepted

choices.plugin.sedici.contributor.compiler =  SeDiCI2003Authors
choices.presentation.sedici.contributor.compiler = suggest
authority.controlled.sedici.contributor.compiler = true
choices.closed.sedici.contributor.compiler = false
#authority.minconfidence.contributor.compiler = accepted

choices.plugin.sedici.contributor.inscriber =  SeDiCI2003Authors
choices.presentation.sedici.contributor.inscriber = suggest
authority.controlled.sedici.contributor.inscriber = true
choices.closed.sedici.contributor.inscriber = false
#authority.minconfidence.contributor.inscriber = accepted

choices.plugin.sedici.creator.interprete =  SeDiCI2003Authors
choices.presentation.sedici.creator.interprete = suggest
authority.controlled.sedici.creator.interprete = true
choices.closed.sedici.creator.interprete = false
#authority.minconfidence.creator.interprete = accepted

choices.plugin.sedici.contributor.juror =  SeDiCI2003Authors
choices.presentation.sedici.contributor.juror = suggest
authority.controlled.sedici.contributor.juror = true
choices.closed.sedici.contributor.juror = false

##
## Las siguiente propiedades son solo validas para los plugins SeDiCI2003Jerarquia y SeDiCI2003Tesauro
## sedici.choices.jerarquias.filter.* : lista separada por comas con los ID de los padres considerados en las busquedas
## sedici.choices.jerarquias.include_childs.* : boolean que especifica si deben incluirse todos los descendientes
## 										 de los padres especificados en filter, o solo sus hijos directos
##

choices.plugin.sedici.creator.corporate =  SeDiCI2003Jerarquia
choices.presentation.sedici.creator.corporate = suggest
authority.controlled.sedici.creator.corporate = true
choices.closed.sedici.creator.corporate = false
sedici.choices.jerarquias.filter.sedici.creator.corporate = 1
sedici.choices.jerarquias.include_childs.sedici.creator.corporate = true
sedici.choices.jerarquias.include_self.sedici.creator.corporate = true


choices.plugin.sedici.institucionDesarrollo =  SeDiCI2003Jerarquia
choices.presentation.sedici.institucionDesarrollo = suggest
authority.controlled.sedici.institucionDesarrollo = true
choices.closed.sedici.institucionDesarrollo = false
sedici.choices.jerarquias.filter.sedici.institucionDesarrollo = 1
sedici.choices.jerarquias.include_childs.sedici.institucionDesarrollo = true

choices.plugin.thesis.degree.name =  SeDiCI2003Jerarquia
choices.presentation.thesis.degree.name = suggest
authority.controlled.thesis.degree.name = true
choices.closed.thesis.degree.name = false
sedici.choices.jerarquias.filter.thesis.degree.name = 3.5,3.6,3.7,3.8,3.9,3.10,3.11,3.12,3.13,3.14,3.15,3.17,3.18,3.19,3.20,3.21
sedici.choices.jerarquias.include_childs.thesis.degree.name = true

choices.plugin.thesis.degree.grantor =  SeDiCI2003Jerarquia
choices.presentation.thesis.degree.grantor = suggest
authority.controlled.thesis.degree.grantor = true
choices.closed.thesis.degree.grantor = false
sedici.choices.jerarquias.filter.thesis.degree.grantor = 1
sedici.choices.jerarquias.include_childs.thesis.degree.grantor = true

choices.plugin.mods.originInfo.place =  SeDiCI2003Jerarquia
choices.presentation.mods.originInfo.place = suggest
authority.controlled.mods.originInfo.place = true
choices.closed.mods.originInfo.place = false
sedici.choices.jerarquias.filter.mods.originInfo.place = 1
sedici.choices.jerarquias.include_childs.mods.originInfo.place = true

choices.plugin.sedici.subject.eurovoc =  SeDiCI2003Tesauro
choices.presentation.sedici.subject.eurovoc = lookup
authority.controlled.sedici.subject.eurovoc = true
choices.closed.sedici.subject.eurovoc = false
sedici.choices.jerarquias.filter.sedici.subject.eurovoc = 6
sedici.choices.jerarquias.include_childs.sedici.subject.eurovoc = true

choices.plugin.sedici.subject.materias =  SeDiCI2003Tesauro
choices.presentation.sedici.subject.materias = suggest
authority.controlled.sedici.subject.materias = true
choices.closed.sedici.subject.materias = true
sedici.choices.jerarquias.filter.sedici.subject.materias = 5
sedici.choices.jerarquias.include_childs.sedici.subject.materias = true

choices.plugin.sedici.subject.decs =  SeDiCI2003Tesauro
choices.presentation.sedici.subject.decs = lookup
authority.controlled.sedici.subject.decs = true
choices.closed.sedici.subject.decs = false
sedici.choices.jerarquias.filter.sedici.subject.decs = 7
sedici.choices.jerarquias.include_childs.sedici.subject.decs = true

choices.plugin.sedici.subject.descriptores =  SeDiCI2003Tesauro
choices.presentation.sedici.subject.descriptores = suggest
authority.controlled.sedici.subject.descriptores = true
choices.closed.sedici.subject.descriptores = false
sedici.choices.jerarquias.filter.sedici.subject.descriptores = 1,4
sedici.choices.jerarquias.include_childs.sedici.subject.descriptores = true

choices.plugin.dc.coverage.spatial =  SeDiCI2003Tesauro
choices.presentation.dc.coverage.spatial = suggest
authority.controlled.dc.coverage.spatial = true
choices.closed.dc.coverage.spatial = false
sedici.choices.jerarquias.filter.dc.coverage.spatial = 7.20
sedici.choices.jerarquias.include_childs.dc.coverage.spatial = true

#plugin.named.org.dspace.content.authority.ChoiceAuthority = \
# org.dspace.content.authority.SampleAuthority = Sample, \
# org.dspace.content.authority.LCNameAuthority = LCNameAuthority, \
# org.dspace.content.authority.SHERPARoMEOPublisher = SRPublisher, \
# org.dspace.content.authority.SHERPARoMEOJournalTitle = SRJournalTitle

## The DCInputAuthority plugin is automatically configured with every
## value-pairs element in input-forms.xml, namely:
##   common_identifiers, common_types, common_iso_languages
##
## The DSpaceControlledVocabulary plugin is automatically configured
## with every *.xml file in [dspace]/config/controlled-vocabularies,
## and creates a plugin instance for each, using base filename as the name.
## eg: nsi, srsc.
## Each DSpaceControlledVocabulary plugin comes with three configuration options:
# vocabulary.plugin._plugin_.hierarchy.store = <true|false>    # default: true
# vocabulary.plugin._plugin_.hierarchy.suggest = <true|false>  # default: true
# vocabulary.plugin._plugin_.delimiter = "<string>"            # default: "::"
##
## An example using "srsc" can be found later in this section

plugin.selfnamed.org.dspace.content.authority.ChoiceAuthority = \
 org.dspace.content.authority.DSpaceControlledVocabulary
# org.dspace.content.authority.DCInputAuthority, \

###############################################
###Configuracion para acmcss98
###############################################
vocabulary.plugin.acmcss98.hierarchy.store = false
vocabulary.plugin.acmcss98.hierarchy.suggest = true
#vocabulary.plugin.acmcss98.delimiter = "<string>"            # default: "::"

choices.plugin.sedici.subject.acmcss98 = acmcss98
choices.presentation.sedici.subject.acmcss98 = suggest
#choices.closed.sedici.subject.acmcss98 = false
authority.controlled.sedici.subject.acmcss98 = true
#authority.minconfidence.sedici.subject.acmcss98 = accepted

## configure LC Names plugin
#lcname.url = http://alcme.oclc.org/srw/search/lcnaf

##
## This sets the default lowest confidence level at which a metadata value is included
## in an authority-controlled browse (and search) index.  It is a symbolic
## keyword, one of the following values (listed in descending order):
##   accepted
##   uncertain
##   ambiguous
##   notfound
##   failed
##   rejected
##   novalue
##   unset
## See manual or org.dspace.content.authority.Choices source for descriptions.
authority.minconfidence = ambiguous

## demo: use LC plugin for author
#choices.plugin.dc.contributor.author =  LCNameAuthority
#choices.presentation.dc.contributor.author = lookup
#authority.controlled.dc.contributor.author = true
##
## This sets the lowest confidence level at which a metadata value is included
## in an authority-controlled browse (and search) index.  It is a symbolic
## keyword from the same set as for the default "authority.minconfidence"
#authority.minconfidence.dc.contributor.author = accepted

## demo: subject code autocomplete, using srsc as authority
## (DSpaceControlledVocabulary plugin must be enabled)
## Warning: when enabling this feature any controlled vocabulary configuration in the input-forms.xml for the metadata field will be overridden.
#choices.plugin.dc.subject = srsc
#choices.presentation.dc.subject = select
#vocabulary.plugin.srsc.hierarchy.store = true
#vocabulary.plugin.srsc.hierarchy.suggest = true
#vocabulary.plugin.srsc.delimiter = "::"

## Demo: publisher name lookup through SHERPA/RoMEO:
#choices.plugin.dc.publisher = common_types
#choices.presentation.dc.publisher = suggest
#choices.closed.dc.publisher = true
#// La propiedad closed limita que el usuario no escriba
#authority.controlled.dc.publisher = true

## Demo: publisher name lookup through SHERPA/RoMEO:
#choices.plugin.dc.publisher = SRPublisher
#choices.presentation.dc.publisher = suggest
#choices.closed.dc.publisher = true
#authority.controlled.dc.publisher = true

## demo: journal title lookup, with ISSN as authority
#choices.plugin.dc.title.alternative = SRJournalTitle
#choices.presentation.dc.title.alternative = suggest
#authority.controlled.dc.title.alternative = true

## demo: use choice authority (without authority-control) to restrict dc.type on EditItemMetadata page
#choices.plugin.dc.type = common_types
#choices.presentation.dc.type = select

## demo: same idea for dc.language.iso
#choices.plugin.dc.language.iso = common_iso_languages
#choices.presentation.dc.language.iso = select

# Change number of choices shown in the select in Choices lookup popup
#xmlui.lookup.select.size = 12


#### Ordering of bitstreams ####

## Specify the ordering that bitstreams are listed.
##
## Bitstream field to sort on.  Values: sequence_id or name. Default: sequence_id
webui.bitstream.order.field = bitstream_order

## Direction of sorting order. Values: DESC or ASC. Default: ASC
#webui.bitstream.order.direction = ASC


##### Google Scholar Metadata Configuration #####
google-metadata.config = ${dspace.dir}/config/crosswalks/google-metadata.properties
google-metadata.enable = true

#---------------------------------------------------------------#
#--------------JSPUI SPECIFIC CONFIGURATIONS--------------------#
#---------------------------------------------------------------#
# These configs are only used by the JSP User Interface         #
#---------------------------------------------------------------#
##### JSPUI Layout #####
# set this value if you want to use a diffent main template. 
# The value must match the name of a subfolder of dspace-jspui/src/main/webapp/layout
# jspui.template.name = 

##### Show community or collection logo in list #####
# jspui.home-page.logos = true
# jspui.community-home.logos = true
# jspui.community-list.logos = true

##### Item Home Processor #####

plugin.sequence.org.dspace.plugin.ItemHomeProcessor = \
        org.dspace.app.webui.components.VersioningItemHome

##### Upload File settings #####

# Where to temporarily store uploaded files
upload.temp.dir = ${dspace.dir}/upload

# Maximum size of uploaded files in bytes, negative setting will result in no limit being set
# 512Mb
upload.max = 536870912


###### Statistical Report Configuration Settings ######

# should the stats be publicly available?  should be set to false if you only
# want administrators to access the stats, or you do not intend to generate
# any
report.public = false

# directory where live reports are stored
report.dir = ${dspace.dir}/reports/



###### Web Interface Settings ######


# Customise the DC metadata fields to show in the default simple item view.
#
# The form is <schema prefix>.<element>[.<qualifier>|.*][(date)|(link)|(nobreakline)], ...
#
# For example:
#    dc.title               = Dublin Core element 'title' (unqualified)
#    dc.title.alternative   = DC element 'title', qualifier 'alternative'
#    dc.title.*             = All fields with Dublin Core element 'title'
#                             (any or no qualifier)
#    dc.identifier.uri(link) = DC identifier.uri, render as a link
#    dc.date.issued(date)   = DC date.issued, render as a date
#    dc.subject(nobreakline)   = DC subject.keyword, rendered as separated values 
#                               (see also webui.itemdisplay.nobreakline.separator option)
#    dc.language(inputform)   = If the dc.language is in a controlled vocabulary, then the displayed value will be shown based on the stored value from the value-pairs-name in input forms.
#			      The input-forms will be loaded based on the session locale. If the displayed value is not found, then the value will be shown as is. 	
#    "link/date" options can be combined with "nobreakline" option using a space among them i.e "dc.identifier.uri(link nobreakline)"
#
# If an item has no value for a particular field, it won't be displayed.
# The name of the field for display will be drawn from the current UI
# dictionary, using the key:
#
# "metadata.<style>.<field>" or if undefined the key "metadata.<field>"
#
# e.g.   "metadata.default.dc.title" or "metadata.default.dc.title"
#        "metadata.dc.contributor.*" or "metadata.default.dc.contributor.*"
#        "metadata.dc.date.issued" or "metadata.default.dc.date.issued"
#
#webui.itemdisplay.default = dc.title, dc.title.alternative, dc.contributor.*, \
#                            dc.subject(nobreakline), dc.date.issued(date), dc.publisher, \
#                            dc.identifier.citation, dc.relation.ispartofseries, \
#                            dc.description.abstract, dc.description, \
#                            dc.identifier.govdoc, dc.identifier.uri(link), \
#                            dc.identifier.isbn, dc.identifier.issn, \
#                            dc.identifier.ismn, dc.identifier
#
# When using "resolver" in webui.itemdisplay to render identifiers as resolvable
# links, the base URL is taken from <code>webui.resolver.<n>.baseurl</code>
# where <code>webui.resolver.<n>.urn</code> matches the urn specified in the metadata value.
# The value is appended to the "baseurl" as is, so the baseurl need to end with slash almost in any case.
# If no urn is specified in the value it will be displayed as simple text.
#
#webui.resolver.1.urn = doi
#webui.resolver.1.baseurl = http://dx.doi.org/
#webui.resolver.2.urn = hdl
#webui.resolver.2.baseurl = http://hdl.handle.net/
#
# For the doi and hdl urn defaults values are provided, respectively http://dx.doi.org and
# http://hdl.handle.net are used.<br>
#
# If a metadata value with style: "doi", "handle" or "resolver" matches a URL
# already, it is simply rendered as a link with no other manipulation.

# If nobreakline option is applied for a field in itemdisplay then the following option defines the separator string.
# If a non-breaking space is needed before or after the separator, this can be included using &nbsp; 
# (i.e. webui.itemdisplay.separator = ;&nbsp;)
# If ommitted, the default separator is ';&nbsp;'
webui.itemdisplay.nobreakline.separator = ;

# Specify which strategy use for select the style for an item
plugin.single.org.dspace.app.webui.util.StyleSelection = \
                       org.dspace.app.webui.util.CollectionStyleSelection
                       #org.dspace.app.webui.util.MetadataStyleSelection

# If use CollectionStyleSelection
# Specify which collections use which views by Handle.
#
# webui.itemdisplay.<style>.collections = <collection handle>, ...
#
# FIXME: This should be more database-driven
#
# webui.itemdisplay.thesis.collections = 123456789/24, 123456789/35

# If use MetadataStyleSelection, you MUST
# Specify which metadata use as name of the style
#
# webui.itemdisplay.metadata-style = schema.element[.qualifier|.*]
# webui.itemdisplay.metadata-style = dc.type

# Customise the DC fields to use in the item listing page.  Elements will be
# displayed left to right in the order that they are specified here.
#
# The form is <schema prefix>.<element>[.<qualifier>|.*][(date)], ...
#
# Although not a requirement, it would make sense to include among the listed
# fields at least the date and title fields as specified by the
# webui.browse.index.* configuration options below.
#
# If you have enabled thumbnails (webui.browse.thumbnail.show), you must also
# include a 'thumbnail' entry in your columns - this is where the thumbnail will be displayed
#
# webui.itemlist.columns = thumbnail, dc.date.issued(date), dc.title, dc.contributor.*
#
# You can customise the width of each column with the following line - you can have numbers (pixels)
# or percentages. For the 'thumbnail' column, a setting of '*' will use the max width specified
# for browse thumbnails (webui.browse.thumbnail.maxwidth, thumbnail.maxwidth)
# webui.itemlist.widths = *, 130, 60%, 40%

# Additionally, you can override the DC fields used on the listing page for
# a given browse index and/or sort option. As a sort option or index may be defined
# on a field that isn't normally included in the list, this allows you to display
# the fields that have been indexed / sorted on.
#
# There are a number of forms the configuration can take, and the order in which
# they are listed below is the priority in which they will be used (so a combination
# of an index name and sort name will take precedence over just the browse name).
#
# webui.itemlist.browse.<index name>.sort.<sort name>.columns
# webui.itemlist.sort.<sort name>.columns
# webui.itemlist.browse.<browse name>.columns
# webui.itemlist.<sort or index name>.columns
#
# In the last case, a sort option name will always take precedence over a browse
# index name. Note also, that for any additional columns you list, you will need to
# ensure there is an itemlist.<field name> entry in the messages file.
#
# The following example would display the date of accession in place of the issue date
# whenever the dateaccessioned browse index or sort option is selected.
#
# Just like webui.itemlist.columns, you will need to include a 'thumbnail' entry to display
# and thumbnails in the item list
#
# webui.itemlist.dateaccessioned.columns = thumbnail, dc.date.accessioned(date), dc.title, dc.contributor.*
#
# As above, you can customise the width of the columns for each configured column list, substituting '.widths' for
# '.columns' in the property name. See the setting for webui.itemlist.widths for more details
# webui.itemlist.dateaccessioned.widths = *, 130, 60%, 40%

# You can also set the overall size of the item list table with the following setting. It can lead to faster
# table rendering when used with the column widths above, but not generally recommended.
# webui.itemlist.tablewidth = 100%


<<<<<<< HEAD
### i18n -  Locales / Language ####
# Default Locale
# A Locale in the form country or country_language or country_language_variant
# if no default locale is defined the server default locale will be used.
default.locale = es

# All the Locales, that are supported by this instance of DSpace
# A comma-separated list of Locales. All types of Locales country, country_language, country_language_variant
# Note that the appropriate file are present, especially that all the Messages_x.properties are there
# may be used, e. g: webui.supported.locales = en, de
webui.supported.locales = es,en,pt

=======
>>>>>>> d34e7b89
#### Additional configuration for Item Mapper ####

# the index name (from webui.browse.index above) to use for
# displaying items by author
#
itemmap.author.index = author


### MyDSpace display of group membership ####
#
# if omitted, the default behaviour is false
#
# webui.mydspace.showgroupmemberships = false


### Configure the search indices to appear in advanced search drop down lists
#
jspui.search.index.display.1 = ANY
jspui.search.index.display.2 = author
jspui.search.index.display.3 = title
jspui.search.index.display.4 = keyword
jspui.search.index.display.5 = abstract
jspui.search.index.display.6 = series
jspui.search.index.display.7 = sponsor
jspui.search.index.display.8 = identifier
jspui.search.index.display.9 = language


##### SFX Server (OpenURL) #####

# SFX query is appended to this URL.  If this property is commented out or
# omitted, SFX support is switched off.
# sfx.server.url = http://sfx.myu.edu:8888/sfx?

# This image will be displayed in the SFX link. If commented out, the SFX link will be only a text link.
# This customization usually contains an institution-branded SFX button.
# sfx.server.image_url = http://sfx.my.edu:8888/sfx.gif


#### Item Recommendation Settings #####

# show a link to the item recommendation page from item display page
webui.suggest.enable = false
#
# Enable only, if the user is logged in.
# If not set the  default value is  false
# webui.suggest.loggedinusers.only = true


#### Controlled Vocabulary Settings #####

# Enable or disable the controlled vocabulary add-on
# Warning: this feature is not compatible with WAI (it requires javascript to function)
#
# webui.controlledvocabulary.enable = true


#### Session invalidation #####

# Enable or disable session invalidation upon login or logout.
# This feature is enabled by default to help prevent session hijacking
# but may cause problems for shibboleth, etc
#
# webui.session.invalidate = true

# If you would like to use Google Analytics to track general website statistics then
# use the following parameter to provide your Analytics key. First sign up for an
# account at http://analytics.google.com, then create an entry for your repository
# website. Analytics will give you a snipet of JavaScript code to place on your site,
# inside that snipet is your Google Analytics key usually found in this line:
# _uacct = "UA-XXXXXXX-X"
# Take this key (just the UA-XXXXXX-X part) and place it here in this parameter.
# jspui.google.analytics.key=UA-XXXXXX-X

#---------------------------------------------------------------#
#--------------XMLUI SPECIFIC CONFIGURATIONS--------------------#
#---------------------------------------------------------------#
# These configs are only used by the XML User Interface         #
#---------------------------------------------------------------#


# Force all authenticated connections to use SSL, only non-authenticated
# connections are allowed over plain http. If set to true, then you need to
# ensure that the 'dspace.hostname' parameter is set to the correctly.
#xmlui.force.ssl = true

# Determine if new users should be allowed to register or edit their own metadata.
# These parameters are useful in conjunction with shibboleth where you want to
# disallow registration and disable the user's ability to edit their metadata
# because both come from Shibboleth.
#xmlui.user.registration=true
#xmlui.user.editmetadata=true

<<<<<<< HEAD

# Determine if super administrators (those whom are in the Administrators group)
# can login as another user from the "edit eperson" page. This is useful for
# debugging problems in a running dspace instance, especially in the workflow
# process. The default value is false, i.e. no one may assume the login of another user.
xmlui.user.assumelogin = true

=======
>>>>>>> d34e7b89
# Check if the user has a consistent ip address from the start of the login process
# to the end of the login process. Disabling this check is not recommended unless
# absolutely necessary as the ip check can be helpful for preventing session 
# hijacking. Possible reasons to set this to false: many-to-many wireless networks
# that prevent consistent ip addresses or complex proxying of requests.
# The default value is set to true.
#xmlui.session.ipcheck = true

# After a user has logged into the system, which url should they be directed too?
# Leave this parameter blank or undefined to direct users to the homepage, or
# "/profile" for the user's profile, or another reasonable choice is "/submissions"
# to see if the user has any tasks awaiting their attention. The default is the
# repository home page.
#xmlui.user.loginredirect=/profile

# Allow the user to override which theme is used to display a particular page.
# When submitting a request add the HTTP parameter "themepath" which corresponds
# to a particular theme, that specified theme will be used instead of the any
# other configured theme. Note that this is a potential security hole allowing
# execution of unintended code on the server, this option is only for development
# and debugging it should be turned off for any production repository. The default
# value unless otherwise specified is "false"
#xmlui.theme.allowoverrides = false

# Enabling this property will concatenate CSS, JS and JSON files where possible.
# CSS files can be concatenated if multiple CSS files with the same media attribute
# are used in the same page. Links to the CSS files are automatically referring to the
# concatenated resulting CSS file.
# The theme sitemap should be updated to use the ConcatenationReader for all js, css and json
# files before enabling this property.
#xmlui.theme.enableConcatenation = false

# Enabling this property will minify CSS, JS and JSON files where possible.
# The theme sitemap should be updated to use the ConcatenationReader for all js, css and json
# files before enabling this property.
#xmlui.theme.enableMinification = false

### Settings for Item lists in Mirage theme ###
# What should the emphasis be in the display of item lists?
# Possible values : 'file', 'metadata'. If your repository is
# used mainly for scientific papers 'metadata' is probably the
# best way. If you have a lot of images and other files 'file'
# will be the best starting point
# (metdata is the default value if this option is not specified)
#xmlui.theme.mirage.item-list.emphasis = file

# Determine which bundles administrators and collection administrators may upload
# into an existing item through the administrative interface. If the user does not
# have the appropriate privileges (add & write) on the bundle then that bundle will
# not be shown to the user as an option.
#xmlui.bundle.upload = ORIGINAL, METADATA, THUMBNAIL, LICENSE, CC-LICENSE

# On the community-list page should all the metadata about a community/collection
# be available to the theme. This parameter defaults to true, but if you are
# experiencing performance problems on the community-list page you should experiment
# with turning this option off.
#xmlui.community-list.render.full = false

# Normally, Manakin will fully verify any cache pages before using a cache copy.
# This means that when the community-list page is viewed the database is queried
# for each community/collection to see if their metadata has been modified. This
# can be expensive for repositories with a large community tree. To help solve
# this problem you can set the cache to be assumed valued for a specific set of time.
# The downside of this is that new or editing communities/collections may not show up
# the website for a period of time.
#xmlui.community-list.cache = 1 hours

# Optionally you may configure Manakin to take advantage of metadata stored as a
# bitstream. These metadata files should be inside the "METADATA" bundle and named
# either MODS.xml or METS.xml. If either of the following options are turned on then
# these files will be made available to the theme when rendering an item.
#xmlui.bitstream.mods = true
#xmlui.bitstream.mets = true

# If you would like to use Google Analytics to track general website statistics then
# use the following parameter to provide your Analytics key. First sign up for an
# account at http://analytics.google.com, then create an entry for your repository
# website. Analytics will give you a snipet of JavaScript code to place on your site,
# inside that snipet is your Google Analytics key usually found in this line:
# _uacct = "UA-XXXXXXX-X"
# Take this key (just the UA-XXXXXX-X part) and place it here in this parameter.
xmlui.google.analytics.key = ${xmlui.google.analytics.key}

# Assign how many page views will be recorded and displayed in the control panel's
# activity viewer. The activity tab allows an administrator to debug problems in a
# running DSpace by understanding who and how their dspace is currently being used.
# The default value is 250.
#xmlui.controlpanel.activity.max = 250

# Determine where the control panel's activity viewer receives an event's IP address
# from. If your DSpace is in a load balanced enviornment or otherwise behind a
# context-switch then you will need to set the paramater to the HTTP parameter that
# records the original IP address.
#xmlui.controlpanel.activity.ipheader = X-Forward-For

#---------------------------------------------------------------#
#----------------REQUEST ITEM CONFIGURATION---------------------#
#---------------------------------------------------------------#

# Configuration of request-item. Possible values:
# all - Anonymous users can request an item
# logged - Login is mandatory to request an item
# empty/commented out - request-copy not allowed
request.item.type = all
# Helpdesk E-mail
mail.helpdesk = ${mail.admin}

<<<<<<< HEAD
# Special Group for UI: all the groups nested inside this group
# will be loaded in the multiple select list of the RestrictStep
xmlui.submission.restrictstep.groups=SubmissionAdmin
xmlui.submission.restrictstep.enableAdvancedForm=true

# Determine the limit of completed submissions displayed in /submissions page.
xmlui.Submission.Submissions.completed.limit = 15
=======
#------------END REQUEST ITEM CONFIGURATION---------------------#
>>>>>>> d34e7b89
<|MERGE_RESOLUTION|>--- conflicted
+++ resolved
@@ -673,12 +673,6 @@
 event.dispatcher.default.class = org.dspace.event.BasicDispatcher
 
 #
-<<<<<<< HEAD
-# uncomment below and comment out original property to enable discovery indexing
-event.dispatcher.default.consumers = search, browse, discovery, eperson, harvester
-#
-#event.dispatcher.default.consumers = search, browse, eperson, harvester
-=======
 # uncomment below and comment out original property to enable the legacy lucene indexing
 # event.dispatcher.default.consumers = versioning, search, browse, eperson, harvester
 #
@@ -689,8 +683,7 @@
 #
 # uncomment event.consumer.doi.class and event.consumer.doi.filters below and add doi here
 # if you want to send metadata updates to your doi registration agency.
-event.dispatcher.default.consumers = versioning, discovery, eperson, harvester
->>>>>>> d34e7b89
+event.dispatcher.default.consumers = discovery, eperson, harvester
 
 # The noindex dispatcher will not create search or browse indexes (useful for batch item imports)
 event.dispatcher.noindex.class = org.dspace.event.BasicDispatcher
@@ -749,7 +742,6 @@
 
 # implementation of embargo setter plugin - replace with local implementation if applicable
 plugin.single.org.dspace.embargo.EmbargoSetter = ar.edu.unlp.sedici.dspace.embargo.SeDiCIEmbargoSetter
-# default was org.dspace.embargo.DefaultEmbargoSetter, DaysSinceStartDateEmbargoSetter
 
 # implementation of embargo lifter plugin - - replace with local implementation if applicable
 plugin.single.org.dspace.embargo.EmbargoLifter = org.dspace.embargo.DefaultEmbargoLifter
@@ -810,7 +802,7 @@
 # can login as another user from the "edit eperson" page. This is useful for
 # debugging problems in a running dspace instance, especially in the workflow
 # process. The default value is false, i.e. no one may assume the login of another user.
-#webui.user.assumelogin = true
+webui.user.assumelogin = true
 
 # whether to display the contents of the licence bundle (often just the deposit
 # licence in standard DSpace installation
@@ -1313,9 +1305,6 @@
 recent.submissions.sort-option = dateaccessioned
 
 # how many recent submissions should be displayed at any one time
-<<<<<<< HEAD
-recent.submissions.count = 0
-=======
 # Set to 0 since discovery uses a separate configuration for this
 recent.submissions.count = 0
 
@@ -1333,7 +1322,6 @@
 #   Otherwise use the sort option pertaining the specified browse index.
 #   default = true
 #webui.collectionhome.use.dateaccessioned = true
->>>>>>> d34e7b89
 
 # tell the community and collection pages that we are using the Recent
 # Submissions code
@@ -1400,12 +1388,13 @@
 # Default Locale
 # A Locale in the form country or country_language or country_language_variant
 # if no default locale is defined the server default locale will be used.
-default.locale = en
+default.locale = es
 
 # All the Locales, that are supported by this instance of DSpace
 # A comma-separated list of Locales. All types of Locales country, country_language, country_language_variant
 # Note that the appropriate file are present, especially that all the Messages_x.properties are there
 # may be used, e. g: webui.supported.locales = en, de
+webui.supported.locales = es, en, pt
 
 #### Submission License substitution variables ####
 # it is possible include contextual information in the submission license using substitution variables
@@ -2011,21 +2000,6 @@
 # webui.itemlist.tablewidth = 100%
 
 
-<<<<<<< HEAD
-### i18n -  Locales / Language ####
-# Default Locale
-# A Locale in the form country or country_language or country_language_variant
-# if no default locale is defined the server default locale will be used.
-default.locale = es
-
-# All the Locales, that are supported by this instance of DSpace
-# A comma-separated list of Locales. All types of Locales country, country_language, country_language_variant
-# Note that the appropriate file are present, especially that all the Messages_x.properties are there
-# may be used, e. g: webui.supported.locales = en, de
-webui.supported.locales = es,en,pt
-
-=======
->>>>>>> d34e7b89
 #### Additional configuration for Item Mapper ####
 
 # the index name (from webui.browse.index above) to use for
@@ -2119,16 +2093,6 @@
 #xmlui.user.registration=true
 #xmlui.user.editmetadata=true
 
-<<<<<<< HEAD
-
-# Determine if super administrators (those whom are in the Administrators group)
-# can login as another user from the "edit eperson" page. This is useful for
-# debugging problems in a running dspace instance, especially in the workflow
-# process. The default value is false, i.e. no one may assume the login of another user.
-xmlui.user.assumelogin = true
-
-=======
->>>>>>> d34e7b89
 # Check if the user has a consistent ip address from the start of the login process
 # to the end of the login process. Disabling this check is not recommended unless
 # absolutely necessary as the ip check can be helpful for preventing session 
@@ -2194,7 +2158,7 @@
 # this problem you can set the cache to be assumed valued for a specific set of time.
 # The downside of this is that new or editing communities/collections may not show up
 # the website for a period of time.
-#xmlui.community-list.cache = 1 hours
+#xmlui.community-list.cache = 12 hours
 
 # Optionally you may configure Manakin to take advantage of metadata stored as a
 # bitstream. These metadata files should be inside the "METADATA" bundle and named
@@ -2224,6 +2188,14 @@
 # records the original IP address.
 #xmlui.controlpanel.activity.ipheader = X-Forward-For
 
+# Special Group for UI: all the groups nested inside this group
+# will be loaded in the multiple select list of the RestrictStep
+xmlui.submission.restrictstep.groups=SubmissionAdmin
+xmlui.submission.restrictstep.enableAdvancedForm=true
+
+# Determine the limit of completed submissions displayed in /submissions page.
+xmlui.Submission.Submissions.completed.limit = 15
+
 #---------------------------------------------------------------#
 #----------------REQUEST ITEM CONFIGURATION---------------------#
 #---------------------------------------------------------------#
@@ -2236,14 +2208,4 @@
 # Helpdesk E-mail
 mail.helpdesk = ${mail.admin}
 
-<<<<<<< HEAD
-# Special Group for UI: all the groups nested inside this group
-# will be loaded in the multiple select list of the RestrictStep
-xmlui.submission.restrictstep.groups=SubmissionAdmin
-xmlui.submission.restrictstep.enableAdvancedForm=true
-
-# Determine the limit of completed submissions displayed in /submissions page.
-xmlui.Submission.Submissions.completed.limit = 15
-=======
-#------------END REQUEST ITEM CONFIGURATION---------------------#
->>>>>>> d34e7b89
+#------------END REQUEST ITEM CONFIGURATION---------------------#