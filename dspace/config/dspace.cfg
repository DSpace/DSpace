#
# DSpace Configuration
#
# NOTE: The DSpace Configuration File is separated into several sections:
#  * General Configurations
#  * UI Configurations

#------------------------------------------------------------------#
#------------------GENERAL CONFIGURATIONS--------------------------#
#------------------------------------------------------------------#
# These configs are used by underlying DSpace API, and are         #
# therefore applicable to all interfaces                           #
# Local configuration should be made in local.cfg (where possible) #
# Global or more complex configuration can be hardcoded here       #
#------------------------------------------------------------------#
##### Basic information ######

# DSpace installation directory
# Windows note: Please remember to use forward slashes for all paths (e.g. C:/dspace)
dspace.dir = /dspace

# URL of DSpace backend ('server' webapp). Include port number etc.
# This is where REST API and all enabled server modules (OAI-PMH, SWORD, SWORDv2, RDF, etc) will respond
dspace.server.url = http://localhost:8080/server

# URL of DSpace frontend (Angular UI). Include port number etc
# This is used by the backend to provide links in emails, RSS feeds, Sitemaps, etc.
dspace.ui.url = http://localhost:4000

# Name of the site
dspace.name = DSpace at My University

# assetstore.dir, look at DSPACE/config/spring/api/bitstore.xml for more options
assetstore.dir = ${dspace.dir}/assetstore

# Default language for metadata values
default.language = en_US

# Solr server/webapp.
# DSpace uses Solr for all search/browse capability (and for usage statistics).
# Since DSpace 7, SOLR must be installed as a stand-alone service
solr.server = http://localhost:8983/solr

##### Database settings #####
# DSpace only supports two database types: PostgreSQL or Oracle

# URL for connecting to database
#    * Postgres template: jdbc:postgresql://localhost:5432/dspace
#    * Oracle template: jdbc:oracle:thin:@//localhost:1521/xe
db.url = jdbc:postgresql://localhost:5432/dspace

# JDBC Driver
#    * For Postgres: org.postgresql.Driver
#    * For Oracle:   oracle.jdbc.OracleDriver
db.driver = org.postgresql.Driver

# Database Dialect (for Hibernate)
#    * For Postgres: org.dspace.storage.rdbms.hibernate.postgres.DSpacePostgreSQL82Dialect
#    * For Oracle:   org.hibernate.dialect.Oracle10gDialect
db.dialect = org.dspace.storage.rdbms.hibernate.postgres.DSpacePostgreSQL82Dialect

# Database username and password
db.username = dspace
db.password = dspace

# Database Schema name
#    * For Postgres, this is often "public" (default schema)
#    * For Oracle, schema is equivalent to the username of your database account,
#      so this may be set to ${db.username} in most scenarios.
db.schema = public

## Database Connection pool parameters
# DSpace wraps around the Apache Commons DBCP2 component, to read about its configuration
# see: https://commons.apache.org/proper/commons-dbcp/configuration.html
# look at DSPACE/config/spring/api/core-hibernate.xml for more options

# Maximum number of active DB connections in pool (-1 = unlimited)
# (default = 30)
db.maxconnections = 30

# Maximum time to wait before giving up if all connections in pool are busy (milliseconds), (-1 = unlimited)
# (default = 5000ms or 5 seconds)
db.maxwait = 5000

# Minimum number of idle connections in pool
# (default = 0)
db.minidle = 0

# Maximum number of idle connections in pool (-1 = unlimited)
# (default = 10)
db.maxidle = 10

# The initial number of connections created when the pool is started
# (default = 0)
db.initialsize = 0

# The maximum lifetime in milliseconds of a connection.  (-1 = unlimited)
# (default = -1)
db.maxconnlifetime = -1

# Remove abandoned connections. This is documented under "removeAbandonedOnBorrow" in DBCP2.
# (default = false)
db.removeabandoned = false

# Remove abandoned timeout. Timeout in seconds before an abandoned connection can be removed.
# (default = 300 or 5 minutes)
db.removeabandonedtimeout = 300

# Whether or not to allow for an entire 'clean' of the DSpace database.
# By default, this setting is 'true', which ensures that the 'dspace database clean' command
# does nothing (except return an error message saying clean is disabled)
# Setting this config to 'false' allows your database owner to destroy all DSpace data, tables, etc
# by running 'dspace database clean' from commandline. This is only useful for development/testing.
# WARNING: NEVER SET TO 'false' IN PRODUCTION.
# db.cleanDisabled = true

##### Email settings ######

# SMTP mail server (allows DSpace to send email notifications)
mail.server = smtp.example.com

# SMTP mail server authentication username and password (if required)
mail.server.username =
mail.server.password =

# SMTP mail server alternate port (defaults to 25)
mail.server.port = 25

# From address for mail
# All mail from the DSpace site will use this 'from' address
mail.from.address = dspace-noreply@myu.edu

# Name of a pre-configured Session object to be fetched from a directory.
# This overrides the Session settings above.  If none can be found, then DSpace
# will use the above settings to create a Session.
#mail.session.name = Session

# When feedback is submitted via the Feedback form, it is sent to this address
# Currently limited to one recipient!
# TODO: UNSUPPORTED in DSpace 7.0
feedback.recipient = dspace-help@myu.edu

# General site administration (Webmaster) e-mail
# System notifications/reports and other sysadmin emails are sent to this address
mail.admin = dspace-help@myu.edu
mail.admin.name = DSpace Administrator

# Recipient for server errors and alerts (defaults to mail.admin)
alert.recipient = ${mail.admin}

# Recipient for new user registration emails (defaults to unspecified)
#registration.notify =

# Set the default mail character set. This may be overridden by providing a line
# inside the email template "charset: <encoding>", otherwise this default is used.
mail.charset = UTF-8

# A comma-separated list of hostnames that are allowed to refer browsers to email forms.
# Default behaviour is to accept referrals only from dspace.hostname
# TODO: UNSUPPORTED in DSpace 7.0
#mail.allowed.referrers = ${dspace.hostname}

# Pass extra settings to the Java mail library. Comma-separated, equals sign between
# the key and the value. For example:
#mail.extraproperties = mail.smtp.socketFactory.port=465, \
#                       mail.smtp.socketFactory.class=javax.net.ssl.SSLSocketFactory, \
#                       mail.smtp.socketFactory.fallback=false

# An option is added to disable the mailserver. By default, this property is set to false
# By setting mail.server.disabled = true, DSpace will not send out emails.
# It will instead log the subject of the email which should have been sent
# This is especially useful for development and test environments where production data is used when testing functionality.
#mail.server.disabled = false

# Message headers which may be set within a message template by assigning values
# to Velocity properties.  Only the properties named here will be interpreted as
# header values.  In most cases the name of the property will become the
# header's name, and the value of the property, the header's value.
# For example:  '#set(My-Header, "Hello World!")' in a template will result in
# the message having a header "My-Header: Hello World!" IFF mail.message.headers
# includes "My-Header".
#
# A few names are special:
# 'subject' supplies the Subject: header's value.
# 'charset' sets the 'charset' parameter of the Content-Type: header of the
#           bodypart, when there is a single bodypart.  It also causes the
#           subject value to be treated as being encoded in this charset.
#           If not set, the charset defaults to US-ASCII as specified in RFC 2046.
#           If there are multiple bodyparts, all are assumed to be encoded in
#           US-ASCII and 'charset' has no effect on them.
mail.message.headers = subject
mail.message.headers = charset

##### Asset Storage (bitstreams / files) ######
# Moved to config/spring/api/bitstore.xml

##### Logging configuration #####
# All log4j settings moved to config/log4j2.xml

##### DOI registration agency credentials ######
# To mint DOIs you have to use a DOI registration agency like DataCite. Several
# DataCite members offers services as DOI registration agency, so f.e. EZID or
# TIB Hannover. To mint DOIs with DSpace you have to get an agreement with an
# DOI registration agency. You have to edit
# [dspace]/config/spring/api/identifier-service.xml and to configure the following
# properties.

# Credentials used to authenticate against the registration agency:
identifier.doi.user = username
identifier.doi.password = password
# DOI prefix used to mint DOIs. All DOIs minted by DSpace will use this prefix.
# The Prefix will be assigned by the registration agency.
identifier.doi.prefix = 10.5072
# If you want to, you can further separate your namespace. Should all the
# suffixes of all DOIs minted by DSpace start with a special string to separate
# it from other services also minting DOIs under your prefix?
identifier.doi.namespaceseparator = dspace/

##### Plugin management #####

# Where to look for third-party plugin packages.  The value is a colon-separated
# list of filesystem directories and/or JAR files:  a Java class path.  Plugin
# classes not found in the usual places will be sought in these places last.  If
# unset, only the standard places will be searched.
#plugin.classpath = ${dspace.dir}/plugins/aPlugin.jar

##### Search settings #####

# DSpace search/browse is now driven by Discovery (Solr backend).
# Therefore, search settings are configurable either via Discovery's configurations
# or via Solr's configuration. Some Browse settings are still customizable within
# this configuration file (see "Browse Configuration" section below).
#
# Discovery configurations may be used to modify which fields in DSpace are
# browseable/searchable or appear as filters/facets. These are configured in
# the discovery.xml at:
#   [dspace]/config/spring/api/discovery.xml
#
# See also the Discovery Documentation:
#   https://wiki.lyrasis.org/display/DSDOC7x/Discovery

##### Handle settings ######

# Canonical Handle URL prefix
#
# Items in DSpace receive a unique URL, stored in dc.identifier.uri
# after it is generated during the submission process.
handle.canonical.prefix = ${dspace.ui.url}/handle/

# If you register with CNRI's handle service at http://www.handle.net/,
# these links can be generated as permalinks using http://hdl.handle.net/
# as canonical prefix. Please make sure to change handle.canonical.prefix
# after registering with handle.net by uncommenting one of the following
# lines, depending if you prefer to use http or https:
# handle.canonical.prefix = http://hdl.handle.net/
# handle.canonical.prefix = https://hdl.handle.net/
#
# Note that this will not alter dc.identifier.uri metadata for existing
# items (only for subsequent submissions).

# CNRI Handle prefix
# (Defaults to a dummy/fake prefix of 123456789)
handle.prefix = 123456789

# Directory for installing Handle server files
handle.dir = ${dspace.dir}/handle-server

# List any additional prefixes that need to be managed by this handle server
# (as for examle handle prefix coming from old dspace repository merged in
# that repository)
# handle.additional.prefixes = prefix1[, prefix2]

# By default we hide the list handles method in the JSON endpoint as it could
# produce heavy load for large repository
# handle.hide.listhandles = false

##### Authorization system configuration - Delegate ADMIN #####

# COMMUNITY ADMIN configuration
# subcommunities and collections
#core.authorization.community-admin.create-subelement = true
#core.authorization.community-admin.delete-subelement = true
# his community
#core.authorization.community-admin.policies = true
#core.authorization.community-admin.admin-group = true
# collections in his community
#core.authorization.community-admin.collection.policies = true
#core.authorization.community-admin.collection.template-item = true
#core.authorization.community-admin.collection.submitters = true
#core.authorization.community-admin.collection.workflows = true
#core.authorization.community-admin.collection.admin-group = true
# item owned by collections in his community
#core.authorization.community-admin.item.delete = true
#core.authorization.community-admin.item.withdraw = true
#core.authorization.community-admin.item.reinstatiate = true
#core.authorization.community-admin.item.policies = true
# also bundle...
#core.authorization.community-admin.item.create-bitstream = true
#core.authorization.community-admin.item.delete-bitstream = true
#core.authorization.community-admin.item-admin.cc-license = true

# COLLECTION ADMIN
#core.authorization.collection-admin.policies = true
#core.authorization.collection-admin.template-item = true
#core.authorization.collection-admin.submitters = true
#core.authorization.collection-admin.workflows = true
#core.authorization.collection-admin.admin-group = true
# item owned by his collection
#core.authorization.collection-admin.item.delete = true
#core.authorization.collection-admin.item.withdraw = true
#core.authorization.collection-admin.item.reinstatiate = true
#core.authorization.collection-admin.item.policies = true
# also bundle...
#core.authorization.collection-admin.item.create-bitstream = true
#core.authorization.collection-admin.item.delete-bitstream = true
#core.authorization.collection-admin.item-admin.cc-license = true

# ITEM ADMIN
#core.authorization.item-admin.policies = true
# also bundle...
#core.authorization.item-admin.create-bitstream = true
#core.authorization.item-admin.delete-bitstream = true
#core.authorization.item-admin.cc-license = true


#### Restricted item visibilty settings ###
# By default RSS feeds, OAI-PMH and subscription emails will include ALL items
# regardless of permissions set on them.
#
# If you wish to only expose items through these channels where the ANONYMOUS
# user is granted READ permission, then set the following options to false
#
# Warning: In large repositories, setting harvest.includerestricted.oai to false may cause
# performance problems as all items will need to have their authorization permissions checked,
# but because DSpace has not implemented resumption tokens in ListIdentifiers, ALL items will
# need checking whenever a ListIdentifers request is made.
#
#harvest.includerestricted.rss = true
#harvest.includerestricted.oai = true
#harvest.includerestricted.subscription = true


#### Proxy Settings ######
# uncomment and specify both properties if proxy server required
# proxy server for external http requests - use regular hostname without port number
http.proxy.host =

# port number of proxy server
http.proxy.port =

# If enabled, the logging and the Solr statistics system will look for
# an X-Forwarded-For header. If it finds it, it will use this for the user IP address
# Note that server-side rendered Angular UI requests always present the X-Forwarded-For header
# with the original client IP address.
useProxies = true

# If "useProxies" is enabled, the authentication and statistics logging code will read the X-Forwarded-For header in
# order to determine the correct client IP address. But they will only use that header value when the request is coming
# from a trusted proxy server location (e.g. HTTPD on localhost). Leave this property empty to trust X-Forwarded-For
# values of all requests. You can specify a range by only listing the first three ip-address blocks, e.g. 128.177.243
# You can list multiple IP addresses or ranges by comma-separating them.
# If you are running REST & UI on different servers, you should add the UI servers (range) as a proxy.
# For example : proxies.trusted.ipranges = 127.0.0.1, 192.168.2
# This is necessary because Angular Universal will also behave as a proxy server.
proxies.trusted.ipranges = 127.0.0.1

# Spring Boot proxy configuration (can be set in local.cfg or in application.properties).
# By default, Spring Boot does not automatically use X-Forwarded-* Headers when generating links (and similar) in the
# REST API. When using a proxy in front of the REST API, you may need to modify this setting:
#   * NATIVE = allows your web server to natively support standard Forwarded headers
#   * FRAMEWORK = enables Spring Framework's built in filter to manage these headers in Spring Boot
#   * NONE = default value. Forwarded headers are ignored
# For more information see
# https://docs.spring.io/spring-boot/docs/current/reference/html/howto.html#howto-use-behind-a-proxy-server
#server.forward-headers-strategy=FRAMEWORK

#### Media Filter / Format Filter plugins (through PluginService) ####
# Media/Format Filters help to full-text index content or
# perform automated format conversions

#Names of the enabled MediaFilter or FormatFilter plugins
filter.plugins = PDF Text Extractor
filter.plugins = HTML Text Extractor
filter.plugins = Word Text Extractor
filter.plugins = Excel Text Extractor
filter.plugins = PowerPoint Text Extractor
filter.plugins = JPEG Thumbnail
filter.plugins = PDFBox JPEG Thumbnail


# [To enable Branded Preview]: uncomment and insert the following into the plugin list
#                Branded Preview JPEG, \

# [To enable ImageMagick Thumbnail]:
#    remove "JPEG Thumbnail" from the plugin list
#    uncomment and insert the following line into the plugin list
#                ImageMagick Image Thumbnail, ImageMagick PDF Thumbnail, \

#Assign 'human-understandable' names to each filter
plugin.named.org.dspace.app.mediafilter.FormatFilter = org.dspace.app.mediafilter.PDFFilter = PDF Text Extractor
plugin.named.org.dspace.app.mediafilter.FormatFilter = org.dspace.app.mediafilter.HTMLFilter = HTML Text Extractor
plugin.named.org.dspace.app.mediafilter.FormatFilter = org.dspace.app.mediafilter.PoiWordFilter = Word Text Extractor
plugin.named.org.dspace.app.mediafilter.FormatFilter = org.dspace.app.mediafilter.ExcelFilter = Excel Text Extractor
plugin.named.org.dspace.app.mediafilter.FormatFilter = org.dspace.app.mediafilter.PowerPointFilter = PowerPoint Text Extractor
plugin.named.org.dspace.app.mediafilter.FormatFilter = org.dspace.app.mediafilter.JPEGFilter = JPEG Thumbnail
plugin.named.org.dspace.app.mediafilter.FormatFilter = org.dspace.app.mediafilter.BrandedPreviewJPEGFilter = Branded Preview JPEG
plugin.named.org.dspace.app.mediafilter.FormatFilter = org.dspace.app.mediafilter.PDFBoxThumbnail = PDFBox JPEG Thumbnail
plugin.named.org.dspace.app.mediafilter.FormatFilter = org.dspace.app.mediafilter.ImageMagickImageThumbnailFilter = ImageMagick Image Thumbnail
plugin.named.org.dspace.app.mediafilter.FormatFilter = org.dspace.app.mediafilter.ImageMagickPdfThumbnailFilter = ImageMagick PDF Thumbnail

#Configure each filter's input format(s)
filter.org.dspace.app.mediafilter.PDFFilter.inputFormats = Adobe PDF
filter.org.dspace.app.mediafilter.HTMLFilter.inputFormats = HTML, Text
filter.org.dspace.app.mediafilter.PoiWordFilter.inputFormats = Microsoft Word, Microsoft Word XML
filter.org.dspace.app.mediafilter.PowerPointFilter.inputFormats = Microsoft Powerpoint, Microsoft Powerpoint XML
filter.org.dspace.app.mediafilter.JPEGFilter.inputFormats = BMP, GIF, JPEG, image/png
filter.org.dspace.app.mediafilter.BrandedPreviewJPEGFilter.inputFormats = BMP, GIF, JPEG, image/png
filter.org.dspace.app.mediafilter.ImageMagickImageThumbnailFilter.inputFormats = BMP, GIF, image/png, JPG, TIFF, JPEG, JPEG 2000
filter.org.dspace.app.mediafilter.ImageMagickPdfThumbnailFilter.inputFormats = Adobe PDF
filter.org.dspace.app.mediafilter.ExcelFilter.inputFormats = Microsoft Excel, Microsoft Excel XML
filter.org.dspace.app.mediafilter.PDFBoxThumbnail.inputFormats = Adobe PDF

#Publicly accessible thumbnails of restricted content.
#List the MediaFilter name's that would get publicly accessible permissions
#Any media filters not listed will instead inherit the permissions of the parent bitstream
#filter.org.dspace.app.mediafilter.publicPermission = JPEGFilter

#Custom settings for PDFFilter
# If true, all PDF extractions are written to temp files as they are indexed...this
# is slower, but helps ensure that PDFBox software DSpace uses doesn't eat up
# all your memory
#pdffilter.largepdfs = true
# If true, PDFs which still result in an Out of Memory error from PDFBox
# are skipped over...these problematic PDFs will never be indexed until
# memory usage can be decreased in the PDFBox software
#pdffilter.skiponmemoryexception = true

# Custom settigns for ImageMagick Thumbnail Filters
# ImageMagick and GhostScript must be installed on the server, set the path to ImageMagick and GhostScript executable
#   http://www.imagemagick.org/
#   http://www.ghostscript.com/
# Note: thumbnail.maxwidth and thumbnail.maxheight are used to set Thumbnail dimensions
# org.dspace.app.mediafilter.ImageMagickThumbnailFilter.ProcessStarter = /usr/bin
#
# bitstreams generated by this process will contain the following description and may be overwritten
# org.dspace.app.mediafilter.ImageMagickThumbnailFilter.bitstreamDescription = IM Thumbnail
#
# bitstream descriptions that do not conform to the following regular expression will not be overwritten
# org.dspace.app.mediafilter.ImageMagickThumbnailFilter.replaceRegex = ^Generated Thumbnail$
#
# While PDFs may contain transparent spaces, JPEG cannot. As DSpace use JPEG
# for the generated thumbnails, PDF containing transparent spaces may lead
# to problems. To solve this the exported PDF page is flatten before it is
# resized and stored as JPEG. You can switch this behavior off by setting the
# next property false, if necessary for any reasons.
# org.dspace.app.mediafilter.ImageMagickThumbnailFilter.flatten = true

# Optional: full paths to CMYK and sRGB color profiles. If present, will allow
# ImageMagick to produce much more color accurate thumbnails for PDFs that are
# using the CMYK color system. The default_cmyk.icc and default_rgb.icc profiles
# provided by the system's Ghostscript (version 9.x) package are good choices.
# org.dspace.app.mediafilter.ImageMagickThumbnailFilter.cmyk_profile = /usr/share/ghostscript/9.18/iccprofiles/default_cmyk.icc
# org.dspace.app.mediafilter.ImageMagickThumbnailFilter.srgb_profile = /usr/share/ghostscript/9.18/iccprofiles/default_rgb.icc

#### Crosswalk and Packager Plugin Settings ####
# Crosswalks are used to translate external metadata formats into DSpace's internal format (DIM)
# Packagers are used to ingest/export 'packages' (both content files and metadata)

# Configure table-driven MODS dissemination crosswalk
#  (add lower-case name for OAI-PMH)
crosswalk.mods.properties.MODS = crosswalks/mods.properties
crosswalk.mods.properties.mods = crosswalks/mods.properties

# Configure XSLT-driven submission crosswalk for MODS
crosswalk.submission.MODS.stylesheet= crosswalks/mods-submission.xsl

# Configure XSLT-driven submission crosswalk for EPDCX. Originally developed for use with SWORD.
crosswalk.submission.EPDCX.stylesheet = crosswalks/sword-swap-ingest.xsl

# Configure the QDCCrosswalk dissemination plugin for Qualified DC
#  (add lower-case name for OAI-PMH)
crosswalk.qdc.namespace.QDC.dc = http://purl.org/dc/elements/1.1/
crosswalk.qdc.namespace.QDC.dcterms = http://purl.org/dc/terms/
crosswalk.qdc.schemaLocation.QDC  = \
  http://purl.org/dc/terms/ http://dublincore.org/schemas/xmls/qdc/2006/01/06/dcterms.xsd \
  http://purl.org/dc/elements/1.1/ http://dublincore.org/schemas/xmls/qdc/2006/01/06/dc.xsd
crosswalk.qdc.properties.QDC = crosswalks/QDC.properties

crosswalk.qdc.namespace.qdc.dc = http://purl.org/dc/elements/1.1/
crosswalk.qdc.namespace.qdc.dcterms = http://purl.org/dc/terms/
crosswalk.qdc.schemaLocation.qdc  = \
  http://purl.org/dc/terms/ http://dublincore.org/schemas/xmls/qdc/2006/01/06/dcterms.xsd \
  http://purl.org/dc/elements/1.1/ http://dublincore.org/schemas/xmls/qdc/2006/01/06/dc.xsd
crosswalk.qdc.properties.qdc = crosswalks/QDC.properties

#### XSLTDisseminationCrosswalks ####
# XSLTDisseminationCrosswalks uses the selfnamed plugin
# org.dspace.content.crosswalk.XSLTDisseminationCrosswalk configured above.
# If you remove all XSLTDisseminationCrosswalk you should disable this plugin
# to avoid an error log message every time you load DSpace!
##
## Configure XSLT-driven submission crosswalk for MARC21
##
crosswalk.dissemination.marc.stylesheet = crosswalks/DIM2MARC21slim.xsl
crosswalk.dissemination.marc.schemaLocation = \
    http://www.loc.gov/MARC21/slim \
    http://www.loc.gov/standards/marcxml/schema/MARC21slim.xsd
crosswalk.dissemination.marc.preferList = true
##
## Configure XSLT-driven submission crosswalk for DataCite
##
crosswalk.dissemination.DataCite.stylesheet = crosswalks/DIM2DataCite.xsl
## For DataCite via EZID, comment above and uncomment this:
#crosswalk.dissemination.DataCite.stylesheet = crosswalks/DIM2EZID.xsl
crosswalk.dissemination.DataCite.schemaLocation = \
    http://datacite.org/schema/kernel-3 \
    http://schema.datacite.org/meta/kernel-3/metadata.xsd
crosswalk.dissemination.DataCite.preferList = false
crosswalk.dissemination.DataCite.publisher = My University
#crosswalk.dissemination.DataCite.dataManager = # defaults to publisher
#crosswalk.dissemination.DataCite.hostingInstitution = # defaults to publisher
crosswalk.dissemination.DataCite.namespace = http://datacite.org/schema/kernel-3

# Crosswalk Plugin Configuration:
#   The purpose of Crosswalks is to translate an external metadata format to/from
#   the DSpace Internal Metadata format (DIM) or the DSpace Database.
#   Crosswalks are often used by one or more Packager plugins (see below).
plugin.named.org.dspace.content.crosswalk.IngestionCrosswalk = \
  org.dspace.content.crosswalk.AIPDIMCrosswalk = DIM, \
  org.dspace.content.crosswalk.AIPTechMDCrosswalk = AIP-TECHMD, \
  org.dspace.content.crosswalk.PREMISCrosswalk = PREMIS, \
  org.dspace.content.crosswalk.OREIngestionCrosswalk = ore, \
  org.dspace.content.crosswalk.NullIngestionCrosswalk = NIL, \
  org.dspace.content.crosswalk.OAIDCIngestionCrosswalk = dc, \
  org.dspace.content.crosswalk.DIMIngestionCrosswalk = dim, \
  org.dspace.content.crosswalk.METSRightsCrosswalk = METSRIGHTS, \
  org.dspace.content.crosswalk.RoleCrosswalk = DSPACE-ROLES

plugin.selfnamed.org.dspace.content.crosswalk.IngestionCrosswalk = \
  org.dspace.content.crosswalk.XSLTIngestionCrosswalk, \
  org.dspace.content.crosswalk.QDCCrosswalk

plugin.named.org.dspace.content.crosswalk.StreamIngestionCrosswalk = \
  org.dspace.content.crosswalk.NullStreamIngestionCrosswalk = NULLSTREAM, \
  org.dspace.content.crosswalk.CreativeCommonsRDFStreamIngestionCrosswalk = DSPACE_CCRDF, \
  org.dspace.content.crosswalk.LicenseStreamIngestionCrosswalk = DSPACE_DEPLICENSE

plugin.named.org.dspace.content.crosswalk.DisseminationCrosswalk = \
  org.dspace.content.crosswalk.AIPDIMCrosswalk = DIM, \
  org.dspace.content.crosswalk.AIPTechMDCrosswalk = AIP-TECHMD, \
  org.dspace.content.crosswalk.SimpleDCDisseminationCrosswalk = DC, \
  org.dspace.content.crosswalk.SimpleDCDisseminationCrosswalk = dc, \
  org.dspace.content.crosswalk.PREMISCrosswalk = PREMIS, \
  org.dspace.content.crosswalk.METSDisseminationCrosswalk = METS, \
  org.dspace.content.crosswalk.METSDisseminationCrosswalk = mets, \
  org.dspace.content.crosswalk.METSRightsCrosswalk = METSRIGHTS, \
  org.dspace.content.crosswalk.OREDisseminationCrosswalk = ore, \
  org.dspace.content.crosswalk.DIMDisseminationCrosswalk = dim, \
  org.dspace.content.crosswalk.RoleCrosswalk = DSPACE-ROLES


# regarding the XSLTDisseminationCrosswalk see the section were it is
# configured to avoid error logs! Disable it if you remove its configuration.
plugin.selfnamed.org.dspace.content.crosswalk.DisseminationCrosswalk = \
  org.dspace.content.crosswalk.MODSDisseminationCrosswalk , \
  org.dspace.content.crosswalk.QDCCrosswalk, \
  org.dspace.content.crosswalk.XHTMLHeadDisseminationCrosswalk, \
  org.dspace.content.crosswalk.XSLTDisseminationCrosswalk

plugin.named.org.dspace.content.crosswalk.StreamDisseminationCrosswalk = \
  org.dspace.content.crosswalk.CreativeCommonsRDFStreamDisseminationCrosswalk = DSPACE_CCRDF, \
  org.dspace.content.crosswalk.CreativeCommonsTextStreamDisseminationCrosswalk = DSPACE_CCTEXT, \
  org.dspace.content.crosswalk.LicenseStreamDisseminationCrosswalk = DSPACE_DEPLICENSE

# Packager Plugin Configuration:
#   Configures the ingest and dissemination packages that DSpace supports.
#   These Ingester and Disseminator classes support a specific package file format
#   (e.g. METS) which DSpace understands how to import/export.  Each Packager
#   plugin often will use one (or more) Crosswalk plugins to translate metadata (see above).
plugin.named.org.dspace.content.packager.PackageDisseminator = \
  org.dspace.content.packager.DSpaceAIPDisseminator = AIP, \
  org.dspace.content.packager.DSpaceMETSDisseminator = METS, \
  org.dspace.content.packager.RoleDisseminator = DSPACE-ROLES

plugin.named.org.dspace.content.packager.PackageIngester = \
  org.dspace.content.packager.DSpaceAIPIngester = AIP, \
  org.dspace.content.packager.PDFPackager  = Adobe PDF\, PDF, \
  org.dspace.content.packager.DSpaceMETSIngester = METS, \
  org.dspace.content.packager.RoleIngester = DSPACE-ROLES

#### METS ingester configuration:
# These settings configure how DSpace will ingest a METS-based package

# Configures the METS-specific package ingesters (defined above)
# 'default' settings are specified by 'default' key

# Default Option to save METS manifest in the item: (default is false)
mets.default.ingest.preserveManifest = false

# Default Option to make use of collection templates when using the METS ingester (default is false)
mets.default.ingest.useCollectionTemplate = false

# Default crosswalk mappings
# Maps a METS 'mdtype' value to a DSpace crosswalk for processing.
# When the 'mdtype' value is same as the name of a crosswalk, that crosswalk
# will be called automatically (e.g. mdtype='PREMIS' calls the crosswalk named
# 'PREMIS', unless specified differently in below mapping)
# Format is 'mets.default.ingest.crosswalk.<mdType> = <DSpace-crosswalk-name>'
mets.default.ingest.crosswalk.DC = QDC
mets.default.ingest.crosswalk.DSpaceDepositLicense = DSPACE_DEPLICENSE
mets.default.ingest.crosswalk.Creative\ Commons = DSPACE_CCRDF
mets.default.ingest.crosswalk.CreativeCommonsRDF = DSPACE_CCRDF
mets.default.ingest.crosswalk.CreativeCommonsText = NULLSTREAM
mets.default.ingest.crosswalk.EPDCX = EPDCX

# Locally cached copies of METS schema documents to save time on ingest.  This
# will often speed up validation & ingest significantly.  Before enabling
# these settings, you must manually cache all METS schemas in
# [dspace]/config/schemas/ (does not exist by default).  Most schema documents
# can be found on the http://www.loc.gov/ website.
# Enable the below settings to pull these *.xsd files from your local cache.
# (Setting format: mets.xsd.<abbreviation> = <namespace> <local-file-name>)
#mets.xsd.mets = http://www.loc.gov/METS/ mets.xsd
#mets.xsd.xlink = http://www.w3.org/1999/xlink xlink.xsd
#mets.xsd.mods = http://www.loc.gov/mods/v3 mods.xsd
#mets.xsd.xml = http://www.w3.org/XML/1998/namespace xml.xsd
#mets.xsd.dc = http://purl.org/dc/elements/1.1/ dc.xsd
#mets.xsd.dcterms = http://purl.org/dc/terms/ dcterms.xsd
#mets.xsd.premis = http://www.loc.gov/standards/premis PREMIS.xsd
#mets.xsd.premisObject = http://www.loc.gov/standards/premis PREMIS-Object.xsd
#mets.xsd.premisEvent = http://www.loc.gov/standards/premis PREMIS-Event.xsd
#mets.xsd.premisAgent = http://www.loc.gov/standards/premis PREMIS-Agent.xsd
#mets.xsd.premisRights = http://www.loc.gov/standards/premis PREMIS-Rights.xsd

#### AIP Ingester & Disseminator Configuration
# These settings configure how DSpace will ingest/export its own
# AIP (Archival Information Package) format for backups and restores
# (Please note, as the DSpace AIP format is also METS based, it will also
# use many of the 'METS ingester configuration' settings directly above)

# AIP-specific ingestion crosswalk mappings
# (overrides 'mets.default.ingest.crosswalk' settings)
# Format is 'mets.dspaceAIP.ingest.crosswalk.<mdType> = <DSpace-crosswalk-name>'
mets.dspaceAIP.ingest.crosswalk.DSpaceDepositLicense = NULLSTREAM
mets.dspaceAIP.ingest.crosswalk.CreativeCommonsRDF = NULLSTREAM
mets.dspaceAIP.ingest.crosswalk.CreativeCommonsText = NULLSTREAM

# Create EPerson if necessary for Submitter when ingesting AIP (default=false)
# (by default, EPerson creation is already handled by 'DSPACE-ROLES' Crosswalk)
#mets.dspaceAIP.ingest.createSubmitter = false

## AIP-specific Disseminator settings
# These settings allow you to customize which metadata formats are exported in AIPs

# Technical metadata in AIP (exported to METS <techMD> section)
# Format is <label-for-METS>:<DSpace-crosswalk-name> [, ...] (label is optional)
# If unspecfied, defaults to "PREMIS"
aip.disseminate.techMD = PREMIS, DSPACE-ROLES

# Source metadata in AIP (exported to METS <sourceMD> section)
# Format is <label-for-METS>:<DSpace-crosswalk-name> [, ...] (label is optional)
# If unspecfied, defaults to "AIP-TECHMD"
aip.disseminate.sourceMD = AIP-TECHMD

# Preservation metadata in AIP (exported to METS <digipovMD> section)
# Format is <label-for-METS>:<DSpace-crosswalk-name> [, ...] (label is optional)
# If unspecified, defaults to nothing in <digiprovMD> section
#aip.disseminate.digiprovMD =

# Rights metadata in AIP (exported to METS <rightsMD> section)
# Format is <label-for-METS>:<DSpace-crosswalk-name> [, ...] (label is optional)
# If unspecified, default to adding all Licenses (CC and Deposit licenses),
# as well as METSRights information
aip.disseminate.rightsMD = DSpaceDepositLicense:DSPACE_DEPLICENSE, \
    CreativeCommonsRDF:DSPACE_CCRDF, CreativeCommonsText:DSPACE_CCTEXT, METSRIGHTS

# Descriptive metadata in AIP (exported to METS <dmdSec> section)
# Format is <label-for-METS>:<DSpace-crosswalk-name> [, ...] (label is optional)
# If unspecfied, defaults to "MODS, DIM"
aip.disseminate.dmd = MODS, DIM


#### Event System Configuration ####

# default synchronous dispatcher (same behavior as traditional DSpace)
event.dispatcher.default.class = org.dspace.event.BasicDispatcher

# Add doi here if you are using org.dspace.identifier.DOIIdentifierProvider to generate DOIs.
# Adding doi here makes DSpace send metadata updates to your doi registration agency.
# Add rdf here, if you are using dspace-rdf to export your repository content as RDF.
event.dispatcher.default.consumers = versioning, discovery, eperson

# The noindex dispatcher will not create search or browse indexes (useful for batch item imports)
event.dispatcher.noindex.class = org.dspace.event.BasicDispatcher
event.dispatcher.noindex.consumers = eperson

# consumer to maintain the discovery index
event.consumer.discovery.class = org.dspace.discovery.IndexEventConsumer
event.consumer.discovery.filters = Community|Collection|Item|Bundle|Site+Add|Create|Modify|Modify_Metadata|Delete|Remove

# consumer related to EPerson changes
event.consumer.eperson.class = org.dspace.eperson.EPersonConsumer
event.consumer.eperson.filters = EPerson+Create

# consumer to update metadata of DOIs
event.consumer.doi.class = org.dspace.identifier.doi.DOIConsumer
event.consumer.doi.filters = Item+Modify_Metadata

# consumer to update the triplestore of dspace-rdf
event.consumer.rdf.class = org.dspace.rdf.RDFConsumer
event.consumer.rdf.filters = Community|Collection|Item|Bundle|Bitstream|Site+Add|Create|Modify|Modify_Metadata|Delete|Remove

# test consumer for debugging and monitoring
#event.consumer.test.class = org.dspace.event.TestConsumer
#event.consumer.test.filters = All+All

# consumer to maintain versions
event.consumer.versioning.class = org.dspace.versioning.VersioningConsumer
event.consumer.versioning.filters = Item+Install

# authority consumer
event.consumer.authority.class = org.dspace.authority.indexer.AuthorityConsumer
event.consumer.authority.filters = Item+Modify|Modify_Metadata

# ...set to true to enable testConsumer messages to standard output
#testConsumer.verbose = true

#### Embargo Settings ####
# DC metadata field to hold the user-supplied embargo terms
embargo.field.terms = SCHEMA.ELEMENT.QUALIFIER

# DC metadata field to hold computed "lift date" of embargo
embargo.field.lift = SCHEMA.ELEMENT.QUALIFIER

# string in terms field to indicate indefinite embargo
embargo.terms.open = forever

# implementation of embargo setter plugin - replace with local implementation if applicable
plugin.single.org.dspace.embargo.EmbargoSetter = org.dspace.embargo.DefaultEmbargoSetter

# implementation of embargo lifter plugin - - replace with local implementation if applicable
plugin.single.org.dspace.embargo.EmbargoLifter = org.dspace.embargo.DefaultEmbargoLifter

#### Checksum Checker Settings ####
# Default dispatcher in case none specified
plugin.single.org.dspace.checker.BitstreamDispatcher=org.dspace.checker.SimpleDispatcher

# check history retention
checker.retention.default=10y
checker.retention.CHECKSUM_MATCH=8w


### Item export and download settings ###
# The directory where the exports will be done and compressed
org.dspace.app.itemexport.work.dir = ${dspace.dir}/exports

# The directory where the compressed files will reside and be read by the downloader
org.dspace.app.itemexport.download.dir = ${dspace.dir}/exports/download

# The length of time in hours each archive should live for. When new archives are
# created this entry is used to delete old ones
org.dspace.app.itemexport.life.span.hours = 48

# The maximum size in Megabytes the export should be.  This is enforced before the
# compression.  Each bitstream's size in each item being exported is added up, if their
# cummulative sizes are more than this entry the export is not kicked off
org.dspace.app.itemexport.max.size = 200

### Batch Item import settings ###
# The directory where the results of imports will be placed (mapfile, upload file)
org.dspace.app.batchitemimport.work.dir = ${dspace.dir}/imports

# Enable performance optimization for select-collection-step collection query
# Enable when having
# a large number of collections and no Shibboleth or LDAP authentication.
# default = false, (disabled)
#org.dspace.content.Collection.findAuthorizedPerformanceOptimize = true

# For backwards compatibility, the subscription emails by default include any modified items
# uncomment the following entry for only new items to be emailed
# eperson.subscription.onlynew = true


# Identifier providers.
# Following are configuration values for the EZID DOI provider, with appropriate
# values for testing.  Replace the values with your assigned "shoulder" and
# credentials.
#identifier.doi.ezid.shoulder = 10.5072/FK2/
#identifier.doi.ezid.user = apitest
#identifier.doi.ezid.password = apitest
# A default publisher, for Items not previously published.
# (If generateDataciteXML bean property is enabled. Set default publisher in the
# XSL file configured by: crosswalk.dissemination.DataCite.stylesheet file.)
#identifier.doi.ezid.publisher = a publisher

##### Registry Loader #####
# Metadata namespaces.  These files are loaded from
# ${dspace.dir}/config/registries/ into the database during installation
# and upgrade.
registry.metadata.load = dublin-core-types.xml
registry.metadata.load = dcterms-types.xml
registry.metadata.load = local-types.xml
registry.metadata.load = eperson-types.xml
registry.metadata.load = sword-metadata.xml
registry.metadata.load = relationship-formats.xml
registry.metadata.load = schema-person-types.xml
registry.metadata.load = schema-project-types.xml
registry.metadata.load = schema-organization-types.xml
registry.metadata.load = schema-periodical-types.xml
registry.metadata.load = schema-publicationIssue-types.xml
registry.metadata.load = schema-publicationVolume-types.xml
registry.metadata.load = dspace-types.xml



#---------------------------------------------------------------#
#-----------------UI-Related CONFIGURATIONS---------------------#
#---------------------------------------------------------------#
# These configs are used primarily by the User Interface        #
#---------------------------------------------------------------#

# Determine if super administrators (those whom are in the Administrators group)
# can login as another user from the "edit eperson" page. This is useful for
# debugging problems in a running dspace instance, especially in the workflow
# process. The default value is false, i.e. no one may assume the login of another user.
#webui.user.assumelogin = true

# whether to display the contents of the licence bundle (often just the deposit
# licence in standard DSpace installation)
# TODO: UNSUPPORTED in DSpace 7.0
webui.licence_bundle.show = false

##### Hide Item Metadata Fields  #####
# Fields named here are hidden in the following places UNLESS the
# logged-in user is an Administrator:
#  1. REST API (and therefore UI)
#  2. RDF (every where as there is currently no possibility to authenticate)
#  3. OAI (every where as there is currently no possibility to authenticate)
#     Attention: You need to rebuild the OAI SOLR index after every change of
#     this property. Run [dspace-install]/bin/dspace oai import -c to do so.
#
# To designate a field as hidden, add a property here in the form:
#    metadata.hide.SCHEMA.ELEMENT.QUALIFIER = true
#
# This default configuration hides the dc.description.provenance field,
# since that usually contains email addresses which ought to be kept
# private and is mainly of interest to administrators:
metadata.hide.dc.description.provenance = true

##### Settings for Submission Process #####

# Whether or not we REQUIRE that a file be uploaded
# during the 'Upload' step in the submission process
# Defaults to true; If set to 'false', submitter has option to skip upload
#webui.submit.upload.required = true

#### Creative Commons settings ######

# The url to the web service API
cc.api.rooturl = http://api.creativecommons.org/rest/1.5

# Metadata field to hold CC license URI of selected license
# NB: DSpace (both JSPUI and XMLUI) presentation code expects 'dc.rights.uri' to hold CC data. If you change
# this to another field, please consult documentation on how to update UI configuration
cc.license.uri = dc.rights.uri

# Metadata field to hold CC license name of selected license (if defined)
# NB: DSpace (both JSPUI and XMLUI) presentation code expects 'dc.rights' to hold CC data. If you change
# this to another field, please consult documentation on how to update UI configuration
cc.license.name = dc.rights

# Assign license name during web submission
cc.submit.setname = true

# Store license bitstream (RDF license text) during web submission
cc.submit.addbitstream = true

# A list of license classes that should be excluded from selection process
# class names - comma-separated list -  must exactly match what service returns.
# At time of implementation, these are:
# publicdomain - "Public Domain"
# standard - "Creative Commons"
# recombo - "Sampling"
# zero - "CC0"
# mark - "Public Domain Mark"
cc.license.classfilter = recombo, mark

# Jurisdiction of the creative commons license -- is it ported or not?
# Use the key from the url seen in the response from the api call,
# http://api.creativecommons.org/rest/1.5/support/jurisdictions
# Commented out means the license is unported.
# (e.g. nz = New Zealand, uk = England and Wales, jp = Japan)
cc.license.jurisdiction = us

# Locale for CC dialogs
# A locale in the form language or language-country.
# If no default locale is defined the CC default locale will be used
cc.license.locale = en


##### Settings for Thumbnail creation #####

# maximum width and height of generated thumbnails
thumbnail.maxwidth  = 80
thumbnail.maxheight = 80

# Blur before scaling.  A little blur before scaling does wonders for keeping
# more in check. (Only used by JPEGFilter)
thumbnail.blurring = true

# High quality scaling option.  Setting to true can dramatically increase
# image quality, but it takes longer to create thumbnails. (Only used by JPEGFilter)
thumbnail.hqscaling = true

#### Settings for BrandedPreviewJPEGFilter ####
# max dimensions of the preview image
webui.preview.maxwidth = 600
webui.preview.maxheight = 600

# Blur before scaling.  A little blur before scaling does wonders for keeping
# moire in check.
webui.preview.blurring = true

# High quality scaling option.  Setting to true can dramatically increase
# image quality, but it will take much longer to create previews.
webui.preview.hqscaling = true

# the brand text
webui.preview.brand = My Institution Name

# an abbreviated form of the above text, this will be used
# when the preview image cannot fit the normal text
webui.preview.brand.abbrev = MyOrg

# the height of the brand
webui.preview.brand.height = 20

# font settings for the brand text
webui.preview.brand.font = SansSerif
webui.preview.brand.fontpoint = 12
#webui.preview.dc = rights


##### Settings for item count (strength) information ####

# Counts fetched in real time will perform an actual count of the
# index contents every time a page with this feature is requested,
# which may not scale as well as a cached count.
# The default behaviour is to use a cache.
# webui.strengths.cache = true


###### ItemCounter Configuration ######
#
# Define the DAO class to use. This must correspond to your choice of
# storage for the browse system (Solr is only option at this time).
# By default, the Solr implementation is used.
#
# Solr:
# ItemCountDAO.class = org.dspace.browse.ItemCountDAOSolr


###### Browse Configuration ######
#
# Define the DAO class to use this must meet your storage choice for
# the browse system (Solr is only option at this time).
# By default, the Solr implementation is used
#
# Solr:
# browseDAO.class = org.dspace.browse.SolrBrowseDAO


#
# Use this to configure the browse indices. Each entry will receive a link in the
# navigation. Each entry can be configured in one of two ways. The first is:
#
# webui.browse.index.<n> = <index name> : metadata : \
#                                                       <schema prefix>.<element>[.<qualifier>|.*] : \
#                                                       (date | title | text) : (asc | desc) : \
#                                                       <sort option name>
#
# This form represent a unique index of metadata values from the item.
#
# (date | title | text | <other>) refers to the datatype of the field.
#                       date: the index type will be treated as a date object
#                       title: the index type will be treated like a title, which will include
#                                       a link to the item page
#                       text: the index type will be treated as plain text.  If single mode is
#                                       specified then this will link to the full mode list
#           <other>: any other datatype will be treated the same as 'text', although
#                   it will apply any custom ordering normalisation configured below
#
#   The two last parts of the configuration are optional, and specifies the default ordering
#   for the index - whether it is ASCending (the default, and best for text indexes), or
#   DESCending (useful for dates - ie. most recent submissions) - and the sort option to use.
#   If you want to define the sort option you must define order as well.
#
#   NOTE: the text to render the index will use the <index name> parameter to select
#   the message key from Messages.properties using a key of the form:
#
# browse.type.metadata.<index name>
#
# The other form is for indexes of the items themselves, ie. each entry will be displayed
# according to the configuration of by webui.itemlist.columns:
#
# webui.browse.index.<n> = <index name> : item : <sort option name> : (asc | desc)
#
# sort option name: this is the sorting to be applied to the display. It must match the
#                   name given to one of the webui.itemlist.sort-option entries given below.
#
#   The final part of the configuration is optional, and specifies the default ordering
#   for the index - whether it is ASCending (the default, and best for text indexes), or
#   DESCending (useful for dates - ie. most recent submissions)

#   NOTE: the text to render the index will use the <sort option name> parameter to select
#   the message key from Messages.properties (for JSPUI) using a key of the form:
#
# browse.type.item.<sort option name>
#
# Note: the index numbers <n> must start from 1 and increment continuously by 1
# thereafter.  Deviation from this will cause an error during install or
# configuration update
#
# Note #2: When specifying multiple metadata fields in one index, please
# separate them with an ESCAPED comma (\,). Commas which are unescaped will
# result in "Browse Index configuration is not valid" errors.
#
# For compatibility with previous versions:
#
webui.browse.index.1 = dateissued:item:dateissued
webui.browse.index.2 = author:metadata:dc.contributor.*\,dc.creator:text
webui.browse.index.3 = title:item:title
webui.browse.index.4 = subject:metadata:dc.subject.*:text
#webui.browse.index.5 = dateaccessioned:item:dateaccessioned

## example of authority-controlled browse category - see authority control config
#webui.browse.index.5 = lcAuthor:metadataAuthority:dc.contributor.author:authority

# Enable/Disable tag cloud in browsing.
# webui.browse.index.tagcloud.<n> = true | false
# where n is the index number from the above options
# Default value is false. If no option exists for a specific index, it is assumed to be false.
# Changes to this option do NOT require re-indexing of discovery.
# TODO: UNSUPPORTED IN DSpace 7.0
#webui.browse.index.tagcloud.4 = true

# Set the options for what can be sorted by
#
# Sort options will be available when browsing a list of items (i.e. an 'item' browse,
# or search results).  You can define an arbitrary number of fields
# to sort on, irrespective of which fields you display using webui.itemlist.columns
#
# the format is:
#
# webui.itemlist.sort-option.<n> = <option name> : \
#                                                                       <schema prefix>.<element>[.<qualifier>|.*] : \
#                                                                       (date | text | ...) : (show | hide)
#
# This is defined much the same as above.  The parameter after the metadata
# just lets the sorter know which normalisation to use - standard normalisations are title,
# text or date - however additional normalisations can be defined using the PluginService.
#
# The final parts of the configuration is optional -  whether to SHOW (the default) or
# HIDE the option from the sorting controls in the user interface. This can be useful if
# you need to define a specific date sort for use by the recent items lists,
# but otherwise don't want users to choose that option.
#
webui.itemlist.sort-option.1 = title:dc.title:title
webui.itemlist.sort-option.2 = dateissued:dc.date.issued:date
webui.itemlist.sort-option.3 = dateaccessioned:dc.date.accessioned:date

# Set the options for how the indexes are sorted
#
# All sorts of normalisations are carried out by the OrderFormatDelegate.
# The plugin manager can be used to specify your own delegates for each datatype.
#
# The default datatypes (and delegates) are:
#
# author = org.dspace.sort.OrderFormatAuthor
# title  = org.dspace.sort.OrderFormatTitle
# text   = org.dspace.sort.OrderFormatText
#
# If you redefine a default datatype here, the configuration will be used in preference
# to the default, however, if you do not explicitly redefine a datatype, then the
# default will still be used in addition to the datatypes you do specify.
#
# The multi-lingual MARC 21 title ordering is configured as default.
# To use the previous title ordering, comment out the configuration below

plugin.named.org.dspace.sort.OrderFormatDelegate= \
        org.dspace.sort.OrderFormatTitleMarc21=title

# which fields should link to other browse listings.  This should associated
# the name of one of the above browse indices with a metadata field listed
# in <webui.itemlist.columns> above.  The form is:
#
# webui.browse.link.<n> = <index name>:<display column metadata>
#
# Note that cross linking will only work for fields other than title.
#
# The effect this has is to create links to browse views for the item clicked on.
# If it is a "single" type, it will link to a view of all the items which share
# that metadata element in common (i.e. all the papers by a single author).  If
# it is a "full" type, it will link to a view of the standard full browse page,
# starting with the value of the link clicked on.
# (This setting is not used by the XMLUI, as links are controlled by your theme)
#
# The default below defines the authors to link to other publications by that author
#
# TODO: UNSUPPORTED in DSpace 7.0
webui.browse.link.1 = author:dc.contributor.*

#### Display browse frequencies
#
# webui.browse.metadata.show-freq.<n> = true | false
# where n is the same index as in webui.browse.index.<n> configurations
# Default value is 'true' for all configured metadata fields.
# Examples:
# webui.browse.metadata.show-freq.1 = false
# webui.browse.metadata.show-freq.2 = false
# webui.browse.metadata.show-freq.3 = false
# webui.browse.metadata.show-freq.4 = true

### i18n -  Locales / Language ####
# Default Locale
# A Locale in the form country or country_language or country_language_variant
# if no default locale is defined the server default locale will be used.
default.locale = en

# All the Locales, that are supported by this instance of DSpace
# A comma-separated list of Locales. All types of Locales country, country_language, country_language_variant
# Note that the appropriate file are present, especially that all the Messages_x.properties are there
# may be used, e.g:
# webui.supported.locales = en, de

#### Submission License substitution variables ####
# it is possible include contextual information in the submission license using substitution variables
# the text substitution is driven by a plugin implementation
plugin.named.org.dspace.content.license.LicenseArgumentFormatter = \
	org.dspace.content.license.SimpleDSpaceObjectLicenseFormatter = collection, \
	org.dspace.content.license.SimpleDSpaceObjectLicenseFormatter = item, \
	org.dspace.content.license.SimpleDSpaceObjectLicenseFormatter = eperson

#### Syndication Feed (RSS) Settings ######
# TODO: UNSUPPORTED in DSpace 7.0. Will be added in a later release

# enable syndication feeds - links display on community and collection home pages
# (This setting is not used by XMLUI, as you enable feeds in your theme)
webui.feed.enable = true
# number of DSpace items per feed (the most recent submissions)
webui.feed.items = 4
# maximum number of feeds in memory cache
# value of 0 will disable caching
webui.feed.cache.size = 100
# number of hours to keep cached feeds before checking currency
# value of 0 will force a check with each request
webui.feed.cache.age = 48
# which syndication formats to offer
# use one or more (comma-separated) values from list:
# rss_0.90, rss_0.91, rss_0.92, rss_0.93, rss_0.94, rss_1.0, rss_2.0
webui.feed.formats = rss_1.0,rss_2.0,atom_1.0
# URLs returned by the feed will point at the global handle server (e.g. http://hdl.handle.net/123456789/1)
# Set to true to use local server URLs (i.e. http://myserver.myorg/handle/123456789/1)
webui.feed.localresolve = false

# Customize each single-value field displayed in the
# feed information for each item.  Each of
# the below fields takes a *single* metadata field
#
# The form is <schema prefix>.<element>[.<qualifier>|.*]
webui.feed.item.title = dc.title
webui.feed.item.date = dc.date.issued

# Customise the metadata fields to show in the feed for each item's description.
# Elements will be displayed in the order that they are specified here.
#
# The form is <schema prefix>.<element>[.<qualifier>|.*][(date)], ...
#
# Similar to the item display UI, the name of the field for display
# in the feed will be drawn from the current UI dictionary,
# using the key:
# "metadata.<field>"
#
# e.g.   "metadata.dc.title"
#        "metadata.dc.contributor.author"
#        "metadata.dc.date.issued"
webui.feed.item.description = dc.title, dc.contributor.author, \
                                                          dc.contributor.editor, dc.description.abstract, \
                                                          dc.description
# name of field to use for authors (Atom only) - repeatable
webui.feed.item.author = dc.contributor.author

# Customize the extra namespaced DC elements added to the item (RSS) or entry
# (Atom) element.  These let you include individual metadata values in a
# structured format for easy extraction by the recipient, instead of (or in
# addition to) appending these values to the Description field.
## dc:creator value(s)
#webui.feed.item.dc.creator = dc.contributor.author
## dc:date value (may be contradicted by webui.feed.item.date)
#webui.feed.item.dc.date = dc.date.issued
## dc:description (e.g. for a distinct field that is ONLY the abstract)
#webui.feed.item.dc.description = dc.description.abstract

# Customize the image icon included with the site-wide feeds:
# Must be an absolute URL, e.g.
## webui.feed.logo.url = ${dspace.ui.url}/themes/mysite/images/mysite-logo.png

# iTunes Podcast Enhanced RSS Feed Properties
# Add all the communities / collections, separated by commas (no spaces) that should
# have the iTunes podcast metadata added to their RSS feed.
# Default: Disabled, No collections or communities have iTunes Podcast enhanced metadata in their feed.
# webui.feed.podcast.collections =123456789/2,123456789/3
# webui.feed.podcast.communities =123456789/1

# Which MIMETypes of Bitstreams would you like to have podcastable in your item?
# Separate multiple entries with commas.
#webui.feed.podcast.mimetypes=audio/x-mpeg

# For the iTunes Podcast Feed, if you would like to specify an external media file,
# not on your DSpace server to be enclosed within the entry for each item,
# specify which metadata field will hold the URI to the external media file.
# This is useful if you store the metadata in DSpace, and a separate streaming server to host the media.
# Default: dc.source.uri
#webui.feed.podcast.sourceuri = dc.source.uri

#### OpenSearch Settings ####
# NB: for result data formatting, OpenSearch uses Syndication Feed Settings
# so even if Syndication Feeds are not enabled, they must be configured
# enable open search
websvc.opensearch.enable = false
# context for html request URLs - change only for non-standard servlet mapping
websvc.opensearch.uicontext = simple-search
# present autodiscovery link in every page head
websvc.opensearch.autolink = true
# number of hours to retain results before recalculating
websvc.opensearch.validity = 48
# short name used in browsers for search service
# should be 16 or fewer characters
websvc.opensearch.shortname = DSpace
# longer (up to 48 characters) name
websvc.opensearch.longname = ${dspace.name}
# brief service description
websvc.opensearch.description = ${dspace.name} DSpace repository
# location of favicon for service, if any must be 16X16 pixels
websvc.opensearch.faviconurl = http://www.dspace.org/images/favicon.ico
# sample query - should return results
websvc.opensearch.samplequery = photosynthesis
# tags used to describe search service
websvc.opensearch.tags = IR DSpace
# result formats offered - use 1 or more comma-separated from: html,atom,rss
# NB: html is not supported in DSpace7, use normal search module instead
websvc.opensearch.formats = atom,rss


#### Content Inline Disposition Threshold ####
#
# Set the max size of a bitstream that can be served inline
# Use -1 to force all bitstream to be served inline
webui.content_disposition_threshold = 8388608


#### Multi-file HTML document/site settings #####
# TODO: UNSUPPORTED in DSpace 7.0. May be re-added in a later release
#
# When serving up composite HTML items, how deep can the request be for us to
# serve up a file with the same name?
#
# e.g. if we receive a request for "foo/bar/index.html"
# and we have a bitstream called just "index.html"
# we will serve up that bitstream for the request if webui.html.max-depth-guess
# is 2 or greater.  If webui.html.max-depth-guess is 1 or less, we would not
# serve that bitstream, as the depth of the file is greater.
#
# If webui.html.max-depth-guess is zero, the request filename and path must
# always exactly match the bitstream name.  Default value is 3.
#
# webui.html.max-depth-guess = 3

#### Sitemap settings #####
# the directory where the generated sitemaps are stored
sitemap.dir = ${dspace.dir}/sitemaps

# Customize the path of sitemaps in the server webapp
# Defaults to "sitemaps", which means they are available at ${dspace.server.url}/sitemaps/
# sitemap.path = sitemaps

#
# Comma-separated list of search engine URLs to 'ping' when a new Sitemap has
# been created.  Include everything except the Sitemap URL itself (which will
# be URL-encoded and appended to form the actual URL 'pinged').
#
sitemap.engineurls = http://www.google.com/webmasters/sitemaps/ping?sitemap=

# Add this to the above parameter if you have an application ID with Yahoo
# (Replace REPLACE_ME with your application ID)
# http://search.yahooapis.com/SiteExplorerService/V1/updateNotification?appid=REPLACE_ME&url=
#
# No known Sitemap 'ping' URL for MSN/Live search

# Define cron for how frequently the sitemap should refresh.
# Defaults to running daily at 1:15am
# Cron syntax is defined at https://www.quartz-scheduler.org/api/2.3.0/org/quartz/CronTrigger.html
# Remove (comment out) this config to disable the sitemap scheduler.
# Sitemap scheduler can also be disabled by setting to "-" (single dash) in local.cfg.
# Keep in mind, changing the schedule requires rebooting your servlet container, e.g. Tomcat.
sitemap.cron = 0 15 1 * * ?

#####  SHERPA/Romeo Integration Settings ####
# The SHERPA/RoMEO endpoint (v2 API)
sherpa.romeo.url = https://v2.sherpa.ac.uk/cgi/retrieve

# Please register for a free api access key to use the SHERPA v2 API
# https://v2.sherpa.ac.uk/api/
# Please note: the SHERPA v2 API uses different API keys to the legacy APIs.
# If you have been using the old ROMeO endpoint (end-of-life as at 2020-04-14), you must
# register for a new API key
sherpa.romeo.apikey =

#####  Authority Control Settings  #####
#plugin.named.org.dspace.content.authority.ChoiceAuthority = \
# org.dspace.content.authority.SampleAuthority = Sample, \
#  org.dspace.content.authority.SolrAuthority = SolrAuthorAuthority

#Uncomment to enable ORCID authority control
#plugin.named.org.dspace.content.authority.ChoiceAuthority = \
#    org.dspace.content.authority.SolrAuthority = SolrAuthorAuthority

# URL of ORCID API
# Defaults to using the Public API V3 (pub.orcid.org)
orcid.api.url = https://pub.orcid.org/v3.0
orcid.url = https://orcid.org/

# ORCID Credentials
# Your public or member API Credentials, see
# https://orcid.org/content/register-client-application-0
orcid.clientid =
orcid.clientsecret =

#ORCID JWT Endpoint
orcid.oauth.url = https://orcid.org/oauth/token

## The DCInputAuthority plugin is automatically configured with every
## value-pairs element in input-forms.xml, namely:
##   common_identifiers, common_types, common_iso_languages
##
## The DSpaceControlledVocabulary plugin is automatically configured
## with every *.xml file in [dspace]/config/controlled-vocabularies,
## and creates a plugin instance for each, using base filename as the name.
## eg: nsi, srsc.
## Each DSpaceControlledVocabulary plugin comes with three configuration options:
# vocabulary.plugin._plugin_.hierarchy.store = <true|false>    # default: true
# vocabulary.plugin._plugin_.hierarchy.suggest = <true|false>  # default: false
# vocabulary.plugin._plugin_.delimiter = "<string>"            # default: "::"
##
## An example using "srsc" can be found later in this section

plugin.selfnamed.org.dspace.content.authority.ChoiceAuthority = \
 org.dspace.content.authority.DCInputAuthority, \
 org.dspace.content.authority.DSpaceControlledVocabulary

##
## This sets the default lowest confidence level at which a metadata value is included
## in an authority-controlled browse (and search) index.  It is a symbolic
## keyword, one of the following values (listed in descending order):
##   accepted
##   uncertain
##   ambiguous
##   notfound
##   failed
##   rejected
##   novalue
##   unset
## See manual or org.dspace.content.authority.Choices source for descriptions.
authority.minconfidence = ambiguous

# Configuration settings for ORCID based authority control, uncomment the lines below to enable configuration
#solr.authority.server=${solr.server}/authority
#choices.plugin.dc.contributor.author = SolrAuthorAuthority
#choices.presentation.dc.contributor.author = authorLookup
#authority.controlled.dc.contributor.author = true
#authority.author.indexer.field.1=dc.contributor.author

##
## This sets the lowest confidence level at which a metadata value is included
## in an authority-controlled browse (and search) index.  It is a symbolic
## keyword from the same set as for the default "authority.minconfidence"
#authority.minconfidence.dc.contributor.author = accepted

## demo: subject code autocomplete, using srsc as authority
## (DSpaceControlledVocabulary plugin must be enabled)
## Warning: when enabling this feature any controlled vocabulary configuration in the input-forms.xml for the metadata field will be overridden.
#vocabulary.plugin.srsc.hierarchy.store = true
#vocabulary.plugin.srsc.hierarchy.suggest = true
#vocabulary.plugin.srsc.delimiter = "::"

##### Google Scholar Metadata Configuration #####
google-metadata.config = ${dspace.dir}/config/crosswalks/google-metadata.properties
google-metadata.enable = true

##### Upload File settings #####

# Where to temporarily store uploaded files
upload.temp.dir = ${dspace.dir}/upload

###### Statistical Report Configuration Settings ######

# should the stats be publicly available?  should be set to false if you only
# want administrators to access the stats, or you do not intend to generate any
# TODO: UNSUPPORTED in DSpace 7.0
report.public = false

# directory where live reports are stored
report.dir = ${dspace.dir}/reports/

# directory where logs are stored
log.report.dir = ${dspace.dir}/log

# Customise the DC fields to use in the item listing page.  Elements will be
# displayed left to right in the order that they are specified here.
#
# The form is <schema prefix>.<element>[.<qualifier>|.*][(date)], ...
#
# Although not a requirement, it would make sense to include among the listed
# fields at least the date and title fields as specified by the
# webui.browse.index.* configuration options below.
#
# If you have enabled thumbnails (webui.browse.thumbnail.show), you must also
# include a 'thumbnail' entry in your columns - this is where the thumbnail will be displayed
#
# If you want to mark each item include a 'mark_[value]' (without the brackets - replace the word 'value' with anything that
# has a meaning for your mark) entry in your columns - this is where the icon will be displayed.
# Do not forget to add a Spring bean with id = "org.dspace.app.itemmarking.ItemMarkingExtractor.[value]"
# in file 'config/spring/api/item-marking.xml'. This bean is responsible for drawing the appropriate mark for each item.
# You can add more than one 'mark_[value]' options (with different value) in case you need to mark items more than one time for
# different purposes. Remember to add the respective beans in file 'config/spring/api/item-marking.xml'.
#
# webui.itemlist.columns = thumbnail, dc.date.issued(date), dc.title, dc.contributor.*
#
# You can customise the width of each column with the following line - you can have numbers (pixels)
# or percentages. For the 'thumbnail' column, a setting of '*' will use the max width specified
# for browse thumbnails (webui.browse.thumbnail.maxwidth, thumbnail.maxwidth)
# webui.itemlist.widths = *, 130, 60%, 40%

# Additionally, you can override the DC fields used on the listing page for
# a given browse index and/or sort option. As a sort option or index may be defined
# on a field that isn't normally included in the list, this allows you to display
# the fields that have been indexed / sorted on.
#
# There are a number of forms the configuration can take, and the order in which
# they are listed below is the priority in which they will be used (so a combination
# of an index name and sort name will take precedence over just the browse name).
#
# webui.itemlist.browse.<index name>.sort.<sort name>.columns
# webui.itemlist.sort.<sort name>.columns
# webui.itemlist.browse.<browse name>.columns
# webui.itemlist.<sort or index name>.columns
#
# In the last case, a sort option name will always take precedence over a browse
# index name. Note also, that for any additional columns you list, you will need to
# ensure there is an itemlist.<field name> entry in the messages file.
#
# The following example would display the date of accession in place of the issue date
# whenever the dateaccessioned browse index or sort option is selected.
#
# Just like webui.itemlist.columns, you will need to include a 'thumbnail' entry to display
# and thumbnails in the item list
#
# webui.itemlist.dateaccessioned.columns = thumbnail, dc.date.accessioned(date), dc.title, dc.contributor.*
#
# As above, you can customise the width of the columns for each configured column list, substituting '.widths' for
# '.columns' in the property name. See the setting for webui.itemlist.widths for more details
# webui.itemlist.dateaccessioned.widths = *, 130, 60%, 40%

# You can also set the overall size of the item list table with the following setting. It can lead to faster
# table rendering when used with the column widths above, but not generally recommended.
# webui.itemlist.tablewidth = 100%


##### SFX Server (OpenURL) #####

# SFX query is appended to this URL.  If this property is commented out or
# omitted, SFX support is switched off.
# sfx.server.url = http://sfx.myu.edu:8888/sfx?

# This image will be displayed in the SFX link. If commented out, the SFX link will be only a text link.
# This customization usually contains an institution-branded SFX button.
# sfx.server.image_url = http://sfx.my.edu:8888/sfx.gif

##### Google Analytics #####

# If you would like to use Google Analytics to track general website statistics then
# use the following parameter to provide your Analytics key. First sign up for an
# account at http://analytics.google.com, then create an entry for your repository
# website. Analytics will give you a snipet of JavaScript code to place on your site,
# inside that snipet is your Google Analytics key usually found in this line:
# _uacct = "UA-XXXXXXX-X"
# Take this key (just the UA-XXXXXX-X part) and place it here in this parameter.
# google.analytics.key=UA-XXXXXX-X

#### IIIF CONFIGURATION ####
# Base URL of the DSpace iiif API endpoint.
<<<<<<< HEAD
iiif.url = ${dspace.server.url}/api/iiif/

# Base URL of the IIIF image server.
iiif.image.server = http://localhost:8182/iiif/2/

# Base URL of the solr search index (IIIF Search API).
iiif.solr.search.url = http://localhost:8983/solr/word_highlighting

iiif.bitstream.url = ${dspace.server.url}/api/core/bitstreams
=======
#iiif.url = ${dspace.server.url}/api/iiif/

# Base URL of the IIIF image server.
#iiif.image.server = http://localhost:8182/iiif/2/

# Base URL of the solr search index (IIIF Search API).
#iiif.solr.search.url = http://localhost:8983/solr/word_highlighting

#iiif.bitstream.url = ${dspace.server.url}/api/core/bitstreams
>>>>>>> 34e3638c

# Sets the viewing hint. Possible values: "paged" or "individuals".
# Typically "paged" is preferred for multi-age documents. Use "individuals"
# if you plan to implement the search api.
<<<<<<< HEAD
iiif.document.viewing.hint = individuals
=======
#iiif.document.viewing.hint = individuals
>>>>>>> 34e3638c

#---------------------------------------------------------------#
#----------------REQUEST ITEM CONFIGURATION---------------------#
#---------------------------------------------------------------#

# Configuration of request-item. Possible values:
# all - Anonymous users can request an item
# logged - Login is mandatory to request an item
# empty/commented out - request-copy not allowed
request.item.type = all
# Helpdesk E-mail
mail.helpdesk = ${mail.admin}
mail.helpdesk.name = Help Desk
# Should all Request Copy emails go to the helpdesk instead of the item submitter?
request.item.helpdesk.override = false


#------------------------------------------------------------------#
#-------------------MODULE CONFIGURATIONS--------------------------#
#------------------------------------------------------------------#
# Load all DSpace sub-module configurations                        #
# (from ${dspace.dir}/config/modules/ by default)                  #
#                                                                  #
# NOTE: You may override any module setting by creating your       #
# own custom ${dspace.dir}/config/local.cfg file.                  #
#------------------------------------------------------------------#
# Directory where all module configurations exist.
# Unless a full path is specified, this is assumed to be relative to the
# ${dspace.dir}/config/ directory.
module_dir = modules

# Load default module configs
# ----------------------------
# To exclude a module configuration, simply comment out its "include" statement.
# New module configurations may also be added by the addition of a new
# "include = [path-to-config]". This may be added below, or in a local.cfg file.
# However, please note that "include" statements in local.cfg will be loaded
# PRIOR to those below (and therefore may override configs in these default
# module configuration files).

include = ${module_dir}/altmetrics.cfg
include = ${module_dir}/authentication.cfg
include = ${module_dir}/authentication-ip.cfg
include = ${module_dir}/authentication-ldap.cfg
include = ${module_dir}/authentication-password.cfg
include = ${module_dir}/authentication-shibboleth.cfg
include = ${module_dir}/authentication-x509.cfg
include = ${module_dir}/bulkedit.cfg
include = ${module_dir}/citation-page.cfg
include = ${module_dir}/clamav.cfg
include = ${module_dir}/curate.cfg
include = ${module_dir}/discovery.cfg
include = ${module_dir}/google-analytics.cfg
include = ${module_dir}/healthcheck.cfg
include = ${module_dir}/irus-statistics.cfg
include = ${module_dir}/oai.cfg
include = ${module_dir}/rdf.cfg
include = ${module_dir}/rest.cfg
include = ${module_dir}/solr-statistics.cfg
include = ${module_dir}/solrauthority.cfg
include = ${module_dir}/spring.cfg
include = ${module_dir}/submission-curation.cfg
include = ${module_dir}/sword-client.cfg
include = ${module_dir}/sword-server.cfg
include = ${module_dir}/swordv2-server.cfg
include = ${module_dir}/translator.cfg
include = ${module_dir}/usage-statistics.cfg
include = ${module_dir}/versioning.cfg
include = ${module_dir}/workflow.cfg<|MERGE_RESOLUTION|>--- conflicted
+++ resolved
@@ -1499,7 +1499,6 @@
 
 #### IIIF CONFIGURATION ####
 # Base URL of the DSpace iiif API endpoint.
-<<<<<<< HEAD
 iiif.url = ${dspace.server.url}/api/iiif/
 
 # Base URL of the IIIF image server.
@@ -1509,26 +1508,13 @@
 iiif.solr.search.url = http://localhost:8983/solr/word_highlighting
 
 iiif.bitstream.url = ${dspace.server.url}/api/core/bitstreams
-=======
-#iiif.url = ${dspace.server.url}/api/iiif/
-
-# Base URL of the IIIF image server.
-#iiif.image.server = http://localhost:8182/iiif/2/
-
-# Base URL of the solr search index (IIIF Search API).
-#iiif.solr.search.url = http://localhost:8983/solr/word_highlighting
-
-#iiif.bitstream.url = ${dspace.server.url}/api/core/bitstreams
->>>>>>> 34e3638c
 
 # Sets the viewing hint. Possible values: "paged" or "individuals".
 # Typically "paged" is preferred for multi-age documents. Use "individuals"
 # if you plan to implement the search api.
-<<<<<<< HEAD
+
 iiif.document.viewing.hint = individuals
-=======
-#iiif.document.viewing.hint = individuals
->>>>>>> 34e3638c
+
 
 #---------------------------------------------------------------#
 #----------------REQUEST ITEM CONFIGURATION---------------------#
