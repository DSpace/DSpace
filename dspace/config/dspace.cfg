#
# DSpace Configuration
#
# NOTE: The DSpace Configuration File is separated into several sections:
#  * General Configurations
#  * JSPUI & XMLUI Configurations
#  * JSPUI Specific Configurations
#  * XMLUI Specific Configurations
#  * OAI-PMH Specific Configurations
#  * SWORD Specific Configurations
#
# Revision: $Revision: 3015 $
#
# Date:     $Date: 2008-07-30 14:35:42 -0700 (Wed, 30 Jul 2008) $
#


#---------------------------------------------------------------#
#------------------GENERAL CONFIGURATIONS-----------------------#
#---------------------------------------------------------------#
# These configs are used by underlying DSpace API, and are      #
# therefore applicable to all interfaces                        #
#---------------------------------------------------------------#
##### Basic information ######

<<<<<<< HEAD
# ---------------------------------------
# qa  / prod 
# ---------------------------------------
# Name of the site
# dspace.name = DataSpace at Princeton University
#dspace.name = QA Space at Princeton University

# DSpace installation directory
#dspace.dir = /dspace

# DSpace host name - should match base URL.  Do not include port number
## dspace.hostname = dataspace.princeton.edu
dspace.hostname = asdspace300l.princeton.edu
# dspace.hostname = asdspace301l.princeton.edu

# DSpace base host URL.  Include port number etc.
# DSpace base URL.  Include port number etc., but NOT trailing slash
#dspace.baseUrl = http://${dspace.hostname}

# Change to xmlui if you wish to use the xmlui as the default, or remove
# "/jspui" and set webapp of your choice as the "ROOT" webapp in
# the servlet engine.
#dspace.url = ${dspace.baseUrl}/jspui

# qa
jspui.google.analytics.key=UA-47850099-1
jspui.google.analytics.domain=princeton.edu

# ---------------------------------------
# test  / localhost
# ---------------------------------------
# Name of the site
dspace.name = Test Space

# DSpace installation directory
dspace.dir = /Users/monikam/Installations/test

# DSpace host name - should match base URL.  Do not include port number
dspace.hostname = localhost

# DSpace base host URL.  Include port number etc.
# DSpace base URL.  Include port number etc., but NOT trailing slash
dspace.baseUrl = http://localhost:8080

# Change to xmlui if you wish to use the xmlui as the default, or remove
# "/jspui" and set webapp of your choice as the "ROOT" webapp in
# the servlet engine.
dspace.url = ${dspace.baseUrl}/test_jspui

=======
# DSpace installation directory
dspace.dir = /dspace
#dspace.dir = /Users/monikam/Installations/dataspace

# DSpace host name - should match base URL.  Do not include port number
dspace.hostname = dataspace.princeton.edu
#dspace.hostname = localhost

# DSpace base host URL.  Include port number etc.
dspace.baseUrl = http://dataspace.princeton.edu
#dspace.baseUrl = http://localhost:8080

# DSpace base URL.  Include port number etc., but NOT trailing slash
# Change to xmlui if you wish to use the xmlui as the default, or remove
# "/jspui" and set webapp of your choice as the "ROOT" webapp in
# the servlet engine.
dspace.url = ${dspace.baseUrl}/jspui
>>>>>>> 18d4a3ef

# Google Analytics 
jspui.google.analytics.key=UA-46816615-1
jspui.google.analytics.domain=princeton.edu

### REMOVE THIS ####
# The base URL of the OAI webapp (do not include /request).
#dspace.oai.url = ${dspace.baseUrl}/oai
####################

# Name of the site
dspace.name = DataSpace at Princeton University

##### Database settings #####

# Database name ("oracle", or "postgres")
#db.name = oracle
#db.name = postgres
db.name = oracle

# URL for connecting to database
#db.url = jdbc:postgresql://localhost:5432/dspace
#db.url = jdbc:oracle:thin:@isserv117.princeton.edu:1521:dspdevl
db.url = jdbc:oracle:thin:@eis219l.princeton.edu:1521:dspprod

# JDBC Driver
#db.driver = oracle.jdbc.OracleDriver
#db.driver = org.postgresql.Driver
db.driver = oracle.jdbc.OracleDriver

# Database username and password
db.username = dspace
#db.password = 1234
#db.password = dspace30oct$
db.password = dspace11nov$

# Schema name - if your database contains multiple schemas, you can avoid problems with
# retrieving the definitions of duplicate object names by specifying
# the schema name here that is used for DSpace by uncommenting the following entry
# db.schema =

# Connection pool parameters

# Maximum number of DB connections in pool
db.maxconnections = 30

# Maximum time to wait before giving up if all connections in pool are busy (milliseconds)
db.maxwait = 5000

# Maximum number of idle connections in pool (-1 = unlimited)
db.maxidle = -1

# Determine if prepared statement should be cached. (default is true)
db.statementpool = true

# Specify a name for the connection pool (useful if you have multiple applications sharing Tomcat's dbcp)
# If not specified, defaults to 'dspacepool'
# db.poolname = dspacepool

##### Email settings ######

# SMTP mail server
mail.server=localhost

# SMTP mail server authentication username and password (if required)
mail.server.username = dspadmin
mail.server.password = mypassword

# SMTP mail server alternate port (defaults to 25)
# mail.server.port = 25

# From address for mail
mail.from.address = dspadmin@princeton.edu

# Currently limited to one recipient!
feedback.recipient = dspadmin@princeton.edu

# General site administration (Webmaster) e-mail
mail.admin = dspadmin@princeton.edu

# Recipient for server errors and alerts
# alert.recipient = email-address-here

# Recipient for new user registration emails
registration.notify = dspadmin@princeton.edu

# Set the default mail character set. This may be over ridden by providing a line 
# inside the email template "charset: <encoding>", otherwise this default is used.
#mail.charset = UTF8

# A comma separated list of hostnames that are allowed to refer browsers to
# email forms. Default behavior is to accept referrals only from
# dspace.hostname
#mail.allowed.referrers = localhost

# Pass extra settings to the Java mail library. Comma separated, equals sign
# between the key and the value.
#mail.extraproperties = mail.smtp.socketFactory.port=465, \
#                mail.smtp.socketFactory.class=javax.net.ssl.SSLSocketFactory, \
#                mail.smtp.socketFactory.fallback=false

# An option is added to disable the mailserver. By default, this property is
# set to false. By setting mail.server.disabled = true, DSpace will not send 
# out emails. It will instead log the subject of the email which should have 
# been sent. This is especially useful for development and test environments 
# where production data is used when testing functionality.
#mail.server.disabled = false



### i18n -  Locales / Language ####
# Default Locale
# A Locale in the form country or country_language or country_language_variant
# if no default locale is defined the server default locale will be used.
default.locale = en

# All the Locales, that are supported by this instance of DSpace
# A comma seperated list of Locales. All types of Locales country, country_language, country_language_variant
# Note that the appropriate file are present, especially that all the Messages_x.properties are there
# may be used, e. g: webui.supported.locales = en, de

# Default language for metadata values
default.language = en_US


##### File Storage ######

# Asset (bitstream) store number 0 (zero)
assetstore.dir = ${dspace.dir}/assetstore

# Specify extra asset stores like this, counting from 1 upwards:
# assetstore.dir.1 = /second/assetstore
# assetstore.dir.2 = /third/assetstore

# Specify the number of the store to use for new bitstreams with this property
# The default is 0 (zero) which corresponds to the 'assetstore.dir' above
# assetstore.incoming = 1


##### SRB File Storage #####

# The same 'assetstore.incoming' property is used to support the use of SRB 
# (Storage Resource Broker - see http://www.sdsc.edu/srb/) as an _optional_ 
# replacement of or supplement to conventional file storage. DSpace will work
# with or without SRB and full backward compatibility is maintained.
#
# The 'assetstore.incoming' property is an integer that references where _new_
# bitstreams will be stored.  The default (say the starting reference) is zero.
# The value will be used to identify the storage where all new bitstreams will
# be stored until this number is changed.  This number is stored in the 
# Bitstream table (store_number column) in the DSpace database, so older 
# bitstreams that may have been stored when 'asset.incoming' had a different 
# value can be found.
#
# In the simple case in which DSpace uses local (or mounted) storage the
# number can refer to different directories (or partitions).  This gives DSpace
# some level of scalability.  The number links to another set of properties
# 'assetstore.dir', 'assetstore.dir.1' (remember zero is default), 
# 'assetstore.dir.2', etc., where the values are directories.
#
# To support the use of SRB DSpace uses this same scheme but broadened to 
# support:
# - using SRB instead of the local filesystem
# - using the local filesystem (native DSpace)
# - using a mix of SRB and local filesystem
#
# In this broadened use the 'asset.incoming' integer will refer one of the 
# following storage locations
# - a local filesystem directory (native DSpace)
# - a set of SRB account parameters (host, port, zone, domain, username, 
#	password, home directory, and resource)
#
# Should the be any conflict, like '2' refering to a local directory and 
# to a set of SRB parameters, the program will select the local directory.
#
# If SRB is chosen from the first install of DSpace, it is suggested that
# 'assetstore.dir' (no integer appended) be retained to reference a local
# directory (as above under File Storage) because build.xml uses this value 
# to do a mkdir. In this case, 'assetstore.incoming' can be set to 1 (i.e.
# uncomment the line in File Storage above) and the 'assetstore.dir' will not 
# be used.
#
# Here is an example set of SRB parameters:
# Assetstore 1 - SRB
#srb.host.1 = mysrbmcathost.myu.edu
#srb.port.1 = 5544
#srb.mcatzone.1 = mysrbzone
#srb.mdasdomainname.1 = mysrbdomain
#srb.defaultstorageresource.1 = mydefaultsrbresource
#srb.username.1 = mysrbuser
#srb.password.1 = mysrbpassword
#srb.homedirectory.1 = /mysrbzone/home/mysrbuser.mysrbdomain
#srb.parentdir.1 = mysrbdspaceassetstore
#
# Assetstore n, n+1, ...
# Follow same pattern as for assetstores above (local or SRB)


##### Logging configuration #####
# These settings are currently NOT used by the XMLUI. 
# The XMLUI writes its logs to the '[dspace-xmlui]/WEB-INF/logs/'
# in the actual XMLUI web application.

# Override default log4j configuration
# you may provide your own configuration here, existing
# alternatives are:
# log.init.config = ${dspace.dir}/config/log4j.xml
# log.init.config = ${dspace.dir}/config/log4j-console.properties

log.init.config = ${dspace.dir}/config/log4j.properties

# Where to put the logs (used in configuration only)
log.dir = ${dspace.dir}/log


##### Search settings #####

# Where to put search index files
search.dir = ${dspace.dir}/search

# Higher values of search.max-clauses will enable prefix searches to work on
# large repositories
# search.max-clauses = 2048

# Which Lucene Analyzer implementation to use.  If this is omitted or
# commented out, the standard DSpace analyzer (designed for English)
# is used by default.
# search.analyzer = org.dspace.search.DSAnalyzer

# Chinese analyzer
# search.analyzer = org.apache.lucene.analysis.cn.ChineseAnalyzer

# Boolean search operator to use, current supported values are OR and AND
# If this config item is missing or commented out, OR is used
# AND requires all search terms to be present
# OR requires one or more search terms to be present
search.operator = OR


##### Search indexing settings #####

# Maximum number of terms indexed for a single field in Lucene.
# Default is 10,000 words - often not enough for full-text indexing.
# If you change this, you'll need to re-index for the change
# to take effect on previously added items.
# -1 = unlimited (Integer.MAX_VALUE)
search.maxfieldlength = 10000


##### Fields to Index for Search #####

# DC metadata elements.qualifiers to be indexed for search
# format: - search.index.[number] = [search field]:element.qualifier
#         - * used as wildcard

###      changing these will change your search results,     ###
###  but will NOT automatically change your search displays  ###

search.index.1 = author:dc.contributor.*
search.index.2 = author:dc.creator.*
search.index.3 = title:dc.title.*
search.index.4 = keyword:dc.subject.*
search.index.5 = abstract:dc.description.abstract
search.index.6 = author:dc.description.statementofresponsibility
search.index.7 = series:dc.relation.ispartofseries
search.index.8 = abstract:dc.description.tableofcontents
search.index.9 = mime:dc.format.mimetype
search.index.10 = sponsor:dc.description.sponsorship
search.index.11 = identifier:dc.identifier.*
search.index.12 = language:dc.language.iso
search.index.13 = graduation:pu.date.graduation
search.index.14 = department:pu.department


##### Handle settings ######

# CNRI Handle prefix
#handle.prefix = 88435

# Directory for installing Handle server files
#handle.dir = ${dspace.dir}/handle-server


### DELETE THIS #####
#### Stackable Authentication Methods #####
#
# Stack of authentication methods
#  (See org.dspace.authenticate.AuthenticationManager)
#plugin.sequence.org.dspace.authenticate.AuthenticationMethod = \
#         org.dspace.authenticate.IPAuthentication, \
#         org.dspace.authenticate.CASAuthentication
#        org.dspace.authenticate.PasswordAuthentication
#
# List of Princeton subnets
#authentication.ip.Princeton_IPs = 128.112, 140.180, 192.55.106, 192.103.13, 192.188.106, \
#                                  198.35.0.0/32, 198.125.224.0/20


#### PasswordAuthentication options ####

# Only emails ending in the following domains are allowed to self-register
# Example - example.com domain : @example.com
# Example - MIT domain and all .ac.uk domains: @mit.edu, .ac.uk
# authentication.password.domain.valid = example.com

#### Example of configuring X.509 authentication
#### (to use add org.dspace.authenticate.X509Authentication to auth stack above)

## method 1, using keystore
#authentication.x509.keystore.path = /tomcat/conf/keystore
#authentication.x509.keystore.password = changeit

## method 2, using CA certificate
#authentication.x509.ca.cert = ${dspace.dir}/config/MyClientCA.pem

## Create e-persons for unknown names in valid certificates?
#authentication.x509.autoregister = true

## Allow Certificate auth to show as a choice in chooser
# Use Messages.properties key for title
#authentication.x509.chooser.title.key=org.dspace.eperson.X509Authentication.title
#
# Identify the location of the Certificate Login Servlet.
#authentication.x509.chooser.uri=/certificate-login
        
#### Example of configuring IP-based authentication
#### (to use, add org.dspace.authenticate.IPAuthentication to auth stack above)
#
# authentication.ip.GROUPNAME = iprange[, iprange ...]
# 
# Note if the Groupname contains blanks you must escape it,
# e.g. Department\ of\ Statistics
#
# Full, partial IPs; network/netmask; network/CIDR
#
#authentication.ip.MY_UNIVERSITY = 10.1.2.3, \
#                                  13.5, \
#                                  11.3.4.5/24, \
#                                  12.7.8.9/255.255.128.0
#
#
#### LDAP Authentication Configuration Settings ####
#
# If LDAP is enabled, then new users will be able to register
# by entering their username and  password without being sent the 
# registration token. If users do not have a username and password,
# then they  can still register and login with just their email address 
# the same way they do now. 
#
# For providing any special privileges to LDAP users,
# you will still need to extend the SiteAuthenticator class to
# automatically put people who have a netid into a special
# group.  You might also want to give certain email addresses
# special privileges. Refer to the DSpace documentation for more
# information about how to do this.
# 
# It may be necessary to obtain the values of these settings from the
# LDAP server administrators as LDAP configuration will vary from server
# to server.
#
# This setting will enable or disable LDAP authentication in DSpace.
# With the setting off, users will be required to register and login with
# their email address.  With this setting on, users will be able to login
# and register with their LDAP user ids and passwords.
# This setting is only used by the JSPUI.
#ldap.enable = true
#
# This is the url to the institution's ldap server. The /o=myu.edu
# may or may not be required depending on the LDAP server setup.
# A server may also require the ldaps:// protocol.
#ldap.provider_url = ldap://ldap.myu.edu/o=myu.edu
#
# This is the unique identifier field in the LDAP directory
# where the username is stored. 
#ldap.id_field = uid
#
# This is the object context used when authenticating the
# user.  It is appended to the ldap.id_field and username. 
# For example uid=username,ou=people,o=myu.edu.  This must match 
# the LDAP server configuration.
#ldap.object_context = ou=people,o=myu.edu
#
# This is the search context used when looking up a user's
# LDAP object to retrieve their data for autoregistering. 
# With ldap.autoregister turned on, when a user authenticates
# without an EPerson object, a search on the LDAP directory to
# get their name and email address is initiated so that DSpace 
# can create a EPerson object for them.  So after we have authenticated against
# uid=username,ou=people,o=byu.edu we now search in ou=people
# for filtering on [uid=username].  Often the
# ldap.search_context is the same as the ldap.object_context
# parameter.  But again this depends on each individual LDAP server
# configuration.
#ldap.search_context = ou=people
#
# This is the LDAP object field where the user's email address
# is stored.  "mail" is the default and the most common for
# LDAP servers.  If the mail field is not found the username
# will be used as the email address when creating the eperson
# object.
#ldap.email_field = mail
#
# This is the LDAP object field where the user's last name is
# stored.  "sn" is the default and is the most common for LDAP
# servers.  If the field is not found the field will be left
# blank in the new eperson object.
#ldap.surname_field = sn
#
# This is the LDAP object field where the user's given names
# are stored.  This may not be used or set in all LDAP instances.
# If the field is not found the field will be left blank in the 
# new eperson object.
#ldap.givenname_field = givenName
#
# This is the field where the user's phone number is stored in
# the LDAP directory.  If the field is not found the field
# will be left blank in the new eperson object.
#ldap.phone_field = telephoneNumber
#
##### LDAP AutoRegister Settings #####
#
# This will turn LDAP autoregistration on or off.  With this
# on, a new EPerson object will be created for any user who
# successfully authenticates against the LDAP server when they
# first login.  With this setting off, the user
# must first register to get an EPerson object by
# entering their ldap username and password and filling out
# the forms.
#webui.ldap.autoregister = false
####################





#### Proxy Settings ######
# uncomment and specify both properties if proxy server required
# proxy server for external http requests - use regular hostname without port number
#http.proxy.host =

# port number of proxy server
#http.proxy.port = 


#### Media Filter / Format Filter plugins (through PluginManager) ####
# Media/Format Filters help to full-text index content or
# perform automated format conversions

#Names of the enabled MediaFilter or FormatFilter plugins
filter.plugins = PDF Text Extractor, HTML Text Extractor, \
                 PowerPoint Text Extractor, \
	         Word Text Extractor, JPEG Thumbnail
# [To enable Branded Preview]: remove last line above, and uncomment 2 lines below
#   			 Word Text Extractor, JPEG Thumbnail, \
#   			 Branded Preview JPEG

#Assign 'human-understandable' names to each filter
plugin.named.org.dspace.app.mediafilter.FormatFilter = \
  org.dspace.app.mediafilter.PDFFilter = PDF Text Extractor, \
  org.dspace.app.mediafilter.HTMLFilter = HTML Text Extractor, \
  org.dspace.app.mediafilter.WordFilter = Word Text Extractor, \
  org.dspace.app.mediafilter.PowerPointFilter = PowerPoint Text Extractor, \
  org.dspace.app.mediafilter.JPEGFilter = JPEG Thumbnail, \
  org.dspace.app.mediafilter.BrandedPreviewJPEGFilter = Branded Preview JPEG

#Configure each filter's input format(s)
filter.org.dspace.app.mediafilter.PDFFilter.inputFormats = Adobe PDF
filter.org.dspace.app.mediafilter.HTMLFilter.inputFormats = HTML, Text
filter.org.dspace.app.mediafilter.WordFilter.inputFormats = Microsoft Word
filter.org.dspace.app.mediafilter.PowerPointFilter.inputFormats = Microsoft Powerpoint, Microsoft Powerpoint XML
filter.org.dspace.app.mediafilter.JPEGFilter.inputFormats = BMP, GIF, JPEG, image/png
filter.org.dspace.app.mediafilter.BrandedPreviewJPEGFilter.inputFormats = BMP, GIF, JPEG, image/png
     
#Custom settings for PDFFilter
# If true, all PDF extractions are written to temp files as they are indexed...this 
# is slower, but helps ensure that PDFBox software DSpace uses doesn't eat up
# all your memory 
#pdffilter.largepdfs = true
# If true, PDFs which still result in an Out of Memory error from PDFBox
# are skipped over...these problematic PDFs will never be indexed until 
# memory usage can be decreased in the PDFBox software
#pdffilter.skiponmemoryexception = true


#### Crosswalk and Packager Plugin Settings ####

# Configure table-driven MODS dissemination crosswalk
#  (add lower-case name for OAI-PMH)
crosswalk.mods.properties.MODS = crosswalks/mods.properties
crosswalk.mods.properties.mods = crosswalks/mods.properties

# Configure XSLT-driven submission crosswalk for MODS
crosswalk.submission.MODS.stylesheet= crosswalks/mods-submission.xsl

# Configure XSLT-driven submission crosswalk for EPDCX. Originally developed for use with SWORD.
crosswalk.submission.EPDCX.stylesheet = crosswalks/sword-swap-ingest.xsl

# Configure the QDCCrosswalk dissemination plugin for Qualified DC
#  (add lower-case name for OAI-PMH)
crosswalk.qdc.namespace.QDC.dc = http://purl.org/dc/elements/1.1/
crosswalk.qdc.namespace.QDC.dcterms = http://purl.org/dc/terms/
crosswalk.qdc.schemaLocation.QDC  = \
  http://purl.org/dc/terms/ http://dublincore.org/schemas/xmls/qdc/2006/01/06/dcterms.xsd \
  http://purl.org/dc/elements/1.1/ http://dublincore.org/schemas/xmls/qdc/2006/01/06/dc.xsd
crosswalk.qdc.properties.QDC = crosswalks/QDC.properties

crosswalk.qdc.namespace.qdc.dc = http://purl.org/dc/elements/1.1/
crosswalk.qdc.namespace.qdc.dcterms = http://purl.org/dc/terms/
crosswalk.qdc.schemaLocation.qdc  = \
  http://purl.org/dc/terms/ http://dublincore.org/schemas/xmls/qdc/2006/01/06/dcterms.xsd \
  http://purl.org/dc/elements/1.1/ http://dublincore.org/schemas/xmls/qdc/2006/01/06/dc.xsd
crosswalk.qdc.properties.qdc = crosswalks/QDC.properties

##
## Configure XSLT-driven submission crosswalk for MARC21
##
crosswalk.dissemination.marc.stylesheet = crosswalks/DIM2MARC21slim.xsl
crosswalk.dissemination.marc.schemaLocation = \
    http://www.loc.gov/MARC21/slim \
    http://www.loc.gov/standards/marcxml/schema/MARC21slim.xsd
crosswalk.dissemination.marc.preferList = true

# Crosswalk Plugin Configuration:
#   The purpose of Crosswalks is to translate an external metadata format to/from
#   the DSpace Internal Metadata format (DIM) or the DSpace Database.
#   Crosswalks are often used by one or more Packager plugins (see below).
plugin.named.org.dspace.content.crosswalk.IngestionCrosswalk = \
  org.dspace.content.crosswalk.AIPDIMCrosswalk = DIM, \
  org.dspace.content.crosswalk.AIPTechMDCrosswalk = AIP-TECHMD, \
  org.dspace.content.crosswalk.PREMISCrosswalk = PREMIS, \
  org.dspace.content.crosswalk.OREIngestionCrosswalk = ore, \
  org.dspace.content.crosswalk.NullIngestionCrosswalk = NIL, \
  org.dspace.content.crosswalk.OAIDCIngestionCrosswalk = dc, \
  org.dspace.content.crosswalk.DIMIngestionCrosswalk = dim, \
  org.dspace.content.crosswalk.METSRightsCrosswalk = METSRIGHTS, \
  org.dspace.content.crosswalk.RoleCrosswalk = DSPACE-ROLES

plugin.selfnamed.org.dspace.content.crosswalk.IngestionCrosswalk = \
  org.dspace.content.crosswalk.XSLTIngestionCrosswalk, \
  org.dspace.content.crosswalk.QDCCrosswalk

plugin.named.org.dspace.content.crosswalk.StreamIngestionCrosswalk = \
  org.dspace.content.crosswalk.NullStreamIngestionCrosswalk = NULLSTREAM, \
  org.dspace.content.crosswalk.CreativeCommonsRDFStreamIngestionCrosswalk = DSPACE_CCRDF, \
  org.dspace.content.crosswalk.LicenseStreamIngestionCrosswalk = DSPACE_DEPLICENSE

plugin.named.org.dspace.content.crosswalk.DisseminationCrosswalk = \
  org.dspace.content.crosswalk.AIPDIMCrosswalk = DIM, \
  org.dspace.content.crosswalk.AIPTechMDCrosswalk = AIP-TECHMD, \
  org.dspace.content.crosswalk.SimpleDCDisseminationCrosswalk = DC, \
  org.dspace.content.crosswalk.SimpleDCDisseminationCrosswalk = dc, \
  org.dspace.content.crosswalk.PREMISCrosswalk = PREMIS, \
  org.dspace.content.crosswalk.METSDisseminationCrosswalk = METS, \
  org.dspace.content.crosswalk.METSDisseminationCrosswalk = mets, \
  org.dspace.content.crosswalk.METSRightsCrosswalk = METSRIGHTS, \
  org.dspace.content.crosswalk.OREDisseminationCrosswalk = ore, \
  org.dspace.content.crosswalk.DIMDisseminationCrosswalk = dim, \
  org.dspace.content.crosswalk.RoleCrosswalk = DSPACE-ROLES

plugin.selfnamed.org.dspace.content.crosswalk.DisseminationCrosswalk = \
  org.dspace.content.crosswalk.MODSDisseminationCrosswalk , \
  org.dspace.content.crosswalk.XSLTDisseminationCrosswalk, \
  org.dspace.content.crosswalk.QDCCrosswalk, \
  org.dspace.content.crosswalk.XHTMLHeadDisseminationCrosswalk

plugin.named.org.dspace.content.crosswalk.StreamDisseminationCrosswalk = \
  org.dspace.content.crosswalk.CreativeCommonsRDFStreamDisseminationCrosswalk = DSPACE_CCRDF, \
  org.dspace.content.crosswalk.CreativeCommonsTextStreamDisseminationCrosswalk = DSPACE_CCTEXT, \
  org.dspace.content.crosswalk.LicenseStreamDisseminationCrosswalk = DSPACE_DEPLICENSE

# Packager Plugin Configuration:
#   Configures the ingest and dissemination packages that DSpace supports.
#   These Ingester and Disseminator classes support a specific package file format
#   (e.g. METS) which DSpace understands how to import/export.  Each Packager
#   plugin often will use one (or more) Crosswalk plugins to translate metadata (see above).
plugin.named.org.dspace.content.packager.PackageDisseminator = \
  org.dspace.content.packager.DSpaceAIPDisseminator = AIP, \
  org.dspace.content.packager.DSpaceMETSDisseminator = METS, \
  org.dspace.content.packager.RoleDisseminator = DSPACE-ROLES

plugin.named.org.dspace.content.packager.PackageIngester = \
  org.dspace.content.packager.DSpaceAIPIngester = AIP, \
  org.dspace.content.packager.PDFPackager  = Adobe PDF, PDF, \
  org.dspace.content.packager.DSpaceMETSIngester = METS, \
  org.dspace.content.packager.RoleIngester = DSPACE-ROLES

#### METS ingester configuration:
# These settings configure how DSpace will ingest a METS-based package

# Configures the METS-specific package ingesters (defined above)
# 'default' settings are specified by 'default' key

# Default Option to save METS manifest in the item: (default is false)
mets.default.ingest.preserveManifest = false

# Default Option to make use of collection templates when using the METS ingester (default is false)
mets.default.ingest.useCollectionTemplate = false

# Default crosswalk mappings
# Maps a METS 'mdtype' value to a DSpace crosswalk for processing.
# When the 'mdtype' value is same as the name of a crosswalk, that crosswalk
# will be called automatically (e.g. mdtype='PREMIS' calls the crosswalk named
# 'PREMIS', unless specified differently in below mapping)
# Format is 'mets.default.ingest.crosswalk.<mdType> = <DSpace-crosswalk-name>'
mets.default.ingest.crosswalk.DC = QDC
mets.default.ingest.crosswalk.DSpaceDepositLicense = DSPACE_DEPLICENSE
mets.default.ingest.crosswalk.Creative\ Commons = DSPACE_CCRDF
mets.default.ingest.crosswalk.CreativeCommonsRDF = DSPACE_CCRDF
mets.default.ingest.crosswalk.CreativeCommonsText = NULLSTREAM
mets.default.ingest.crosswalk.EPDCX = EPDCX

# Locally cached copies of METS schema documents to save time on ingest.  This
# will often speed up validation & ingest significantly.  Before enabling
# these settings, you must manually cache all METS schemas in
# [dspace]/config/schemas/ (does not exist by default).  Most schema documents
# can be found on the http://www.loc.gov/ website.
# Enable the below settings to pull these *.xsd files from your local cache.
# (Setting format: mets.xsd.<abbreviation> = <namespace> <local-file-name>)
#mets.xsd.mets = http://www.loc.gov/METS/ mets.xsd
#mets.xsd.xlink = http://www.w3.org/1999/xlink xlink.xsd
#mets.xsd.mods = http://www.loc.gov/mods/v3 mods.xsd
#mets.xsd.xml = http://www.w3.org/XML/1998/namespace xml.xsd
#mets.xsd.dc = http://purl.org/dc/elements/1.1/ dc.xsd
#mets.xsd.dcterms = http://purl.org/dc/terms/ dcterms.xsd
#mets.xsd.premis = http://www.loc.gov/standards/premis PREMIS.xsd
#mets.xsd.premisObject = http://www.loc.gov/standards/premis PREMIS-Object.xsd
#mets.xsd.premisEvent = http://www.loc.gov/standards/premis PREMIS-Event.xsd
#mets.xsd.premisAgent = http://www.loc.gov/standards/premis PREMIS-Agent.xsd
#mets.xsd.premisRights = http://www.loc.gov/standards/premis PREMIS-Rights.xsd

#### AIP Ingester & Disseminator Configuration
# These settings configure how DSpace will ingest/export its own
# AIP (Archival Information Package) format for backups and restores
# (Please note, as the DSpace AIP format is also METS based, it will also
# use many of the 'METS ingester configuration' settings directly above)

#### AIP Ingester & Disseminator Configuration
# These settings configure how DSpace will ingest/export its own
# AIP (Archival Information Package) format for backups and restores
# (Please note, as the DSpace AIP format is also METS based, it will also
# use many of the 'METS ingester configuration' settings directly above)

# AIP-specific ingestion crosswalk mappings
# (overrides 'mets.default.ingest.crosswalk' settings)
# Format is 'mets.dspaceAIP.ingest.crosswalk.<mdType> = <DSpace-crosswalk-name>'
mets.dspaceAIP.ingest.crosswalk.DSpaceDepositLicense = NULLSTREAM
mets.dspaceAIP.ingest.crosswalk.CreativeCommonsRDF = NULLSTREAM
mets.dspaceAIP.ingest.crosswalk.CreativeCommonsText = NULLSTREAM

# Create EPerson if necessary for Submitter when ingesting AIP (default=false)
# (by default, EPerson creation is already handled by 'DSPACE-ROLES' Crosswalk)
#mets.dspaceAIP.ingest.createSubmitter = false

## AIP-specific Disseminator settings
# These settings allow you to customize which metadata formats are exported in AIPs

# Technical metadata in AIP (exported to METS <techMD> section)
# Format is <label-for-METS>:<DSpace-crosswalk-name> [, ...] (label is optional)
# If unspecfied, defaults to "PREMIS"
aip.disseminate.techMD = PREMIS, DSPACE-ROLES

# Source metadata in AIP (exported to METS <sourceMD> section)
# Format is <label-for-METS>:<DSpace-crosswalk-name> [, ...] (label is optional)
# If unspecfied, defaults to "AIP-TECHMD"
aip.disseminate.sourceMD = AIP-TECHMD

# Preservation metadata in AIP (exported to METS <digipovMD> section)
# Format is <label-for-METS>:<DSpace-crosswalk-name> [, ...] (label is optional)
# If unspecified, defaults to nothing in <digiprovMD> section
#aip.disseminate.digiprovMD =

# Rights metadata in AIP (exported to METS <rightsMD> section)
# Format is <label-for-METS>:<DSpace-crosswalk-name> [, ...] (label is optional)
# If unspecified, default to adding all Licenses (CC and Deposit licenses),
# as well as METSRights information
aip.disseminate.rightsMD = DSpaceDepositLicense:DSPACE_DEPLICENSE, \
    CreativeCommonsRDF:DSPACE_CCRDF, CreativeCommonsText:DSPACE_CCTEXT, METSRIGHTS

# Descriptive metadata in AIP (exported to METS <dmdSec> section)
# Format is <label-for-METS>:<DSpace-crosswalk-name> [, ...] (label is optional)
# If unspecfied, defaults to "MODS, DIM"
aip.disseminate.dmd = MODS, DIM


#### Event System Configuration ####

# default synchronous dispatcher (same behavior as traditional DSpace)
event.dispatcher.default.class = org.dspace.event.BasicDispatcher
event.dispatcher.default.consumers = search, browse, eperson, harvester

# The noindex dispatcher will not create search or browse indexs (usefull for batch item imports) 
event.dispatcher.noindex.class = org.dspace.event.BasicDispatcher
event.dispatcher.noindex.consumers = eperson

# consumer to maintain the search index
event.consumer.search.class = org.dspace.search.SearchConsumer
event.consumer.search.filters = Community|Collection|Item|Bundle+Add|Create|Modify|Modify_Metadata|Delete|Remove

# consumer to maintain the discovery index
event.consumer.discovery.class = org.dspace.discovery.IndexEventConsumer
event.consumer.discovery.filters = Community|Collection|Item|Bundle+Add|Create|Modify|Modify_Metadata|Delete|Remove

# consumer to maintain the browse index
event.consumer.browse.class = org.dspace.browse.BrowseConsumer
event.consumer.browse.filters = Community|Collection|Item|Bundle+Add|Create|Modify|Modify_Metadata|Delete|Remove

# consumer to clean up harvesting data
event.consumer.harvester.class = org.dspace.harvest.HarvestConsumer
event.consumer.harvester.filters = Item+Delete

# consumer related to EPerson changes
event.consumer.eperson.class = org.dspace.eperson.EPersonConsumer
event.consumer.eperson.filters = EPerson+Create

# test consumer for debugging and monitoring
#event.consumer.test.class = org.dspace.event.TestConsumer
#event.consumer.test.filters = All+All

# ...set to true to enable testConsumer messages to standard output
#testConsumer.verbose = true

#### Embargo Settings ####
# DC metadata field to hold the user-supplied embargo terms
embargo.field.terms = pu.embargo.terms

# DC metadata field to hold computed "lift date" of embargo
embargo.field.lift = pu.embargo.lift

# string in terms field to indicate indefinite embargo
embargo.terms.open = forever

# implementation of embargo setter plugin - replace with local implementation if applicable
plugin.single.org.dspace.embargo.EmbargoSetter = org.dspace.embargo.DefaultEmbargoSetter

# implementation of embargo lifter plugin - - replace with local implementation if applicable
plugin.single.org.dspace.embargo.EmbargoLifter = org.dspace.embargo.DefaultEmbargoLifter


#### Checksum Checker Settings ####
# Default dispatcher in case none specified
plugin.single.org.dspace.checker.BitstreamDispatcher=org.dspace.checker.SimpleDispatcher

# check history retention
checker.retention.default=10y
checker.retention.CHECKSUM_MATCH=8w


### Item export and download settings ###
# The directory where the exports will be done and compressed
org.dspace.app.itemexport.work.dir = ${dspace.dir}/exports

# The directory where the compressed files will reside and be read by the downloader
org.dspace.app.itemexport.download.dir = ${dspace.dir}/exports/download

# The length og time in hours each archive should live for. When new archives are 
# created this entry is used to delete old ones
org.dspace.app.itemexport.life.span.hours = 48

# The maximum size in Megabytes the export should be.  This is enforced before the
# compression.  Each bitstream's size in each item being exported is added up, if their
# cummulative sizes are more than this entry the export is not kicked off
org.dspace.app.itemexport.max.size = 200


# For backwards compatability, the subscription emails by default include any modified items
# uncomment the following entry for only new items to be emailed
# eperson.subscription.onlynew = true


#---------------------------------------------------------------#
#--------------JSPUI & XMLUI CONFIGURATIONS---------------------#
#---------------------------------------------------------------#
# These configs are used by both JSP and XML User Interfaces,   #
# except where explicitly stated otherwise.                     #
#---------------------------------------------------------------#

# whether to display the contents of the licence bundle (often just the deposit
# licence in standard DSpace installation
webui.licence_bundle.show = false

##### Hide Item Metadata Fields  #####
# Fields named here are hidden in the following places UNLESS the
# logged-in user is an Administrator:
#  1. XMLUI metadata XML view, and Item splash pages (long and short views).
#  2. JSPUI Item splash pages
#  3. OAI-PMH server, "oai_dc" format.
#     (NOTE: Other formats are _not_ affected.)
# To designate a field as hidden, add a property here in the form:
#    metadata.hide.SCHEMA.ELEMENT.QUALIFIER = true
#
# This default configuration hides the dc.description.provenance field,
# since that usually contains email addresses which ought to be kept
# private and is mainly of interest to administrators:
metadata.hide.dc.description.provenance = true

##### Settings for Submission Process #####

# Should the submit UI block submissions marked as theses?
webui.submit.blocktheses = false

# Whether or not we REQUIRE that a file be uploaded
# during the 'Upload' step in the submission process
# Defaults to true; If set to 'false', submitter has option to skip upload
#webui.submit.upload.required = true

#### Delete This ######
#### Creative Commons settings ######
# are Creative Commons licenses used in submission?
#webui.submit.enable-cc = true
#######################

#### Creative Commons settings ######

# The url to the web service API
cc.api.rooturl = http://api.creativecommons.org/rest/1.5

# Metadata field to hold CC license URI of selected license
# NB: XMLUI presentation code expects 'dc.rights.uri' to hold CC data. If you change
# this to another field, please consult documentation on how to update UI configuration
cc.license.uri = dc.rights.uri

# Metadata field to hold CC license name of selected license (if defined)
# NB: XMLUI presentation code expects 'dc.rights' to hold CC data. If you change
# this to another field, please consult documentation on how to update UI configuration
cc.license.name = dc.rights

# Assign license name during web submission
cc.submit.setname = true

# Store license bitstream (RDF license text) during web submission
cc.submit.addbitstream = true

# A list of license classes that should be excluded from selection process
# class names - comma separated list -  must exactly match what service returns.
# At time of implementation, these are:
# publicdomain - "Public Domain"
# standard - "Creative Commons"
# recombo - "Sampling"
# zero - "CC0"
# mark - "Public Domain Mark"
cc.license.classfilter = recombo, mark

# Jurisdiction of the creative commons license -- is it ported or not?
# Use the key from the url seen in the response from the api call,
# http://api.creativecommons.org/rest/1.5/support/jurisdictions
# Commented out means the license is unported.
# (e.g. nz = New Zealand, uk = England and Wales, jp = Japan)
cc.license.jurisdiction = us



##### Settings for Thumbnail creation #####

# whether to display thumbnails on browse and search results pages (1.2+)
# If you have customised the Browse columnlist, then you must also
# include a 'thumbnail' column in your configuration (1.5+)
# (This configuration is not used by XMLUI.  To show thumbnails in the 
#  XMLUI, you just need to create a theme which displays them)
webui.browse.thumbnail.show = false

# max dimensions of the browse/search thumbs. Must be <= thumbnail.maxwidth
# and thumbnail.maxheight. Only need to be set if required to be smaller than
# dimension of thumbnails generated by mediafilter (1.2+)
#webui.browse.thumbnail.maxheight = 80
#webui.browse.thumbnail.maxwidth = 80

# whether to display the thumb against each bitstream (1.2+)
# (This configuration is not used by XMLUI.  To show thumbnails in the 
#  XMLUI, you just need to create a theme which displays them)
webui.item.thumbnail.show = true

# where should clicking on a thumbnail from browse/search take the user
# Only values currently supported are "item" and "bitstream"
#webui.browse.thumbnail.linkbehaviour = item

# maximum width and height of generated thumbnails
thumbnail.maxwidth  80
thumbnail.maxheight 80


#### Settings for Item Preview ####

webui.preview.enabled = false
# max dimensions of the preview image
webui.preview.maxwidth = 600
webui.preview.maxheight = 600
# the brand text
webui.preview.brand = My Institution Name
# an abbreviated form of the above text, this will be used
# when the preview image cannot fit the normal text
webui.preview.brand.abbrev = MyOrg
# the height of the brand
webui.preview.brand.height = 20
# font settings for the brand text
webui.preview.brand.font = SansSerif
webui.preview.brand.fontpoint = 12
#webui.preview.dc = rights


##### Settings for content count/strength information ####

# whether to display collection and community strengths
# (This configuration is not used by XMLUI.  To show strengths in the 
#  XMLUI, you just need to create a theme which displays them)
webui.strengths.show = false

# if showing the strengths, should they be counted in real time or
# fetched from cache?  NOTE: To improve scaling/performance,
# the XMLUI only makes strengths available to themes if they are CACHED!
# 
# Counts fetched in real time will perform an actual count of the
# database contents every time a page with this feature is requested,
# which will not scale.  If the below setting is to use the cache, you
# must run the following command periodically to update the count:
#
# [dspace]/bin/dsrun org.dspace.browse.ItemCounter
#
# The default is to count in real time
#
webui.strengths.cache = false


###### Browse Configuration ######
#
# Use this to configure the browse indices. Each entry will receive a link in the 
# navigation. Each entry can be configured in one of two ways. The first is:
#
# webui.browse.index.<n> = <index name> : metadata : \
#							<schema prefix>.<element>[.<qualifier>|.*] : \
#							(date | title | text) : (asc | desc)
#
# This form represent a unique index of metadata values from the item.
#
# (date | title | text | <other>) refers to the datatype of the field.
#			date: the index type will be treated as a date object
#			title: the index type will be treated like a title, which will include
#					a link to the item page
#			text: the index type will be treated as plain text.  If single mode is
#					specified then this will link to the full mode list
#           <other>: any other datatype will be treated the same as 'text', although
#                   it will apply any custom ordering normalisation configured below
#
#   The final part of the configuration is optional, and specifies the default ordering
#   for the index - whether it is ASCending (the default, and best for text indexes), or
#   DESCending (useful for dates - ie. most recent submissions)
#
#   NOTE: the text to render the index will use the <index name> parameter to select
#   the message key from Messages.properties using a key of the form:
#
# browse.type.metadata.<index name>
#
# The other form is for indexes of the items themselves, ie. each entry will be displayed 
# according to the configuration of by webui.itemlist.columns:
#
# webui.browse.index.<n> = <index name> : item : <sort option name> : (asc | desc)
#
# sort option name: this is the sorting to be applied to the display. It must match the
#                   name given to one of the webui.itemlist.sort-option entries given below.
# 
#   The final part of the configuration is optional, and specifies the default ordering
#   for the index - whether it is ASCending (the default, and best for text indexes), or
#   DESCending (useful for dates - ie. most recent submissions)

#   NOTE: the text to render the index will use the <sort option name> parameter to select
#   the message key from Messages.properties (for JSPUI) using a key of the form:
#
# browse.type.item.<sort option name>
#
# Note: the index numbers <n> must start from 1 and increment continuously by 1
# thereafter.  Deviation from this will cause an error during install or
# configuration update
#
# For compatibility with previous versions:
#
webui.browse.index.1 = dateissued:item:dateissued:desc
webui.browse.index.2 = author:metadata:dc.contributor.*:text
webui.browse.index.3 = title:item:title
webui.browse.index.4 = subject:metadata:dc.subject.*:text
webui.browse.index.5 = graduation:metadata:pu.date.graduation:date
#webui.browse.index.5 = dateaccessioned:item:dateaccessioned

# Set the options for what can be sorted by
#
# Sort options will be available when browsing a list of items (i.e. an 'item' browse,
# or search results).  You can define an arbitrary number of fields
# to sort on, irrespective of which fields you display using webui.itemlist.columns
#
# the format is:
#
# webui.itemlist.sort-option.<n> = <option name> : \
#									<schema prefix>.<element>[.<qualifier>|.*] : \
#									(date | text | ...) : (show | hide)
#
# This is defined much the same as above.  The parameter after the metadata
# just lets the sorter know which normalisation to use - standard normalisations are title,
# text or date - however additional normalisations can be defined using the PluginManager.
#
# The final parts of the configuration is optional -  whether to SHOW (the default) or
# HIDE the option from the sorting controls in the user interface. This can be useful if
# you need to define a specific date sort for use by the recent items lists,
# but otherwise don't want users to choose that option.
#
webui.itemlist.sort-option.1 = title:dc.title:title
webui.itemlist.sort-option.2 = dateissued:dc.date.issued:date
webui.itemlist.sort-option.3 = dateaccessioned:dc.date.accessioned:date

# Set the options for the size (number of characters) of the fields stored in the database.  
# 
# The default is 0, which is unlimited size for fields holding indexed data.  Some 
# database implementations (e.g. Oracle) will enforce their own limit on this field 
# size. Reducing the field size will decrease the potential size of your database and
# increase the speed of the browse, but it will also increase the chance of
# mis-ordering of similar fields.  Below are commented out, but proposed values for
# reasonably performance versus result quality
# 
# Size of field for the browse value (this will affect display, and value sorting)
#
# webui.browse.value_columns.max = 500

# Size of field for hidden sort columns (this will affect only sorting, not display)
#
# webui.browse.sort_columns.max = 200

# Omission mark to place after truncated strings in display.  The default is "..."
#
# webui.browse.value_columns.omission_mark = ...

# Set the options for how the indexes are sorted
#
# All sort normalisations are carried out by the OrderFormatDelegate.
# The plugin manager can be used to specify your own delegates for each datatype.
# 
# The default datatypes (and delegates) are:
#
# author = org.dspace.sort.OrderFormatAuthor
# title  = org.dspace.sort.OrderFormatTitle
# text   = org.dspace.sort.OrderFormatText
#
# If you redefine a default datatype here, the configuration will be used in preference
# to the default, however, if you do not explicitly redefine a datatype, then the
# default will still be used in addition to the datatypes you do specify.
#
# Uncomment the configuration below to use the multi-lingual MARC 21 title ordering.
#
plugin.named.org.dspace.sort.OrderFormatDelegate= \
	org.dspace.sort.OrderFormatTitleMarc21=title

## Set the options for how authors are displayed in the browse listing

# Define which field is the author/editor etc listing.  This should be listed in the
# field webui.itemlist.columns, otherwise it will have no effect.
# This cannot be a field already marked out as a title or a date, as this
# will also have no effect.  This is used in conjunction with the 
# webui.browse.author-limit field below, to truncate author lists.  For
# configuring links to author publication lists use webui.browse.link below.
# (This setting is not used by the XMLUI as it is controlled by your theme)
#
webui.browse.author-field = dc.contributor.author

# define how many authors to display before truncating and completing with "et al"
# (or language pack specific alternative)
#
# Use -1 for unlimited (which is what will be used if this option
# is omitted)
#
# webui.browse.author-limit = 3

# which fields should link to other browse listings.  This should associated
# the name of one of the above browse indices with a metadata field listed
# in <webui.itemlist.columns> above.  The form is:
#
# webui.browse.link.<n> = <index name>:<display column metadata>
#
# Note that cross linking will only work for fields other than title.
#
# The effect this has is to create links to browse views for the item clicked on.
# If it is a "single" type, it will link to a view of all the items which share
# that metadata element in common (i.e. all the papers by a single author).  If 
# it is a "full" type, it will link to a view of the standard full browse page,
# starting with the value of the link clicked on.
# (This setting is not used by the XMLUI, as links are controlled by your theme)
#
# The default below defines the authors to link to other publications by that author
#
webui.browse.link.1 = author:dc.contributor.*



#### Additional configuration for Recent Submissions code ####

# the sort option name (from webui.itemlist.sort-option above) to use for
# displaying recent submissions.  (this
# is used by the Recent Submissions system and any other time based
# browse query such as FeedServlet)
#
recent.submissions.sort-option = dateaccessioned

# how many recent submissions should be displayed at any one time 
recent.submissions.count = 5

# tell the community and collection pages that we are using the Recent
# Submissions code
plugin.sequence.org.dspace.plugin.CommunityHomeProcessor = \
	org.dspace.app.webui.components.RecentCommunitySubmissions
	
plugin.sequence.org.dspace.plugin.CollectionHomeProcessor = \
	org.dspace.app.webui.components.RecentCollectionSubmissions

#### Submission License substitution variables ####
# it is possible include contextual information in the submission license using substitution variables
# the text substitution is driven by a plugin implementation
plugin.named.org.dspace.content.license.LicenseArgumentFormatter = \
        org.dspace.content.license.SimpleDSpaceObjectLicenseFormatter = collection, \
        org.dspace.content.license.SimpleDSpaceObjectLicenseFormatter = item, \
        org.dspace.content.license.SimpleDSpaceObjectLicenseFormatter = eperson

#### Syndication Feed (RSS) Settings ######

# enable syndication feeds - links display on community and collection home pages
# (This setting is not used by XMLUI, as you enable feeds in your theme)
webui.feed.enable = true
# number of DSpace items per feed (the most recent submissions)
webui.feed.items = 4
# maximum number of feeds in memory cache
# value of 0 will disable caching
webui.feed.cache.size = 100
# number of hours to keep cached feeds before checking currency
# value of 0 will force a check with each request
webui.feed.cache.age = 48
# which syndication formats to offer
# use one or more (comma-separated) values from list:
# rss_0.90, rss_0.91, rss_0.92, rss_0.93, rss_0.94, rss_1.0, rss_2.0
webui.feed.formats = rss_1.0,rss_2.0,atom_1.0
# URLs returned by the feed will point at the global handle server (e.g. http://hdl.handle.net/123456789/1)
# Set to true to use local server URLs (i.e. http://myserver.myorg/handle/123456789/1)
webui.feed.localresolve = false

# Customize each single-value field displayed in the
# feed information for each item.  Each of
# the below fields takes a *single* metadata field
#
# The form is <schema prefix>.<element>[.<qualifier>|.*]
webui.feed.item.title = dc.title
webui.feed.item.date = dc.date.issued

# Customize the metadata fields to show in the feed for each item's description.
# Elements will be displayed in the order that they are specified here.
#
# The form is <schema prefix>.<element>[.<qualifier>|.*][(date)], ...
#
# Similar to the item display UI, the name of the field for display
# in the feed will be drawn from the current UI dictionary,
# using the key:
# "metadata.<field>"
#
# e.g.   "metadata.dc.title"
#        "metadata.dc.contributor.author"
#        "metadata.dc.date.issued"
webui.feed.item.description = dc.title, dc.contributor.author, \
               dc.contributor.editor, dc.description.abstract, \
               dc.description
# name of field to use for authors (Atom only) - repeatable
webui.feed.item.author = dc.contributor.author

# Customize the extra namespaced DC elements added to the item (RSS) or entry
# (Atom) element.  These let you include individual metadata values in a
# structured format for easy extraction by the recipient, instead of (or in
# addition to) appending these values to the Description field.
## dc:creator value(s)
#webui.feed.item.dc.creator = dc.contributor.author
## dc:date value (may be contradicted by webui.feed.item.date)
#webui.feed.item.dc.date = dc.date.issued
## dc:description (e.g. for a distinct field that is ONLY the abstract)
#webui.feed.item.dc.description = dc.description.abstract

# Customize the image icon included with the site-wide feeds:
# Must be an absolute URL, e.g.
## webui.feed.logo.url = ${dspace.url}/themes/mysite/images/mysite-logo.png

# iTunes Podcast Enhanced RSS Feed Properties
# Add all the communities / collections, separated by commas (no spaces) that should
# have the iTunes podcast metadata added to their RSS feed.
# Default: Disabled, No collections or communities have iTunes Podcast enhanced metadata in their feed.
# webui.feed.podcast.collections =123456789/2,123456789/3
# webui.feed.podcast.communities =123456789/1

# Which MIMETypes of Bitstreams would you like to have podcastable in your item?
# Separate multiple entries with commas.
#webui.feed.podcast.mimetypes=audio/x-mpeg

# For the iTunes Podcast Feed, if you would like to specify an external media file,
# not on your DSpace server to be enclosed within the entry for each item,
# specify which metadata field will hold the URI to the external media file.
# This is useful if you store the metadata in DSpace, and a seperate streaming server to host the media.
# Default: dc.source.uri
#webui.feed.podcast.sourceuri = dc.source.uri

#### OpenSearch Settings ####
# NB: for result data formatting, OpenSearch uses Syndication Feed Settings
# so even if Syndication Feeds are not enabled, they must be configured
# enable open search
websvc.opensearch.enable = false
# context for html request URLs - change only for non-standard servlet mapping
websvc.opensearch.uicontext = simple-search
# context for RSS/Atom request URLs - change only for non-standard servlet mapping
websvc.opensearch.svccontext = open-search/
# present autodiscovery link in every page head
websvc.opensearch.autolink = true
# number of hours to retain results before recalculating
websvc.opensearch.validity = 48
# short name used in browsers for search service
# should be 16 or fewer characters
websvc.opensearch.shortname = DSpace
# longer (up to 48 characters) name
websvc.opensearch.longname = ${dspace.name}
# brief service description
websvc.opensearch.description = ${dspace.name} DSpace repository
# location of favicon for service, if any must be 16X16 pixels
websvc.opensearch.faviconurl = http://www.dspace.org/images/favicon.ico
# sample query - should return results
websvc.opensearch.samplequery = photosynthesis
# tags used to describe search service
websvc.opensearch.tags = IR DSpace
# result formats offered - use 1 or more comma-separated from: html,atom,rss
# NB: html is required for autodiscovery in browsers to function,
# and must be the first in the list if present
websvc.opensearch.formats = html,atom,rss


#### Content Inline Disposition Threshold ####
#
# Set the max size of a bitstream that can be served inline
# Use -1 to force all bitstream to be served inline
# The 'webui.*' setting is for the JSPUI, and
# the 'xmlui.*' setting is for the XMLUI
webui.content_disposition_threshold = 8388608
xmlui.content_disposition_threshold = 8388608


#### Multi-file HTML document/site settings #####
#
# When serving up composite HTML items, how deep can the request be for us to
# serve up a file with the same name?
#
# e.g. if we receive a request for "foo/bar/index.html"
# and we have a bitstream called just "index.html"
# we will serve up that bitstream for the request if webui.html.max-depth-guess
# is 2 or greater.  If webui.html.max-depth-guess is 1 or less, we would not
# serve that bitstream, as the depth of the file is greater.
#
# If webui.html.max-depth-guess is zero, the request filename and path must
# always exactly match the bitstream name.  Default value is 3.
#
# The 'webui.*' setting is for the JSPUI, and
# the 'xmlui.*' setting is for the XMLUI
#
# webui.html.max-depth-guess = 3
# xmlui.html.max-depth-guess = 3


#### Sitemap settings #####
# the directory where the generated sitemaps are stored
sitemap.dir = ${dspace.dir}/sitemaps

#
# Comma-separated list of search engine URLs to 'ping' when a new Sitemap has
# been created.  Include everything except the Sitemap URL itself (which will
# be URL-encoded and appended to form the actual URL 'pinged').
#
sitemap.engineurls = http://www.google.com/webmasters/sitemaps/ping?sitemap=

# Add this to the above parameter if you have an application ID with Yahoo
# (Replace REPLACE_ME with your application ID)
# http://search.yahooapis.com/SiteExplorerService/V1/updateNotification?appid=REPLACE_ME&url=
#
# No known Sitemap 'ping' URL for MSN/Live search

#####  Authority Control Settings  #####

#plugin.named.org.dspace.content.authority.ChoiceAuthority = \
# org.dspace.content.authority.SampleAuthority = Sample, \
# org.dspace.content.authority.LCNameAuthority = LCNameAuthority, \
# org.dspace.content.authority.SHERPARoMEOPublisher = SRPublisher, \
# org.dspace.content.authority.SHERPARoMEOJournalTitle = SRJournalTitle

## The DCInputAuthority plugin is automatically configured with every
## value-pairs element in input-forms.xml, namely:
##   common_identifiers, common_types, common_iso_languages
##
## The DSpaceControlledVocabulary plugin is automatically configured
## with every *.xml file in [dspace]/config/controlled-vocabularies,
## and creates a plugin instance for each, using base filename as the name.
## eg: nsi, srsc.
## Each DSpaceControlledVocabulary plugin comes with three configuration options:
# vocabulary.plugin._plugin_.hierarchy.store = <true|false>    # default: true
# vocabulary.plugin._plugin_.hierarchy.suggest = <true|false>  # default: true
# vocabulary.plugin._plugin_.delimiter = "<string>"            # default: "::"
##
## An example using "srsc" can be found later in this section

#plugin.selfnamed.org.dspace.content.authority.ChoiceAuthority = \
# org.dspace.content.authority.DCInputAuthority, \
# org.dspace.content.authority.DSpaceControlledVocabulary

## configure LC Names plugin
#lcname.url = http://alcme.oclc.org/srw/search/lcnaf

## configure SHERPA/RoMEO authority plugin
#sherpa.romeo.url = http://www.sherpa.ac.uk/romeo/api24.php

##
## This sets the default lowest confidence level at which a metadata value is included
## in an authority-controlled browse (and search) index.  It is a symbolic
## keyword, one of the following values (listed in descending order):
##   accepted
##   uncertain
##   ambiguous
##   notfound
##   failed
##   rejected
##   novalue
##   unset
## See manual or org.dspace.content.authority.Choices source for descriptions.
authority.minconfidence = ambiguous

## demo: use LC plugin for author
#choices.plugin.dc.contributor.author =  LCNameAuthority
#choices.presentation.dc.contributor.author = lookup
#authority.controlled.dc.contributor.author = true
##
## This sets the lowest confidence level at which a metadata value is included
## in an authority-controlled browse (and search) index.  It is a symbolic
## keyword from the same set as for the default "authority.minconfidence"
#authority.minconfidence.dc.contributor.author = accepted

## demo: subject code autocomplete, using srsc as authority
## (DSpaceControlledVocabulary plugin must be enabled)
#choices.plugin.dc.subject = srsc
#choices.presentation.dc.subject = select
#vocabulary.plugin.srsc.hierarchy.store = true
#vocabulary.plugin.srsc.hierarchy.suggest = true
#vocabulary.plugin.srsc.delimiter = "::"

## Demo: publisher name lookup through SHERPA/RoMEO:
#choices.plugin.dc.publisher = SRPublisher
#choices.presentation.dc.publisher = suggest

## demo: journal title lookup, with ISSN as authority
#choices.plugin.dc.title.alternative = SRJournalTitle
#choices.presentation.dc.title.alternative = suggest
#authority.controlled.dc.title.alternative = true

## demo: use choice authority (without authority-control) to restrict dc.type on EditItemMetadata page
#choices.plugin.dc.type = common_types
#choices.presentation.dc.type = select

## demo: same idea for dc.language.iso
#choices.plugin.dc.language.iso = common_iso_languages
#choices.presentation.dc.language.iso = select

# Change number of choices shown in the select in Choices lookup popup
#xmlui.lookup.select.size = 12


#### Ordering of bitstreams ####

## Specify the ordering that bitstreams are listed.
##
## Bitstream field to sort on.  Values: sequence_id or name. Default: sequence_id
webui.bitstream.order.field = bitstream_order

## Direction of sorting order. Values: DESC or ASC. Default: ASC
#webui.bitstream.order.direction = ASC


##### Google Scholar Metadata Configuration #####
google-metadata.config = ${dspace.dir}/config/crosswalks/google-metadata.properties
google-metadata.enable = true


#---------------------------------------------------------------#
#--------------JSPUI SPECIFIC CONFIGURATIONS--------------------#
#---------------------------------------------------------------#
# These configs are only used by the JSP User Interface         #
#---------------------------------------------------------------#

##### Upload File settings #####

# Where to temporarily store uploaded files
upload.temp.dir = ${dspace.dir}/upload

# Maximum size of uploaded files in bytes, negative setting will result in no limit being set
# 512Mb
upload.max = 536870912


###### Statistical Report Configuration Settings ######

# should the stats be publicly available?  should be set to false if you only
# want administrators to access the stats, or you do not intend to generate
# any
report.public = false

# directory where live reports are stored
report.dir = ${dspace.dir}/reports/



###### Web Interface Settings ######

# whether to display the contents of the licence bundle (often just the deposit
# licence in standard DSpace installation
webui.licence_bundle.show = false

# Customise the DC metadata fields to show in the default simple item view.
# 
# The form is <schema prefix>.<element>[.<qualifier>|.*][(date)|(link)], ...
#
# For example:
#    dc.title               = Dublin Core element 'title' (unqualified)
#    dc.title.alternative   = DC element 'title', qualifier 'alternative'
#    dc.title.*             = All fields with Dublin Core element 'title' 
#                             (any or no qualifier)
#    dc.identifier.uri(link) = DC identifier.uri, render as a link
#    dc.date.issued(date)   = DC date.issued, render as a date
#
# If an item has no value for a particular field, it won't be displayed.
# The name of the field for display will be drawn from the current UI
# dictionary, using the key:
#
# "metadata.<field>"
#
# e.g.   "metadata.dc.title"
#        "metadata.dc.contributor.*" 
#        "metadata.dc.date.issued"
#
webui.itemdisplay.default = dc.title, dc.title.alternative, dc.contributor.*, \
                            dc.subject, dc.date.issued(date), \
                            dc.publisher, dc.publisher.corporate, dc.publisher.place, \
                            dc.identifier.citation, dc.relation.ispartofseries, \
                            dc.description.abstract, dc.description, \
                            dc.identifier.govdoc, dc.identifier.uri(link), \
                            dc.identifier.isbn, dc.identifier.issn, \
                            dc.identifier.ismn, dc.identifier, \
                            dc.relation.isreferencedby(link), dc.relation.uri(link)
#
# When using "resolver" in webui.itemdisplay to render identifiers as resolvable
# links, the base URL is taken from <code>webui.resolver.<n>.baseurl</code>
# where <code>webui.resolver.<n>.urn</code> matches the urn specified in the metadata value.
# The value is appended to the "baseurl" as is, so the baseurl need to end with slash almost in any case.
# If no urn is specified in the value it will be displayed as simple text.
#
#webui.resolver.1.urn = doi
#webui.resolver.1.baseurl = http://dx.doi.org/
#webui.resolver.2.urn = hdl
#webui.resolver.2.baseurl = http://hdl.handle.net/
#
# For the doi and hdl urn defaults values are provided, respectively http://dx.doi.org and
# http://hdl.handle.net are used.<br>
#
# If a metadata value with style: "doi", "handle" or "resolver" matches a URL
# already, it is simply rendered as a link with no other manipulation.


# Specify which strategy use for select the style for an item
plugin.single.org.dspace.app.webui.util.StyleSelection = \
                       org.dspace.app.webui.util.CollectionStyleSelection
                       #org.dspace.app.webui.util.MetadataStyleSelection 

# If use CollectionStyleSelection
# Specify which collections use which views by Handle.
#
# webui.itemdisplay.<style>.collections = <collection handle>, ...
#
# FIXME: This should be more database-driven
#
# webui.itemdisplay.thesis.collections = 123456789/24, 123456789/35

# If use MetadataStyleSelection, you MUST
# Specify which metadata use as name of the style
#
# webui.itemdisplay.metadata-style = schema.element[.qualifier|.*]
# webui.itemdisplay.metadata-style = dc.type

# Customise the DC fields to use in the item listing page.  Elements will be
# displayed left to right in the order that they are specified here.
#
# The form is <schema prefix>.<element>[.<qualifier>|.*][(date)], ...
#
# Although not a requirement, it would make sense to include among the listed
# fields at least the date and title fields as specified by the
# webui.browse.index.* configuration options below.
#
# If you have enabled thumbnails (webui.browse.thumbnail.show), you must also
# include a 'thumbnail' entry in your columns - this is where the thumbnail will be displayed
#
# webui.itemlist.columns = thumbnail, dc.date.issued(date), dc.title, dc.contributor.*
webui.itemlist.columns = dc.date.issued(date), dc.title, dc.contributor.author

#
# You can customise the width of each column with the following line - you can have numbers (pixels)
# or percentages. For the 'thumbnail' column, a setting of '*' will use the max width specified
# for browse thumbnails (webui.browse.thumbnail.maxwidth, thumbnail.maxwidth)
# webui.itemlist.widths = *, 130, 60%, 40%

# Additionally, you can override the DC fields used on the listing page for
# a given browse index and/or sort option. As a sort option or index may be defined
# on a field that isn't normally included in the list, this allows you to display
# the fields that have been indexed / sorted on.
#
# There are a number of forms the configuration can take, and the order in which
# they are listed below is the priority in which they will be used (so a combination
# of an index name and sort name will take precedence over just the browse name).
#
# webui.itemlist.browse.<index name>.sort.<sort name>.columns
# webui.itemlist.sort.<sort name>.columns
# webui.itemlist.browse.<browse name>.columns
# webui.itemlist.<sort or index name>.columns
#
# In the last case, a sort option name will always take precedence over a browse
# index name. Note also, that for any additional columns you list, you will need to
# ensure there is an itemlist.<field name> entry in the messages file.
#
# The following example would display the date of accession in place of the issue date
# whenever the dateaccessioned browse index or sort option is selected.
#
# Just like webui.itemlist.columns, you will need to include a 'thumbnail' entry to display
# and thumbnails in the item list
#
# webui.itemlist.dateaccessioned.columns = thumbnail, dc.date.accessioned(date), dc.title, dc.contributor.*
#
# As above, you can customise the width of the columns for each configured column list, substituting '.widths' for
# '.columns' in the property name. See the setting for webui.itemlist.widths for more details
# webui.itemlist.dateaccessioned.widths = *, 130, 60%, 40%

# You can also set the overall size of the item list table with the following setting. It can lead to faster
# table rendering when used with the column widths above, but not generally recommended.
# webui.itemlist.tablewidth = 100%


#### Additional configuration for Item Mapper ####

# the index name (from webui.browse.index above) to use for
# displaying items by author
#
itemmap.author.index = author


### MyDSpace display of group membership ####
#
# if omitted, the default behaviour is false
# 
# webui.mydspace.showgroupmemberships = false


##### SFX Server #####

# SFX query is appended to this URL.  If this property is commented out or
# omitted, SFX support is switched off.
# sfx.server.url = http://sfx.myu.edu:8888/sfx?


#### Item Recommendation Settings #####

# show a link to the item recommendation page from item display page
webui.suggest.enable = false
#
# Enable only, if the user is logged in.
# If not set the  default value is  false
# webui.suggest.loggedinusers.only = true


#### Controlled Vocabulary Settings #####

# Enable or disable the controlled vocabulary add-on
# Warning: this feature is not compatible with WAI (it requires javascript to function)
#
# webui.controlledvocabulary.enable = true

#### Session invalidation #####

# Enable or disable session invalidation upon login or logout.
# This feature is enabled by default to help prevent session hijacking
# but may cause problems for shibboleth, etc
#
# webui.session.invalidate = true


#---------------------------------------------------------------#
#--------------XMLUI SPECIFIC CONFIGURATIONS--------------------#
#---------------------------------------------------------------#
# These configs are only used by the XML User Interface         #
#---------------------------------------------------------------#


# A list of supported locales for Manakin. Manakin will look at a user's browser 
# configuration for the first language that appears in this list to make available
# to in the interface. This parameter is a comma seperated list of Locales. All 
# types of Locales country, country_language, country_language_variant
# Note that that if the approprate files are not present (i.e. Messages_XX_XX.xml) 
# then Manakin will fall back through to a more general language.
#xmlui.supportedLocales = en, de

# Force all authenticated connections to use SSL, only non-authenticated 
# connections are allowed over plain http. If set to true, then you need to 
# ensure that the 'dspace.hostname' parameter is set to the correctly.
#xmlui.force.ssl = true

# Determine if new users should be allowed to register or edit their own metadata. 
# These parameters are usefull in congunction with shibboleth where you want to 
# disallow registration and disable the user's ability to edit their metadata 
# because both come from Shibboleth.
#xmlui.user.registration=true
#xmlui.user.editmetadata=true


# Determine if super administrators (those whom are in the Administrators group) 
# can login as another user from the "edit eperson" page. This is usefull for 
# debugging problems in a running dspace instance, especially in the workflow
# process. The default value is false, i.e. no one may assume the login of another user.
#xmlui.user.assumelogin = true

# After a user has logged into the system, which url should they be directed too? 
# Leave this parameter blank or undefined to direct users to the homepage, or
# "/profile" for the user's profile, or another reasonable choice is "/submissions" 
# to see if the user has any tasks awaiting their attention. The default is the 
# repository home page.
#xmlui.user.loginredirect=/profile

# Allow the user to override which theme is used to display a particular page. 
# When submitting a request add the HTTP parameter "themepath" which corresponds 
# to a particular theme, that specified theme will be used instead of the any 
# other configured theme. Note that this is a potential security hole allowing 
# execution of unintended code on the server, this option is only for development 
# and debugging it should be turned off for any production repository. The default 
# value unless otherwise specified is "false"
#xmlui.theme.allowoverrides = false

# Determine which bundles administrators and collection administrators may upload 
# into an existing item through the administrative interface. If the user does not
# have the appropriate privileges (add & write) on the bundle then that bundle will
# not be shown to the user as an option.
#xmlui.bundle.upload = ORIGINAL, METADATA, THUMBNAIL, LICENSE, CC_LICENSE

# On the community-list page should all the metadata about a community/collection
# be available to the theme. This parameter defaults to true, but if you are
# experiencing performance problems on the community-list page you should experiment
# with turning this option off.
#xmlui.community-list.render.full = false

# Normally, Manakin will fully verify any cache pages before using a cache copy. 
# This means that when the community-list page is viewed the database is queried
# for each community/collection to see if their metadata has been modified. This
# can be expensive for repositories with a large community tree. To help solve
# this problem you can set the cache to be assumed valued for a specific set of time.
# The downside of this is that new or editing communities/collections may not show up 
# the website for a period of time.
#xmlui.community-list.cache = 12 hours

# Optionally you may configure Manakin to take advantage of metadata stored as a 
# bitstream. These metadata files should be inside the "METADATA" bundle and named 
# either MODS.xml or METS.xml. If either of the following options are turned on then 
# these files will be made available to the theme when rendering an item.
#xmlui.bitstream.mods = true
#xmlui.bitstream.mets = true

# If you would like to use google analytics to track general website statistics then 
# use the following parameter to provide your analytics key. First sign up for an 
# account at http://analytics.google.com, then create an entry for your repositories 
# website. Analytics will give you a snipit of javascript code to place on your site, 
# inside that snip it is your google analytics key ushually found in the line: 
# _uacct = "UA-XXXXXXX-X"
# Take this key (just the UA-XXXXXX-X part) and place it here in this parameter.   
#xmlui.google.analytics.key=UA-XXXXXX-X


# Assign how many page views will be recorded and displayed in the control panel's 
# activity viewer. The activity tab allows an administrator to debug problems in a 
# running DSpace by understanding who and how their dspace is currently being used. 
# The default value is 250.
#xmlui.controlpanel.activity.max = 250

# Determine where the control panel's activity viwer recieves an events IP address 
# from. If your DSpace is in a load balanced enviornment or otherwise behind a 
# context-switch then you will need to set the paramater to the HTTP parameter that 
# records the original IP address.
#xmlui.controlpanel.activity.ipheader = X-Forward-For

#---------------------------------------------------------------#
#--------------OAI-PMH SPECIFIC CONFIGURATIONS------------------#
#---------------------------------------------------------------#
# These configs are only used by the OAI-PMH interface          #
#---------------------------------------------------------------#

# Max response size for DIDL. This is the maximum size in bytes of the files you
# wish to enclose Base64 encoded in your responses, remember that the base64
# encoding process uses a lot of memory. We recommend at most 200000 for answers
# of 30 records each on a 1 Gigabyte machine. Ultimately this will change to a
# streaming model and remove this restriction. Also please remember to allocate
# plenty of memory, at least 512 MB to your Tomcat.
#
# Optional: DSpace uses 100 records as the limit for the oai responses. You can
# alter this by changing $DSPACE_SOURCE_DIR/src/org/dspace/app/oai/DSpaceOAICatalog.java to modify the
# declaration:
# private final int MAX_RECORDS = 100 to private final int MAX_RECORDS = 30
# oai.didl.maxresponse = 0


#---------------------------------------------------------------#
#--------------SWORD SPECIFIC CONFIGURATIONS--------------------#
#---------------------------------------------------------------#
# These configs are only used by the SWORD interface            #
#---------------------------------------------------------------#

# tell the SWORD METS implementation which package ingester to use
# to install deposited content.  This should refer to one of the
# classes configured for:
#
# plugin.named.org.dspace.content.packager.PackageIngester
#
# The value of sword.mets-ingester.package-ingester tells the
# system which named plugin for this interface should be used
# to ingest SWORD METS packages
#
# The default is METS
#
# sword.mets-ingester.package-ingester = METS

# Define the metadata type EPDCX (EPrints DC XML)
# to be handled by the SWORD crosswalk configuration
#
mets.submission.crosswalk.EPDCX = SWORD

# define the stylesheet which will be used by the self-named
# XSLTIngestionCrosswalk class when asked to load the SWORD
# configuration (as specified above).  This will use the
# specified stylesheet to crosswalk the incoming SWAP metadata
# to the DIM format for ingestion
#
crosswalk.submission.SWORD.stylesheet = crosswalks/sword-swap-ingest.xsl

# The base URL of the SWORD deposit.  This is the URL from
# which DSpace will construct the deposit location urls for
# collections.
#
# The default is {dspace.url}/sword/deposit
#
# In the event that you are not deploying DSpace as the ROOT
# application in the servlet container, this will generate
# incorrect URLs, and you should override the functionality
# by specifying in full as below:
#
# sword.deposit.url = http://www.myu.ac.uk/sword/deposit

# The metadata field in which to store the updated date for
# items deposited via SWORD.
#
sword.updated.field = dc.date.updated

# The metadata field in which to store the value of the slug
# header if it is supplied
#
sword.slug.field = dc.identifier.slug

########################### ARKs ######################################

# We have hijacked the Handle Prefix to indicate our ARK naming assigning authority 
#  number (NAAN) instead.
handle.prefix = 88435

# This plus the ARK identifier is stored as the persistent URI of the Item
handle.canonical.prefix = http://arks.princeton.edu/ark:/

# This is the URL of the ARK minter server.  
ark.minter_url = http://diglib6.princeton.edu/nd/noidu_002
#ark.minter_url = http://mrplaypc.princeton.edu/nd/noidu_kt5

# This is the URL of the ARK resolver server.  A query to this URL binds
#   the current URL of the Item to the ARK
ark.resolver_url = http://diglib6.princeton.edu/nd/noidu_002
#ark.resolver_url = http://mrplaypc.princeton.edu/nd/noidu_kt5

# This is the variable that we bind the Item's URL to in the ARK database
ark.bind_variable = location

########################## CAS Settings ################################

#  The following URLs point to Princeton's Central Authentication System

cas.server.url= https://fed.princeton.edu/cas/login
cas.validate.url= https://fed.princeton.edu/cas/serviceValidate
cas.logout.url= https://fed.princeton.edu/cas/logout
webui.cas.autoregister = false

#
# Define the metadata elements that should be displayed in working paper collections
#

webui.itemdisplay.workingpaper = dc.title, dc.title.alternative, dc.contributor.author, \
                            dc.subject, dc.date.issued(date), dc.publisher, \
                            dc.identifier.citation, dc.relation.ispartofseries, \
                            dc.description.abstract, dc.description, \
                            dc.identifier.govdoc, dc.identifier.uri(link), \
                            dc.identifier.isbn, dc.identifier.issn, \
                            dc.identifier.ismn, dc.identifier, \
                            dc.relation.uri(link), \
                            dc.relation.replaces(link), \
                            dc.relation.isreplacedby(link)

webui.itemdisplay.workingpaper.collections = 88435/dsp017h149p85f, 88435/dsp01cj82k732m, 88435/dsp01gb19f584f, 88435/dsp01pr76f345n

#
# Define the metadata elements that should be displayed in
# dissertation collections
#

webui.itemdisplay.dissertations = dc.title, \
                            dc.contributor.author, dc.contributor.advisor, \
                            dc.contributor, dc.contributor.other, \
                            dc.subject, dc.subject.classification, \
                            dc.date.issued(date), dc.publisher, \
                            dc.description.abstract, dc.description, \
                            dc.identifier.uri(link), \
                            dc.relation.isformatof, \
                            dc.type, dc.language.iso

webui.itemdisplay.dissertations.collections = \
     88435/dsp01pn89d660h, \
     88435/dsp01jw827b67j, \
     88435/dsp01f4752g74r, \
     88435/dsp019c67wm82p, \
     88435/dsp015m60qr913, \
     88435/dsp011z40ks831, \
     88435/dsp01x633f104k, \
     88435/dsp01sf2685121, \
     88435/dsp01np193919r, \
     88435/dsp01hx11xf26b, \
     88435/dsp01d504rk346, \
     88435/dsp018c97kq43p, \
     88435/dsp014q77fr35m, \
     88435/dsp010z708w441, \
     88435/dsp01w6634364j, \
     88435/dsp01rf55z771t, \
     88435/dsp01mp48sc78j, \
     88435/dsp01gx41mh869, \
     88435/dsp01c534fn95t, \
     88435/dsp017h149p87r, \
     88435/dsp013r074t96v, \
     88435/dsp01000000039, \
     88435/dsp01v692t6222, \
     88435/dsp01qf85nb30h, \
     88435/dsp01kp78gg38w, \
     88435/dsp01fx719m479, \
     88435/dsp01b8515n39n, \
     88435/dsp016h440s48r, \
     88435/dsp012r36tx551, \
     88435/dsp01z029p474w, \
     88435/dsp01t722h882n, \
     88435/dsp01pg15bd903, \
     88435/dsp01jq085j994, \
     88435/dsp01f1881k91x, \
     88435/dsp019880vr006, \
     88435/dsp015h73pw07x, \
     88435/dsp011r66j1148, \
     88435/dsp01x059c7347, \
     88435/dsp01s7526c420, \
     88435/dsp01ng451h513, \
     88435/dsp01ht24wj43h

#
# Define the metadata elements that should be displayed in
# dissertation collections
#

webui.itemdisplay.theses = dc.title, \
                            dc.contributor.author, dc.contributor.advisor, \
                            dc.contributor, pu.department, pu.date.graduation(date), \
                            dc.publisher, \
                            dc.description.abstract, dc.description, \
                            dc.format.extent, dc.format, dc.identifier.other, \
                            dc.identifier.uri(link), \
                            dc.relation.isformatof, \
                            dc.type, dc.language.iso

webui.itemdisplay.theses.collections = \
     88435/dsp015m60qr96c, \
     88435/dsp011v53jx03j, \
     88435/dsp01x346d4232, \
     88435/dsp01sf268516n, \
     88435/dsp01np1939243, \
     88435/dsp01hx11xf31p, \
     88435/dsp01d504rk39g, \
     88435/dsp018c97kq479, \
     88435/dsp014m90dv552, \
     88435/dsp010v8380632, \
     88435/dsp01w66343685, \
     88435/dsp01rf55z7763, \
     88435/dsp01mp48sc83w, \
     88435/dsp01gx41mh91n, \
     88435/dsp01c534fn99f, \
     88435/dsp017d278t078, \
     88435/dsp013n203z151, \
     88435/dsp0100000007x, \
     88435/dsp01v692t627b, \
     88435/dsp01qf85nb35s, \
     88435/dsp01kp78gg437, \
     88435/dsp01fx719m510, \
     88435/dsp01b5644r59s, \
     88435/dsp016d56zw67q, \
     88435/dsp012r36tx59n, \
     88435/dsp01z029p4795, \
     88435/dsp01t722h887x, \
     88435/dsp01pg15bd95c, \
     88435/dsp01jq085k036, \
     88435/dsp01dz010q11z, \
     88435/dsp019593tv19m, \
     88435/dsp015h73pw11m, \
     88435/dsp011r66j119j, \
     88435/dsp01x059c739h, \
     88435/dsp01s7526c478, \
     88435/dsp01ng451h55q, \
     88435/dsp01hq37vn649, \
     88435/dsp01cz30ps722, \
     88435/dsp018910jt63r, \
     88435/dsp014j03cz716, \
     88435/dsp010r967379h, \
     88435/dsp01w0892999g, \
     88435/dsp01r781wg073, \
     88435/dsp01mg74qm166, \
     88435/dsp01gq67jr24n, \
     88435/dsp01c247ds15b, \
     88435/dsp0179407x233


Princeton_IP_group = 142
<|MERGE_RESOLUTION|>--- conflicted
+++ resolved
@@ -23,110 +23,62 @@
 #---------------------------------------------------------------#
 ##### Basic information ######
 
-<<<<<<< HEAD
 # ---------------------------------------
 # qa  / prod 
 # ---------------------------------------
 # Name of the site
 # dspace.name = DataSpace at Princeton University
 #dspace.name = QA Space at Princeton University
+dspace.name = Test Space
 
 # DSpace installation directory
 #dspace.dir = /dspace
+dspace.dir = /Users/monikam/Installations/master
 
 # DSpace host name - should match base URL.  Do not include port number
-## dspace.hostname = dataspace.princeton.edu
-dspace.hostname = asdspace300l.princeton.edu
-# dspace.hostname = asdspace301l.princeton.edu
+#dspace.hostname = dataspace.princeton.edu
+dspace.hostname = localhost
 
 # DSpace base host URL.  Include port number etc.
-# DSpace base URL.  Include port number etc., but NOT trailing slash
-#dspace.baseUrl = http://${dspace.hostname}
-
-# Change to xmlui if you wish to use the xmlui as the default, or remove
-# "/jspui" and set webapp of your choice as the "ROOT" webapp in
-# the servlet engine.
-#dspace.url = ${dspace.baseUrl}/jspui
-
-# qa
-jspui.google.analytics.key=UA-47850099-1
-jspui.google.analytics.domain=princeton.edu
-
-# ---------------------------------------
-# test  / localhost
-# ---------------------------------------
-# Name of the site
-dspace.name = Test Space
-
-# DSpace installation directory
-dspace.dir = /Users/monikam/Installations/test
-
-# DSpace host name - should match base URL.  Do not include port number
-dspace.hostname = localhost
-
-# DSpace base host URL.  Include port number etc.
-# DSpace base URL.  Include port number etc., but NOT trailing slash
+#dspace.baseUrl = http://dataspace.princeton.edu
 dspace.baseUrl = http://localhost:8080
-
-# Change to xmlui if you wish to use the xmlui as the default, or remove
-# "/jspui" and set webapp of your choice as the "ROOT" webapp in
-# the servlet engine.
-dspace.url = ${dspace.baseUrl}/test_jspui
-
-=======
-# DSpace installation directory
-dspace.dir = /dspace
-#dspace.dir = /Users/monikam/Installations/dataspace
-
-# DSpace host name - should match base URL.  Do not include port number
-dspace.hostname = dataspace.princeton.edu
-#dspace.hostname = localhost
-
-# DSpace base host URL.  Include port number etc.
-dspace.baseUrl = http://dataspace.princeton.edu
-#dspace.baseUrl = http://localhost:8080
 
 # DSpace base URL.  Include port number etc., but NOT trailing slash
 # Change to xmlui if you wish to use the xmlui as the default, or remove
 # "/jspui" and set webapp of your choice as the "ROOT" webapp in
 # the servlet engine.
 dspace.url = ${dspace.baseUrl}/jspui
->>>>>>> 18d4a3ef
 
 # Google Analytics 
-jspui.google.analytics.key=UA-46816615-1
-jspui.google.analytics.domain=princeton.edu
+#jspui.google.analytics.key=UA-46816615-1
+#jspui.google.analytics.domain=princeton.edu
 
 ### REMOVE THIS ####
 # The base URL of the OAI webapp (do not include /request).
 #dspace.oai.url = ${dspace.baseUrl}/oai
 ####################
 
-# Name of the site
-dspace.name = DataSpace at Princeton University
-
 ##### Database settings #####
 
 # Database name ("oracle", or "postgres")
 #db.name = oracle
-#db.name = postgres
-db.name = oracle
+db.name = postgres
+#db.name = oracle
 
 # URL for connecting to database
-#db.url = jdbc:postgresql://localhost:5432/dspace
+db.url = jdbc:postgresql://localhost:5432/dspace
 #db.url = jdbc:oracle:thin:@isserv117.princeton.edu:1521:dspdevl
-db.url = jdbc:oracle:thin:@eis219l.princeton.edu:1521:dspprod
+#db.url = jdbc:oracle:thin:@eis219l.princeton.edu:1521:dspprod
 
 # JDBC Driver
+db.driver = org.postgresql.Driver
 #db.driver = oracle.jdbc.OracleDriver
-#db.driver = org.postgresql.Driver
-db.driver = oracle.jdbc.OracleDriver
 
 # Database username and password
 db.username = dspace
-#db.password = 1234
+db.password = 1234
 #db.password = dspace30oct$
-db.password = dspace11nov$
+#db.password = dspace11nov$
 
 # Schema name - if your database contains multiple schemas, you can avoid problems with
 # retrieving the definitions of duplicate object names by specifying
