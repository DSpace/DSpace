#
# DSpace Configuration
#
# NOTE: The DSpace Configuration File is separated into several sections:
#  * General Configurations
#  * UI Configurations

#------------------------------------------------------------------#
#------------------GENERAL CONFIGURATIONS--------------------------#
#------------------------------------------------------------------#
# These configs are used by underlying DSpace API, and are         #
# therefore applicable to all interfaces                           #
# Local configuration should be made in local.cfg (where possible) #
# Global or more complex configuration can be hardcoded here       #
#------------------------------------------------------------------#
##### Basic information ######

# DSpace installation directory
# Windows note: Please remember to use forward slashes for all paths (e.g. C:/dspace)
dspace.dir = /dspace

# Public URL of DSpace backend ('server' webapp). May require a port number if not using standard ports (80 or 443)
# DO NOT end it with '/'.
# This is where REST API and all enabled server modules (OAI-PMH, SWORD, SWORDv2, RDF, etc) will respond.
# NOTE: This URL must be accessible to all DSpace users (should not use 'localhost' in Production)
# and is usually "synced" with the "rest" section in the DSpace User Interface's config.*.yml.
# It corresponds to the URL that you would type into your browser to access the REST API.
dspace.api.prefix =
dspace.server.url = http://localhost:8080${dspace.api.prefix}/server

# Additional URL of DSpace backend which could be used by DSpace frontend during SSR execution.
# May require a port number if not using standard ports (80 or 443)
# DO NOT end it with '/'.
dspace.server.ssr.url = ${dspace.server.url}

# Public URL of DSpace frontend (Angular UI). May require a port number if not using standard ports (80 or 443)
# DO NOT end it with '/'.
# This is used by the backend to provide links in emails, RSS feeds, Sitemaps, etc.
# NOTE: this URL must be accessible to all DSpace users (should not use 'localhost' in Production).
# It corresponds to the URL that you would type into your browser to access the User Interface.
dspace.ui.url = http://localhost:4000

# Name of the site
dspace.name = DSpace at My University
dspace.shortname = DSpace

# Assetstore configurations have moved to config/modules/assetstore.cfg
# and config/spring/api/bitstore.xml.
# Additional storage options (e.g. Amazon S3) are available in `assetstore.cfg`
# assetstore.dir = ${dspace.dir}/assetstore

# Default language for metadata values
default.language = en_US

# Url of subscriptions page
subscription.url = ${dspace.ui.url}/subscriptions

# Solr server/webapp.
# DSpace uses Solr for all search/browse capability (and for usage statistics).
# Since DSpace 7, SOLR must be installed as a stand-alone service.
solr.server = http://localhost:8983/solr

# Solr core name prefix.
# If you connect multiple instances of DSpace to a single Solr instance, you
# can organize them with a common core name prefix.
solr.multicorePrefix =

# Solr connection pool.
# If you change these values, the changes are not effective until DSpace is
# restarted.
#
# Maximum open connections to Solr:
# solr.client.maxTotalConnections = 20
#
# Maximum open connections per Solr instance:
# solr.client.maxPerRoute = 15
#
# Default keep-alive time for open Solr connections, in milliseconds:
# solr.client.keepAlive = 5000
#
# Maximum lifetime of a pooled connection, in seconds:
# solr.client.timeToLive = 600

##### Database settings #####
# DSpace ONLY supports PostgreSQL at this time.

# URL for connecting to database
db.url = jdbc:postgresql://localhost:5432/dspace

# JDBC Driver for PostgreSQL
db.driver = org.postgresql.Driver

# PostgreSQL Database Dialect (for Hibernate)
db.dialect = org.dspace.util.DSpacePostgreSQLDialect

# Database username and password
db.username = dspace
db.password = dspace

# Database Schema name
# For PostgreSQL, this is often "public" (default schema)
db.schema = public

## Database Connection pool parameters
# DSpace wraps around the Apache Commons DBCP2 component, to read about its configuration
# see: https://commons.apache.org/proper/commons-dbcp/configuration.html
# look at DSPACE/config/spring/api/core-hibernate.xml for more options

# Maximum number of active DB connections in pool (-1 = unlimited)
# (default = 30)
db.maxconnections = 30

# Maximum time to wait before giving up if all connections in pool are busy (milliseconds), (-1 = unlimited)
# (default = 10000ms or 10 seconds)
db.maxwait = 10000

# Minimum number of idle connections in pool
# (default = 0)
db.minidle = 0

# Maximum number of idle connections in pool (-1 = unlimited)
# (default = 10)
db.maxidle = 10

# The initial number of connections created when the pool is started
# (default = 0)
db.initialsize = 0

# The maximum lifetime in milliseconds of a connection.  (-1 = unlimited)
# (default = -1)
db.maxconnlifetime = -1

# Remove abandoned connections. This is documented under "removeAbandonedOnBorrow" in DBCP2.
# (default = false)
db.removeabandoned = false

# Remove abandoned timeout. Timeout in seconds before an abandoned connection can be removed.
# (default = 300 or 5 minutes)
db.removeabandonedtimeout = 300

# Whether or not to allow for an entire 'clean' of the DSpace database.
# By default, this setting is 'true', which ensures that the 'dspace database clean' command
# does nothing (except return an error message saying clean is disabled)
# Setting this config to 'false' allows your database owner to destroy all DSpace data, tables, etc
# by running 'dspace database clean' from commandline. This is only useful for development/testing.
# WARNING: NEVER SET TO 'false' IN PRODUCTION.
# db.cleanDisabled = true

##### Email settings ######

# SMTP mail server (allows DSpace to send email notifications)
mail.server = smtp.example.com

# SMTP mail server authentication username and password (if required)
#mail.server.username =
#mail.server.password =

# SMTP mail server alternate port (defaults to 25)
mail.server.port = 25

# From address for mail
# All mail from the DSpace site will use this 'from' address
mail.from.address = dspace-noreply@myu.edu

# Name of a pre-configured Session object to be fetched from a directory.
# This overrides the Session settings above.  If none can be found, then DSpace
# will use the above settings to create a Session.
#mail.session.name = Session

# When feedback is submitted via the Feedback form, it is sent to this address
# Currently limited to one recipient!
# if this property is empty or commented out, feedback form is disabled
feedback.recipient = dspace-help@myu.edu

# General site administration (Webmaster) e-mail
# System notifications/reports and other sysadmin emails are sent to this address
mail.admin = dspace-help@myu.edu
mail.admin.name = DSpace Administrator

# Helpdesk E-mail
mail.helpdesk = ${mail.admin}
mail.helpdesk.name = Help Desk

# Recipient for server errors and alerts (defaults to mail.admin)
alert.recipient = ${mail.admin}

# Recipient for new user registration emails (defaults to unspecified)
#registration.notify =

# Enable a "welcome letter" to the newly-registered user.
mail.welcome.enabled = false

# Set the default mail character set. This may be overridden by providing a line
# inside the email template "charset: <encoding>", otherwise this default is used.
mail.charset = UTF-8

# A comma-separated list of hostnames that are allowed to refer browsers to email forms.
# Default behaviour is to accept referrals only from dspace.hostname
# TODO: UNSUPPORTED in DSpace 7.0
#mail.allowed.referrers = ${dspace.hostname}

# Pass extra settings to the Java mail library. Comma-separated, equals sign between
# the key and the value. For example:
#mail.extraproperties = mail.smtp.socketFactory.port=465, \
#                       mail.smtp.socketFactory.class=javax.net.ssl.SSLSocketFactory, \
#                       mail.smtp.socketFactory.fallback=false

# An option is added to disable the mailserver. By default, this property is set to false
# By setting mail.server.disabled = true, DSpace will not send out emails.
# It will instead log the subject of the email which should have been sent
# This is especially useful for development and test environments where production data is used when testing functionality.
#mail.server.disabled = false
<<<<<<< HEAD
# If the mail.server.fixedRecipient is not empty then only in the case mail.server.disabled = true all email will be sent to this email address.
#mail.server.fixedRecipient =
=======
# Enables the catchAll system
#mail.server.catchAll.enabled = true
# If the mail.server.catchAll.recipient is set and has been enabled with mail.server.catchAll.enabled all the emails will
# be sent to these recipients ( comma separated list ), instead of original ones.
#mail.server.catchAll.recipient =
>>>>>>> 5578de29

# Message headers which may be set within a message template by assigning values
# to Velocity properties.  Only the properties named here will be interpreted as
# header values.  In most cases the name of the property will become the
# header's name, and the value of the property, the header's value.
# For example:  '#set(My-Header, "Hello World!")' in a template will result in
# the message having a header "My-Header: Hello World!" IFF mail.message.headers
# includes "My-Header".
#
# A few names are special:
# 'subject' supplies the Subject: header's value.
# 'charset' sets the 'charset' parameter of the Content-Type: header of the
#           bodypart, when there is a single bodypart.  It also causes the
#           subject value to be treated as being encoded in this charset.
#           If not set, the charset defaults to US-ASCII as specified in RFC 2046.
#           If there are multiple bodyparts, all are assumed to be encoded in
#           US-ASCII and 'charset' has no effect on them.
mail.message.headers = subject
mail.message.headers = charset

# Helpdesk telephone.  Not email, but should be with other contact info.  Optional.
#mail.message.helpdesk.telephone = +1 555 555 5555

##### Asset Storage (bitstreams / files) ######
# Moved to config/spring/api/bitstore.xml

##### Logging configuration #####
# Main logging settings can be found in config/log4j2.xml
# Below are some configuration properties for the server webapp that can be
# modified at runtime.
logging.server.include-after-request = false
logging.server.include-client-info = false
logging.server.include-headers = false
logging.server.include-payload = false
logging.server.include-query-string = false
# include-stacktrace-for-httpcode accepts multiple values, comma-separated or by
# repeating the assignment
logging.server.include-stacktrace-for-httpcode = 422
logging.server.max-payload-length = 10000

# parameter to establish how many of last accumulated rotated log files are to be retained
logging.server.retention-accumulated-to-keep = 1000

##### DOI registration agency credentials ######
# To mint DOIs you have to use a DOI registration agency like DataCite. Several
# DataCite members offers services as DOI registration agency, so f.e. EZID or
# TIB Hannover. To mint DOIs with DSpace you have to get an agreement with an
# DOI registration agency. You have to edit
# [dspace]/config/spring/api/identifier-service.xml and to configure the following
# properties.

# Credentials used to authenticate against the registration agency:
identifier.doi.user = username
identifier.doi.password = password

# URL for the DOI resolver.  This will be the stem for generated DOIs.
#identifier.doi.resolver = https://doi.org

# DOI prefix used to mint DOIs. All DOIs minted by DSpace will use this prefix.
# The Prefix will be assigned by the registration agency.
identifier.doi.prefix = 10.5072

# If you want to, you can further separate your namespace. Should all the
# suffixes of all DOIs minted by DSpace start with a special string to separate
# it from other services also minting DOIs under your prefix?
identifier.doi.namespaceseparator = dspace/

# if you want, you can specify custom metadata field for doi identifier
# if nothing specified, then will be used dc.identifier.doi as default
identifier.doi.metadata = dc.identifier.doi

##### Edit Item configurations #####
# This configuration allows to set a group that will able to
# use edit metadata mode
# edit.metadata.allowed-group = <group-uuid>

##### Plugin management #####

# Where to look for third-party plugin packages.  The value is a colon-separated
# list of filesystem directories and/or JAR files:  a Java class path.  Plugin
# classes not found in the usual places will be sought in these places last.  If
# unset, only the standard places will be searched.
#plugin.classpath = ${dspace.dir}/plugins/aPlugin.jar

##### Search settings #####

# DSpace search/browse is now driven by Discovery (Solr backend).
# Therefore, search settings are configurable either via Discovery's configurations
# or via Solr's configuration. Some Browse settings are still customizable within
# this configuration file (see "Browse Configuration" section below).
#
# Discovery configurations may be used to modify which fields in DSpace are
# browseable/searchable or appear as filters/facets. These are configured in
# the discovery.xml at:
#   [dspace]/config/spring/api/discovery.xml
#
# See also the Discovery Documentation:
#   https://wiki.lyrasis.org/display/DSDOC7x/Discovery

##### Handle settings ######

# Canonical Handle URL prefix
#
# Items in DSpace receive a unique URL, stored in dc.identifier.uri
# after it is generated during the submission process.
handle.canonical.prefix = ${dspace.ui.url}/handle/

# If you register with CNRI's handle service at https://www.handle.net/,
# these links can be generated as permalinks using https://hdl.handle.net/
# as canonical prefix. Please make sure to change handle.canonical.prefix
# after registering with handle.net by uncommenting one of the following
# lines, depending if you prefer to use https or http:
# handle.canonical.prefix = https://hdl.handle.net/
# handle.canonical.prefix = http://hdl.handle.net/
#
# Note that this will not alter dc.identifier.uri metadata for existing
# items (only for subsequent submissions).

# CNRI Handle prefix
# (Defaults to a dummy/fake prefix of 123456789)
handle.prefix = 123456789

# Directory for installing Handle server files
handle.dir = ${dspace.dir}/handle-server

# List any additional prefixes that need to be managed by this handle server
# (as for examle handle prefix coming from old dspace repository merged in
# that repository)
# handle.additional.prefixes = prefix1[, prefix2]

# Whether to enable the DSpace handle resolver endpoints necessary for
# https://github.com/DSpace/Remote-Handle-Resolver
# Defaults to "false" which means these handle resolver endpoints are not available.
# handle.remote-resolver.enabled = false

# Whether to enable the DSpace listhandles resolver that lists all available
# handles for this DSpace installation.
# Defaults to "false" which means is possible to obtain the list of handles
# of this DSpace installation, whenever the `handle.remote-resolver.enabled = true`.
# handle.hide.listhandles = false

##### Authorization system configuration - Delegate ADMIN #####

# COMMUNITY ADMIN configuration
# Authorize community administrators to create/delete subcommunties or collections
#core.authorization.community-admin.create-subelement = true
#core.authorization.community-admin.delete-subelement = true
# Authorize community administrators to manage community policies or community admin group
#core.authorization.community-admin.policies = true
#core.authorization.community-admin.admin-group = true
# Authorize community administrators to manage collection settings (for collections under the community)
#core.authorization.community-admin.collection.policies = true
#core.authorization.community-admin.collection.template-item = true
#core.authorization.community-admin.collection.submitters = true
#core.authorization.community-admin.collection.workflows = true
#core.authorization.community-admin.collection.admin-group = true
# Authorize community administrators to manage item settings (for items owned by collections under the community)
#core.authorization.community-admin.item.delete = true
#core.authorization.community-admin.item.withdraw = true
#core.authorization.community-admin.item.reinstatiate = true
#core.authorization.community-admin.item.policies = true
# Authorize community administrators to manage bundles/bitstreams of those items
#core.authorization.community-admin.item.create-bitstream = true
#core.authorization.community-admin.item.delete-bitstream = true
#core.authorization.community-admin.item-admin.cc-license = true

# COLLECTION ADMIN
# Authorize collection administrators to manage collection settings
#core.authorization.collection-admin.policies = true
#core.authorization.collection-admin.template-item = true
#core.authorization.collection-admin.submitters = true
#core.authorization.collection-admin.workflows = true
#core.authorization.collection-admin.admin-group = true
# Authorize collection administrators to manage item settings (for items owned by the collection)
#core.authorization.collection-admin.item.delete = true
#core.authorization.collection-admin.item.withdraw = true
#core.authorization.collection-admin.item.reinstatiate = true
#core.authorization.collection-admin.item.policies = true
# Authorize collection administrators to manage bundles/bitstreams of those items (owned by the collection)
#core.authorization.collection-admin.item.create-bitstream = true
#core.authorization.collection-admin.item.delete-bitstream = true
#core.authorization.collection-admin.item-admin.cc-license = true

# ITEM ADMIN
# Authorize item administrators to manage item settings
#core.authorization.item-admin.policies = true
#core.authorization.installitem.inheritance-read.append-mode = false
# Authorize item administrators to manage bundles/bitstreams of the item
#core.authorization.item-admin.create-bitstream = true
#core.authorization.item-admin.delete-bitstream = true
#core.authorization.item-admin.cc-license = true


#### Restricted item visibilty settings ###
# By default RSS feeds, OAI-PMH and subscription emails will include ALL items
# regardless of permissions set on them.
#
# If you wish to only expose items through these channels where the ANONYMOUS
# user is granted READ permission, then set the following options to false
#
# Warning: In large repositories, setting harvest.includerestricted.oai to false may cause
# performance problems as all items will need to have their authorization permissions checked,
# but because DSpace has not implemented resumption tokens in ListIdentifiers, ALL items will
# need checking whenever a ListIdentifers request is made.
#
#harvest.includerestricted.rss = true
#harvest.includerestricted.oai = true
#harvest.includerestricted.subscription = true


#### Proxy Settings ######
# uncomment and specify both properties if proxy server required
# proxy server for external http requests - use regular hostname without port number
http.proxy.host =

# port number of proxy server
http.proxy.port =

http.proxy.hosts-to-ignore = 127.0.0.1, localhost

# If enabled, the logging and the Solr statistics system will look for an X-Forwarded-For header.
# If it finds it, it will use this for the user IP address.
# NOTE: This is required to be enabled if you plan to use the Angular UI, as the server-side rendering provided in
# Angular always passes the original client IP Address to the REST API via the X-Forwarded-For header.
useProxies = true

# If "useProxies" is enabled, the authentication and statistics logging code will read the X-Forwarded-For header in
# order to determine the correct client IP address. But they will only use that header value when the request is coming
# from a trusted proxy server location.
# By default, ONLY requests from localhost (127.0.0.1) will be trusted. However, you can use this setting to specify
# additional IP addresses (or ranges) whose X-Forwarded-For header values will also be trusted.
# You can specify a range by only listing the first three ip-address blocks, e.g. 128.177.243
# You can list multiple IP addresses or ranges by comma-separating them.
# (Requires reboot of servlet container, e.g. Tomcat, to reload)
#proxies.trusted.ipranges = 127.0.0.1

# Whether or not to automatically include the IP address of ${dspace.ui.url} in the list of trusted ip ranges.
# This defaults to "true", as some features in the Angular UI (like authentication) require sending an X-Forwarded-For
# header. Therefore, only disable this if you are not using the Angular UI, or you wish to specify its IP manually
# in the "proxies.trusted.ipranges" configuration.
# (Requires reboot of servlet container, e.g. Tomcat, to reload)
#proxies.trusted.include_ui_ip = true

# Client IP Address Anonymization
# Define how many parts of the client IP address to set to 0 in order to anonymize clients.
# For example, setting it to 2 will mean that client IPs will look like 192.168.0.0.
# Allowed values include [1, 2, 3, 4]. Any other value results in the anonymization being disabled.
# Default value is 0, meaning the client IP is not anonymized.
# client.ip-anonymization.parts = 0

#### Media Filter / Format Filter plugins (through PluginService) ####
# Media/Format Filters help to full-text index content or
# perform automated format conversions

#Names of the enabled MediaFilter or FormatFilter plugins
filter.plugins = Text Extractor
filter.plugins = JPEG Thumbnail
filter.plugins = PDFBox JPEG Thumbnail
filter.plugins = Branded Preview JPEG


# [To enable Branded Preview]: uncomment and insert the following into the plugin list
#                Branded Preview JPEG, \

# [To enable ImageMagick Thumbnail]:
#    remove "JPEG Thumbnail" from the plugin list
#    uncomment and insert the following line into the plugin list
#                ImageMagick Image Thumbnail, ImageMagick PDF Thumbnail, \
# [To enable ImageMagick Video Thumbnails (requires both ImageMagick and ffmpeg installed)]:
#    uncomment and insert the following line into the plugin list
#                ImageMagick Video Thumbnail, \
#    NOTE: pay attention to the ImageMagick policies and reource limits in its policy.xml
#          configuration file. The limits may have to be increased if a "cache resources
#          exhausted" error is thrown.

#Assign 'human-understandable' names to each filter
plugin.named.org.dspace.app.mediafilter.FormatFilter = org.dspace.app.mediafilter.TikaTextExtractionFilter = Text Extractor
plugin.named.org.dspace.app.mediafilter.FormatFilter = org.dspace.app.mediafilter.JPEGFilter = JPEG Thumbnail
plugin.named.org.dspace.app.mediafilter.FormatFilter = org.dspace.app.mediafilter.BrandedPreviewJPEGFilter = Branded Preview JPEG
plugin.named.org.dspace.app.mediafilter.FormatFilter = org.dspace.app.mediafilter.PDFBoxThumbnail = PDFBox JPEG Thumbnail
plugin.named.org.dspace.app.mediafilter.FormatFilter = org.dspace.app.mediafilter.ImageMagickImageThumbnailFilter = ImageMagick Image Thumbnail
plugin.named.org.dspace.app.mediafilter.FormatFilter = org.dspace.app.mediafilter.ImageMagickPdfThumbnailFilter = ImageMagick PDF Thumbnail
plugin.named.org.dspace.app.mediafilter.FormatFilter = org.dspace.app.mediafilter.ImageMagickVideoThumbnailFilter = ImageMagick Video Thumbnail

#Configure each filter's input format(s)
# NOTE: The TikaTextExtractionFilter can support any file formats that are supported by Apache Tika. So, you can easily
# add additional formats to your DSpace Bitstream Format registry and list them here. The current list of Tika supported
# formats is available at: https://tika.apache.org/2.3.0/formats.html
filter.org.dspace.app.mediafilter.TikaTextExtractionFilter.inputFormats = Adobe PDF
filter.org.dspace.app.mediafilter.TikaTextExtractionFilter.inputFormats = CSV
filter.org.dspace.app.mediafilter.TikaTextExtractionFilter.inputFormats = HTML
filter.org.dspace.app.mediafilter.TikaTextExtractionFilter.inputFormats = Microsoft Excel
filter.org.dspace.app.mediafilter.TikaTextExtractionFilter.inputFormats = Microsoft Excel XML
filter.org.dspace.app.mediafilter.TikaTextExtractionFilter.inputFormats = Microsoft Powerpoint
filter.org.dspace.app.mediafilter.TikaTextExtractionFilter.inputFormats = Microsoft Powerpoint XML
filter.org.dspace.app.mediafilter.TikaTextExtractionFilter.inputFormats = Microsoft Word
filter.org.dspace.app.mediafilter.TikaTextExtractionFilter.inputFormats = Microsoft Word XML
filter.org.dspace.app.mediafilter.TikaTextExtractionFilter.inputFormats = OpenDocument Presentation
filter.org.dspace.app.mediafilter.TikaTextExtractionFilter.inputFormats = OpenDocument Spreadsheet
filter.org.dspace.app.mediafilter.TikaTextExtractionFilter.inputFormats = OpenDocument Text
filter.org.dspace.app.mediafilter.TikaTextExtractionFilter.inputFormats = RTF
filter.org.dspace.app.mediafilter.TikaTextExtractionFilter.inputFormats = Text
filter.org.dspace.app.mediafilter.TikaTextExtractionFilter.inputFormats = TTML
filter.org.dspace.app.mediafilter.TikaTextExtractionFilter.inputFormats = WebVTT
filter.org.dspace.app.mediafilter.JPEGFilter.inputFormats = BMP, GIF, JPEG, PNG
filter.org.dspace.app.mediafilter.BrandedPreviewJPEGFilter.inputFormats = BMP, GIF, JPEG, PNG
filter.org.dspace.app.mediafilter.ImageMagickImageThumbnailFilter.inputFormats = BMP, GIF, PNG, JPG, TIFF, JPEG, JPEG 2000
filter.org.dspace.app.mediafilter.ImageMagickPdfThumbnailFilter.inputFormats = Adobe PDF
filter.org.dspace.app.mediafilter.ImageMagickVideoThumbnailFilter.inputFormats = Video MP4
filter.org.dspace.app.mediafilter.PDFBoxThumbnail.inputFormats = Adobe PDF

#Publicly accessible thumbnails of restricted content.
#List the MediaFilter name's that would get publicly accessible permissions
#Any media filters not listed will instead inherit the permissions of the parent bitstream
#filter.org.dspace.app.mediafilter.publicPermission = JPEGFilter

# Custom settings for Text Extractor
#
# Maximum number of characters to be extracted for full text indexing
# Default is 100,000 characters. Set to -1 for no maximum.
# Larger values (or -1) are more likely to hit OutOfMemoryException errors when extracting text from large files.
# In those scenarios, consider instead setting "textextractor.use-temp-file = true" below.
# Changing this value only impacts future content added to DSpace. To modify existing content you must re-extract all
# text ("filter-media -f" ) and then reindex your site ("index-discovery -b").
#textextractor.max-chars = 100000

# If true, all text extractions are written to temp files as they are indexed.
# This will be slower, but helps ensure that text extraction doesn't eat up all your memory.
# Setting this to true will also cause "textextractor.max-chars" to be ignored, and all text will be extracted.
# Changing this value only impacts future content added to DSpace. To modify existing content you must re-extract all
# text ("filter-media -f" ) and then reindex your site ("index-discovery -b").
#textextractor.use-temp-file = false

# Maximum size of a record buffer for text extraction.  Set this if you are
# seeing RecordFormatException calling out excessive array length from
# 'dspace filter-media'.  It is likely that you will need to increase the
# size of the Java heap if you greatly increase this value -- see JAVA_OPTS
# in 'bin/dspace' or 'bin/dspace/bat'.
#textextractor.max-array = 1000000

# Custom settigns for ImageMagick Thumbnail Filters
# ImageMagick and GhostScript must be installed on the server, set the path to ImageMagick and GhostScript executable
#   http://www.imagemagick.org/
#   http://www.ghostscript.com/
# Note: thumbnail.maxwidth and thumbnail.maxheight are used to set Thumbnail dimensions
# org.dspace.app.mediafilter.ImageMagickThumbnailFilter.ProcessStarter = /usr/bin
#
# bitstreams generated by this process will contain the following description and may be overwritten
# org.dspace.app.mediafilter.ImageMagickThumbnailFilter.bitstreamDescription = IM Thumbnail
#
# bitstream descriptions that do not conform to the following regular expression will not be overwritten
# org.dspace.app.mediafilter.ImageMagickThumbnailFilter.replaceRegex = ^Generated Thumbnail$
#
# While PDFs may contain transparent spaces, JPEG cannot. As DSpace use JPEG
# for the generated thumbnails, PDF containing transparent spaces may lead
# to problems. To solve this the exported PDF page is flatten before it is
# resized and stored as JPEG. You can switch this behavior off by setting the
# next property false, if necessary for any reasons.
# org.dspace.app.mediafilter.ImageMagickThumbnailFilter.flatten = true

# Optional: full paths to CMYK and sRGB color profiles. If present, will allow
# ImageMagick to produce much more color accurate thumbnails for PDFs that are
# using the CMYK color system. The default_cmyk.icc and default_rgb.icc profiles
# provided by the system's Ghostscript (version 9.x) package are good choices.
# org.dspace.app.mediafilter.ImageMagickThumbnailFilter.cmyk_profile = /usr/share/ghostscript/9.18/iccprofiles/default_cmyk.icc
# org.dspace.app.mediafilter.ImageMagickThumbnailFilter.srgb_profile = /usr/share/ghostscript/9.18/iccprofiles/default_rgb.icc

# Optional: override ImageMagick's default density of 72 when creating PDF thum-
# bnails. Greatly increases quality of resulting thumbnails, at the expense of
# slightly longer execution times and higher memory usage. Any integer over 72
# will help, but recommend 144 for a "2x" supersample.
# org.dspace.app.mediafilter.ImageMagickThumbnailFilter.density = 144

#### Crosswalk and Packager Plugin Settings ####
# Crosswalks are used to translate external metadata formats into DSpace's internal format (DIM)
# Packagers are used to ingest/export 'packages' (both content files and metadata)

# Configure table-driven MODS dissemination crosswalk
#  (add lower-case name for OAI-PMH)
crosswalk.mods.properties.MODS = crosswalks/mods.properties
crosswalk.mods.properties.mods = crosswalks/mods.properties

# Configure XSLT-driven submission crosswalk for MODS
crosswalk.submission.MODS.stylesheet= crosswalks/mods-submission.xsl

# Configure XSLT-driven submission crosswalk for EPDCX. Originally developed for use with SWORD.
crosswalk.submission.EPDCX.stylesheet = crosswalks/sword-swap-ingest.xsl

# Configure the QDCCrosswalk dissemination plugin for Qualified DC
#  (add lower-case name for OAI-PMH)
crosswalk.qdc.namespace.QDC.dc = http://purl.org/dc/elements/1.1/
crosswalk.qdc.namespace.QDC.dcterms = http://purl.org/dc/terms/
crosswalk.qdc.schemaLocation.QDC  = \
  http://purl.org/dc/terms/ http://dublincore.org/schemas/xmls/qdc/2006/01/06/dcterms.xsd \
  http://purl.org/dc/elements/1.1/ http://dublincore.org/schemas/xmls/qdc/2006/01/06/dc.xsd
crosswalk.qdc.properties.QDC = crosswalks/QDC.properties

crosswalk.qdc.namespace.qdc.dc = http://purl.org/dc/elements/1.1/
crosswalk.qdc.namespace.qdc.dcterms = http://purl.org/dc/terms/
crosswalk.qdc.schemaLocation.qdc  = \
  http://purl.org/dc/terms/ http://dublincore.org/schemas/xmls/qdc/2006/01/06/dcterms.xsd \
  http://purl.org/dc/elements/1.1/ http://dublincore.org/schemas/xmls/qdc/2006/01/06/dc.xsd
crosswalk.qdc.properties.qdc = crosswalks/QDC.properties

#### XSLTDisseminationCrosswalks ####
# XSLTDisseminationCrosswalks uses the selfnamed plugin
# org.dspace.content.crosswalk.XSLTDisseminationCrosswalk configured above.
# If you remove all XSLTDisseminationCrosswalk you should disable this plugin
# to avoid an error log message every time you load DSpace!
##
## Configure XSLT-driven submission crosswalk for MARC21
##
crosswalk.dissemination.marc.stylesheet = crosswalks/DIM2MARC21slim.xsl
crosswalk.dissemination.marc.schemaLocation = \
    http://www.loc.gov/MARC21/slim \
    http://www.loc.gov/standards/marcxml/schema/MARC21slim.xsd
crosswalk.dissemination.marc.preferList = true
##
## Configure XSLT-driven submission crosswalk for DataCite
##
crosswalk.dissemination.DataCite.stylesheet = crosswalks/DIM2DataCite.xsl
## For DataCite via EZID, comment above and uncomment this:
#crosswalk.dissemination.DataCite.stylesheet = crosswalks/DIM2EZID.xsl
crosswalk.dissemination.DataCite.schemaLocation = \
    http://datacite.org/schema/kernel-4 \
    http://schema.datacite.org/meta/kernel-4/metadata.xsd
crosswalk.dissemination.DataCite.preferList = false
crosswalk.dissemination.DataCite.publisher = My University
#crosswalk.dissemination.DataCite.dataManager = # defaults to publisher
#crosswalk.dissemination.DataCite.hostingInstitution = # defaults to publisher
crosswalk.dissemination.DataCite.namespace = http://datacite.org/schema/kernel-4

# Crosswalk Plugin Configuration:
#   The purpose of Crosswalks is to translate an external metadata format to/from
#   the DSpace Internal Metadata format (DIM) or the DSpace Database.
#   Crosswalks are often used by one or more Packager plugins (see below).
plugin.named.org.dspace.content.crosswalk.IngestionCrosswalk = \
  org.dspace.content.crosswalk.AIPDIMCrosswalk = DIM, \
  org.dspace.content.crosswalk.AIPTechMDCrosswalk = AIP-TECHMD, \
  org.dspace.content.crosswalk.PREMISCrosswalk = PREMIS, \
  org.dspace.content.crosswalk.OREIngestionCrosswalk = ore, \
  org.dspace.content.crosswalk.NullIngestionCrosswalk = NIL, \
  org.dspace.content.crosswalk.OAIDCIngestionCrosswalk = dc, \
  org.dspace.content.crosswalk.DIMIngestionCrosswalk = dim, \
  org.dspace.content.crosswalk.METSRightsCrosswalk = METSRIGHTS, \
  org.dspace.content.crosswalk.RoleCrosswalk = DSPACE-ROLES, \
  org.dspace.content.crosswalk.CERIFIngestionCrosswalk= cerif

plugin.selfnamed.org.dspace.content.crosswalk.IngestionCrosswalk = \
  org.dspace.content.crosswalk.XSLTIngestionCrosswalk, \
  org.dspace.content.crosswalk.QDCCrosswalk

plugin.named.org.dspace.content.crosswalk.StreamIngestionCrosswalk = \
  org.dspace.content.crosswalk.NullStreamIngestionCrosswalk = NULLSTREAM, \
  org.dspace.content.crosswalk.CreativeCommonsRDFStreamIngestionCrosswalk = DSPACE_CCRDF, \
  org.dspace.content.crosswalk.LicenseStreamIngestionCrosswalk = DSPACE_DEPLICENSE

plugin.named.org.dspace.content.crosswalk.DisseminationCrosswalk = \
  org.dspace.content.crosswalk.AIPDIMCrosswalk = DIM, \
  org.dspace.content.crosswalk.AIPTechMDCrosswalk = AIP-TECHMD, \
  org.dspace.content.crosswalk.SimpleDCDisseminationCrosswalk = DC, \
  org.dspace.content.crosswalk.SimpleDCDisseminationCrosswalk = dc, \
  org.dspace.content.crosswalk.PREMISCrosswalk = PREMIS, \
  org.dspace.content.crosswalk.METSDisseminationCrosswalk = METS, \
  org.dspace.content.crosswalk.METSDisseminationCrosswalk = mets, \
  org.dspace.content.crosswalk.METSRightsCrosswalk = METSRIGHTS, \
  org.dspace.content.crosswalk.OREDisseminationCrosswalk = ore, \
  org.dspace.content.crosswalk.DIMDisseminationCrosswalk = dim, \
  org.dspace.content.crosswalk.RoleCrosswalk = DSPACE-ROLES


# regarding the XSLTDisseminationCrosswalk see the section were it is
# configured to avoid error logs! Disable it if you remove its configuration.
plugin.selfnamed.org.dspace.content.crosswalk.DisseminationCrosswalk = \
  org.dspace.content.crosswalk.MODSDisseminationCrosswalk , \
  org.dspace.content.crosswalk.QDCCrosswalk, \
  org.dspace.content.crosswalk.XHTMLHeadDisseminationCrosswalk, \
  org.dspace.content.crosswalk.XSLTDisseminationCrosswalk

plugin.named.org.dspace.content.crosswalk.StreamDisseminationCrosswalk = \
  org.dspace.content.crosswalk.CreativeCommonsRDFStreamDisseminationCrosswalk = DSPACE_CCRDF, \
  org.dspace.content.crosswalk.CreativeCommonsTextStreamDisseminationCrosswalk = DSPACE_CCTEXT, \
  org.dspace.content.crosswalk.LicenseStreamDisseminationCrosswalk = DSPACE_DEPLICENSE

plugin.selfnamed.org.dspace.content.crosswalk.StreamDisseminationCrosswalk = \
  org.dspace.content.integration.crosswalks.StreamDisseminationCrosswalkDelegator

# Packager Plugin Configuration:
#   Configures the ingest and dissemination packages that DSpace supports.
#   These Ingester and Disseminator classes support a specific package file format
#   (e.g. METS) which DSpace understands how to import/export.  Each Packager
#   plugin often will use one (or more) Crosswalk plugins to translate metadata (see above).
plugin.named.org.dspace.content.packager.PackageDisseminator = \
  org.dspace.content.packager.DSpaceAIPDisseminator = AIP, \
  org.dspace.content.packager.DSpaceMETSDisseminator = METS, \
  org.dspace.content.packager.RoleDisseminator = DSPACE-ROLES

plugin.named.org.dspace.content.packager.PackageIngester = \
  org.dspace.content.packager.DSpaceAIPIngester = AIP, \
  org.dspace.content.packager.PDFPackager  = Adobe PDF\, PDF, \
  org.dspace.content.packager.DSpaceMETSIngester = METS, \
  org.dspace.content.packager.RoleIngester = DSPACE-ROLES

#### METS ingester configuration:
# These settings configure how DSpace will ingest a METS-based package

# Configures the METS-specific package ingesters (defined above)
# 'default' settings are specified by 'default' key

# Default Option to save METS manifest in the item: (default is false)
mets.default.ingest.preserveManifest = false

# Default Option to make use of collection templates when using the METS ingester (default is false)
mets.default.ingest.useCollectionTemplate = false

# Default crosswalk mappings
# Maps a METS 'mdtype' value to a DSpace crosswalk for processing.
# When the 'mdtype' value is same as the name of a crosswalk, that crosswalk
# will be called automatically (e.g. mdtype='PREMIS' calls the crosswalk named
# 'PREMIS', unless specified differently in below mapping)
# Format is 'mets.default.ingest.crosswalk.<mdType> = <DSpace-crosswalk-name>'
mets.default.ingest.crosswalk.DC = QDC
mets.default.ingest.crosswalk.DSpaceDepositLicense = DSPACE_DEPLICENSE
mets.default.ingest.crosswalk.Creative\ Commons = DSPACE_CCRDF
mets.default.ingest.crosswalk.CreativeCommonsRDF = DSPACE_CCRDF
mets.default.ingest.crosswalk.CreativeCommonsText = NULLSTREAM
mets.default.ingest.crosswalk.EPDCX = EPDCX

# Locally cached copies of METS schema documents to save time on ingest.  This
# will often speed up validation & ingest significantly.  Before enabling
# these settings, you must manually cache all METS schemas in
# [dspace]/config/schemas/ (does not exist by default).  Most schema documents
# can be found on the http://www.loc.gov/ website.
# Enable the below settings to pull these *.xsd files from your local cache.
# (Setting format: mets.xsd.<abbreviation> = <namespace> <local-file-name>)
#mets.xsd.mets = http://www.loc.gov/METS/ mets.xsd
#mets.xsd.xlink = http://www.w3.org/1999/xlink xlink.xsd
#mets.xsd.mods = http://www.loc.gov/mods/v3 mods.xsd
#mets.xsd.xml = http://www.w3.org/XML/1998/namespace xml.xsd
#mets.xsd.dc = http://purl.org/dc/elements/1.1/ dc.xsd
#mets.xsd.dcterms = http://purl.org/dc/terms/ dcterms.xsd
#mets.xsd.premis = http://www.loc.gov/standards/premis PREMIS.xsd
#mets.xsd.premisObject = http://www.loc.gov/standards/premis PREMIS-Object.xsd
#mets.xsd.premisEvent = http://www.loc.gov/standards/premis PREMIS-Event.xsd
#mets.xsd.premisAgent = http://www.loc.gov/standards/premis PREMIS-Agent.xsd
#mets.xsd.premisRights = http://www.loc.gov/standards/premis PREMIS-Rights.xsd

#### AIP Ingester & Disseminator Configuration
# These settings configure how DSpace will ingest/export its own
# AIP (Archival Information Package) format for backups and restores
# (Please note, as the DSpace AIP format is also METS based, it will also
# use many of the 'METS ingester configuration' settings directly above)

# AIP-specific ingestion crosswalk mappings
# (overrides 'mets.default.ingest.crosswalk' settings)
# Format is 'mets.dspaceAIP.ingest.crosswalk.<mdType> = <DSpace-crosswalk-name>'
mets.dspaceAIP.ingest.crosswalk.DSpaceDepositLicense = NULLSTREAM
mets.dspaceAIP.ingest.crosswalk.CreativeCommonsRDF = NULLSTREAM
mets.dspaceAIP.ingest.crosswalk.CreativeCommonsText = NULLSTREAM

# Create EPerson if necessary for Submitter when ingesting AIP (default=false)
# (by default, EPerson creation is already handled by 'DSPACE-ROLES' Crosswalk)
#mets.dspaceAIP.ingest.createSubmitter = false

## AIP-specific Disseminator settings
# These settings allow you to customize which metadata formats are exported in AIPs

# Technical metadata in AIP (exported to METS <techMD> section)
# Format is <label-for-METS>:<DSpace-crosswalk-name> [, ...] (label is optional)
# If unspecfied, defaults to "PREMIS"
aip.disseminate.techMD = PREMIS, DSPACE-ROLES

# Source metadata in AIP (exported to METS <sourceMD> section)
# Format is <label-for-METS>:<DSpace-crosswalk-name> [, ...] (label is optional)
# If unspecfied, defaults to "AIP-TECHMD"
aip.disseminate.sourceMD = AIP-TECHMD

# Preservation metadata in AIP (exported to METS <digipovMD> section)
# Format is <label-for-METS>:<DSpace-crosswalk-name> [, ...] (label is optional)
# If unspecified, defaults to nothing in <digiprovMD> section
#aip.disseminate.digiprovMD =

# Rights metadata in AIP (exported to METS <rightsMD> section)
# Format is <label-for-METS>:<DSpace-crosswalk-name> [, ...] (label is optional)
# If unspecified, default to adding all Licenses (CC and Deposit licenses),
# as well as METSRights information
aip.disseminate.rightsMD = DSpaceDepositLicense:DSPACE_DEPLICENSE, \
    CreativeCommonsRDF:DSPACE_CCRDF, CreativeCommonsText:DSPACE_CCTEXT, METSRIGHTS

# Descriptive metadata in AIP (exported to METS <dmdSec> section)
# Format is <label-for-METS>:<DSpace-crosswalk-name> [, ...] (label is optional)
# If unspecfied, defaults to "MODS, DIM"
aip.disseminate.dmd = MODS, DIM


#### Event System Configuration ####

# default synchronous dispatcher (same behavior as traditional DSpace)
event.dispatcher.default.class = org.dspace.event.BasicDispatcher

# Add doi here if you are using org.dspace.identifier.DOIIdentifierProvider to generate DOIs.
# Adding doi here makes DSpace send metadata updates to your doi registration agency.
# Add rdf here, if you are using dspace-rdf to export your repository content as RDF.
# Add iiif here, if you are using dspace-iiif.
# Add orcidqueue here, if the integration with ORCID is configured and wish to enable the synchronization queue functionality
event.dispatcher.default.consumers = versioning, discovery, eperson, qaeventsdelete, ldnmessage, customurl

# The noindex dispatcher will not create search or browse indexes (useful for batch item imports)
event.dispatcher.noindex.class = org.dspace.event.BasicDispatcher
event.dispatcher.noindex.consumers = eperson

# consumer to maintain the discovery index
event.consumer.discovery.class = org.dspace.discovery.IndexEventConsumer
event.consumer.discovery.filters = Community|Collection|Item|Bundle|Site|LDN_MESSAGE+Add|Create|Modify|Modify_Metadata|Delete|Remove

# consumer related to EPerson changes
event.consumer.eperson.class = org.dspace.eperson.EPersonConsumer
event.consumer.eperson.filters = EPerson+Create

# consumer to update metadata of DOIs
event.consumer.doi.class = org.dspace.identifier.doi.DOIConsumer
event.consumer.doi.filters = Item+Modify_Metadata

# consumer to update the triplestore of dspace-rdf
event.consumer.rdf.class = org.dspace.rdf.RDFConsumer
event.consumer.rdf.filters = Community|Collection|Item|Bundle|Bitstream|Site+Add|Create|Modify|Modify_Metadata|Delete|Remove

# test consumer for debugging and monitoring
#event.consumer.test.class = org.dspace.event.TestConsumer
#event.consumer.test.filters = All+All

# qaevents consumer to delete events related to deleted items
event.consumer.qaeventsdelete.class = org.dspace.qaevent.QAEventsDeleteCascadeConsumer
event.consumer.qaeventsdelete.filters = Item+Delete

# consumer to maintain versions
event.consumer.versioning.class = org.dspace.versioning.VersioningConsumer
event.consumer.versioning.filters = Item+Install

# authority consumer
event.consumer.authority.class = org.dspace.authority.indexer.AuthorityConsumer
event.consumer.authority.filters = Item+Modify|Modify_Metadata

# iiif consumer
event.consumer.iiif.class = org.dspace.iiif.consumer.IIIFCacheEventConsumer
event.consumer.iiif.filters = Item+Modify:Item+Modify_Metadata:Item+Delete:Item+Remove:Bundle+ALL:Bitstream+All

#orcid queue consumer
event.consumer.orcidqueue.class = org.dspace.orcid.consumer.OrcidQueueConsumer
event.consumer.orcidqueue.filters = Item+Install|Modify|Modify_Metadata|Delete|Remove

# custom url consumer
event.consumer.customurl.class = org.dspace.app.customurl.consumer.CustomUrlConsumer
event.consumer.customurl.filters = Item+Install|Modify|Modify_Metadata

# consumer to store LDN Messages
event.consumer.ldnmessage.class = org.dspace.app.ldn.LDNMessageConsumer
event.consumer.ldnmessage.filters = Item+Install

# item submission config reload consumer
# This consumer can be useful for reloading changes made in the item-submission.xml config file,
# without restarting Tomcat, primarily for adding new collection mappings.
# With this consumer, configuration reloading is triggered after a collection is updated.
# It is disabled by default. To enable it, add 'submissionconfig' to the list of
# activated consumers (event.dispatcher.default.consumers).
event.consumer.submissionconfig.class = org.dspace.submit.consumer.SubmissionConfigConsumer
event.consumer.submissionconfig.filters = Collection+Modify_Metadata

# ...set to true to enable testConsumer messages to standard output
#testConsumer.verbose = true

#### Embargo Settings ####
# DC metadata field to hold the user-supplied embargo terms
embargo.field.terms = SCHEMA.ELEMENT.QUALIFIER

# DC metadata field to hold computed "lift date" of embargo
embargo.field.lift = SCHEMA.ELEMENT.QUALIFIER

# string in terms field to indicate indefinite embargo
embargo.terms.open = forever

# implementation of embargo setter plugin - replace with local implementation if applicable
plugin.single.org.dspace.embargo.EmbargoSetter = org.dspace.embargo.DefaultEmbargoSetter

# implementation of embargo lifter plugin - - replace with local implementation if applicable
plugin.single.org.dspace.embargo.EmbargoLifter = org.dspace.embargo.DefaultEmbargoLifter

# values for the forever embargo date threshold
# This threshold date is used in the default access status helper to determine if an item is
# restricted or embargoed based on the start date of the primary (or first) file policies.
# In this case, if the policy start date is inferior to the threshold date, the status will
# be embargo, else it will be restricted.
# You might want to change this threshold based on your needs. For example: some databases
# doesn't accept a date superior to 31 december 9999.
access.status.embargo.forever.year = 10000
access.status.embargo.forever.month = 1
access.status.embargo.forever.day = 1

# How to determine the access status:
# anonymous - Only consider the anonymous group
# current - Consider the current user
#
# For example, if an object is embargoed, "anonymous" will ensure the embargo status is displayed
# for everyone (regardless of permissions). But, "current" will only display the embargo status
# if the current user does not have read permissions on the object.
#
# This configuration doesn't impact the calculation for OAI-PMH. The XOAI plugin will always
# calculate the status with the "anonymous" type.
access.status.for-user.item = anonymous
access.status.for-user.bitstream = current

# implementation of access status helper plugin - replace with local implementation if applicable
# This default access status helper provides an item status based on the policies of the primary
# bitstream (or first bitstream in the original bundles if no primary file is specified).
plugin.single.org.dspace.access.status.AccessStatusHelper = org.dspace.access.status.DefaultAccessStatusHelper

#### Checksum Checker Settings ####
# Default dispatcher in case none specified
plugin.single.org.dspace.checker.BitstreamDispatcher=org.dspace.checker.SimpleDispatcher

# check history retention
checker.retention.default=10y
checker.retention.CHECKSUM_MATCH=8w


### Item export and download settings ###
# The directory where the exports will be done and compressed
org.dspace.app.itemexport.work.dir = ${dspace.dir}/exports

# The directory where the compressed files will reside and be read by the downloader
org.dspace.app.itemexport.download.dir = ${dspace.dir}/exports/download

# The length of time in hours each archive should live for. When new archives are
# created this entry is used to delete old ones
org.dspace.app.itemexport.life.span.hours = 48

# The maximum size in Megabytes the export should be.  This is enforced before the
# compression.  Each bitstream's size in each item being exported is added up, if their
# cumulative sizes are more than this entry the export is not kicked off
org.dspace.app.itemexport.max.size = 200

### Batch Item import settings ###
# The directory where the results of imports will be placed (mapfile, upload file)
org.dspace.app.batchitemimport.work.dir = ${dspace.dir}/imports

# Enable performance optimization for select-collection-step collection query
# Enable when having
# a large number of collections and no Shibboleth or LDAP authentication.
# default = false, (disabled)
#org.dspace.content.Collection.findAuthorizedPerformanceOptimize = true


# Identifier providers.
# Following are configuration values for the EZID DOI provider, with appropriate
# values for testing.  Replace the values with your assigned "shoulder" and
# credentials.
#identifier.doi.ezid.shoulder = 10.5072/FK2/
#identifier.doi.ezid.user = apitest
#identifier.doi.ezid.password = apitest
# A default publisher, for Items not previously published.
# (If generateDataciteXML bean property is enabled. Set default publisher in the
# XSL file configured by: crosswalk.dissemination.DataCite.stylesheet file.)
#identifier.doi.ezid.publisher = a publisher

##### Registry Loader #####
# Metadata namespaces.  These files are loaded from
# ${dspace.dir}/config/registries/ into the database during installation
# and upgrade.
registry.metadata.load = dublin-core-types.xml
registry.metadata.load = dcterms-types.xml
registry.metadata.load = local-types.xml
registry.metadata.load = eperson-types.xml
registry.metadata.load = sword-metadata.xml
registry.metadata.load = relationship-formats.xml
registry.metadata.load = schema-person-types.xml
registry.metadata.load = schema-project-types.xml
registry.metadata.load = schema-organization-types.xml
registry.metadata.load = schema-periodical-types.xml
registry.metadata.load = schema-publicationIssue-types.xml
registry.metadata.load = schema-publicationVolume-types.xml
registry.metadata.load = openaire4-types.xml
registry.metadata.load = dspace-types.xml
registry.metadata.load = iiif-types.xml
registry.metadata.load = datacite-types.xml
registry.metadata.load = coar-types.xml

#---------------------------------------------------------------#
#-----------------UI-Related CONFIGURATIONS---------------------#
#---------------------------------------------------------------#
# These configs are used primarily by the User Interface        #
#---------------------------------------------------------------#

# Determine if super administrators (those whom are in the Administrators group)
# can login as another user from the "edit eperson" page. This is useful for
# debugging problems in a running dspace instance, especially in the workflow
# process. The default value is false, i.e. no one may assume the login of another user.
#webui.user.assumelogin = true

# whether to display the contents of the licence bundle (often just the deposit
# licence in standard DSpace installation)
# TODO: UNSUPPORTED in DSpace 7.0
webui.licence_bundle.show = false

##### Hide Item Metadata Fields  #####
# Fields named here are hidden in the following places UNLESS the
# logged-in user is an Administrator:
#  1. REST API (and therefore UI)
#  2. RDF (every where as there is currently no possibility to authenticate)
#  3. OAI (every where as there is currently no possibility to authenticate)
#     Attention: You need to rebuild the OAI SOLR index after every change of
#     this property. Run [dspace-install]/bin/dspace oai import -c to do so.
#
# To designate a field as hidden, add a property here in the form:
#    metadata.hide.SCHEMA.ELEMENT.QUALIFIER = true
#
# This default configuration hides the dc.description.provenance field,
# since that usually contains email addresses which ought to be kept
# private and is mainly of interest to administrators:
metadata.hide.dc.description.provenance = true
metadata.hide.person.email = true

# Behavior to generate provenance message, if set true,
# personal data (e.g. email) of submitter will be hidden in dc.description.provenance
# Disabled by default.  To enable, uncomment the next line
# metadata.privacy.dc.description.provenance = true

##### Settings for Submission Process #####

# Whether or not we REQUIRE that a file be uploaded
# during the 'Upload' step in the submission process
# Defaults to true; If set to 'false', submitter has option to skip upload
#webui.submit.upload.required = true

# Which field should be used for type-bind
# Defaults to 'dc.type'; If changing this value, you must also update the related
# dspace-angular environment configuration property submission.typeBind.field
#submit.type-bind.field = dc.type

# Wheter or not we REQUIRE that the cclicense is provided
# during the cclicense step in the submission process
# Defaults to false; If you set to 'true', submitter needs to provide cclicense
#cc.license.required = true

#### Creative Commons settings ######

# The url to the web service API
cc.api.rooturl = https://api.creativecommons.org/rest/1.5

# Metadata field to hold CC license URI of selected license
cc.license.uri = dc.rights.uri

# Metadata field to hold CC license name of selected license (if defined)
cc.license.name = dc.rights

# Assign license name during web submission
cc.submit.setname = true

# Store license bitstream (RDF license text) during web submission
cc.submit.addbitstream = true

# A list of license classes that should be excluded from selection process
# class names - comma-separated list -  must exactly match what service returns.
# At time of implementation, these are:
# publicdomain - "Public Domain" (this is now the same as CC0)
# standard - "Creative Commons"
# recombo - "Sampling"
# zero - "CC0"
# mark - "Public Domain Mark"
cc.license.classfilter = publicdomain, recombo, mark

# Jurisdiction of the creative commons license -- is it ported or not?
# Use the key from the url seen in the response from the api call,
# https://api.creativecommons.org/rest/1.5/support/jurisdictions
# Commented out means the license is unported.
# (e.g. nz = New Zealand, uk = England and Wales, jp = Japan)
# or set value none for user-selected jurisdiction
cc.license.jurisdiction = us

# Locale for CC dialogs
# A locale in the form language or language-country.
# If no default locale is defined the current supported locale will be used
cc.license.locale = en


##### Settings for Thumbnail creation #####

# Maximum width and height (in pixels) of generated thumbnails
# NOTE: In the UI's base theme, `--ds-thumbnail-max-width` defaults to 175px.
# So, if you set 'thumbnail.maxwidth' >175, you may wish to modify that UI style variable as well.
thumbnail.maxwidth  = 175
thumbnail.maxheight = 175

# Blur before scaling.  A little blur before scaling does wonders for keeping
# more in check. (Only used by JPEGFilter)
thumbnail.blurring = true

# High quality scaling option.  Setting to true can dramatically increase
# image quality, but it takes longer to create thumbnails. (Only used by JPEGFilter)
thumbnail.hqscaling = true

#### Settings for BrandedPreviewJPEGFilter ####
# max dimensions of the preview image
webui.preview.maxwidth = 600
webui.preview.maxheight = 600

# Blur before scaling.  A little blur before scaling does wonders for keeping
# moire in check.
webui.preview.blurring = true

# High quality scaling option.  Setting to true can dramatically increase
# image quality, but it will take much longer to create previews.
webui.preview.hqscaling = true

# the brand text
webui.preview.brand = My Institution Name

# an abbreviated form of the above text, this will be used
# when the preview image cannot fit the normal text
webui.preview.brand.abbrev = MyOrg

# the height of the brand
webui.preview.brand.height = 20

# font settings for the brand text
webui.preview.brand.font = SansSerif
webui.preview.brand.fontpoint = 12
#webui.preview.dc = rights


##### Settings for item count (strength) information ####

# Whether to display collection and community strengths (i.e. item counts)
# By default, this feature is disabled.
# webui.strengths.show = false

# Counts fetched in real time will perform an actual count of the
# index contents every time a page with this feature is requested,
# which may not scale as well as a cached count.
# The default behaviour is to use a cache.
# webui.strengths.cache = true


###### Browse Configuration ######
#
# Define the DAO class to use this must meet your storage choice for
# the browse system (Solr is only option at this time).
# By default, the Solr implementation is used
#
# Solr:
# browseDAO.class = org.dspace.browse.SolrBrowseDAO


#
# Use this to configure the browse indices. Each entry will receive a link in the
# navigation. Each entry can be configured in one of two ways. The first is:
#
# webui.browse.index.<n> = <index name> : metadata : \
#                                                       <schema prefix>.<element>[.<qualifier>|.*] : \
#                                                       (date | title | text) : (asc | desc) : \
#                                                       <sort option name>
#
# This form represent a unique index of metadata values from the item.
#
# (date | title | text | <other>) refers to the datatype of the field.
#                       date: the index type will be treated as a date object
#                       title: the index type will be treated like a title, which will include
#                                       a link to the item page
#                       text: the index type will be treated as plain text.  If single mode is
#                                       specified then this will link to the full mode list
#           <other>: any other datatype will be treated the same as 'text', although
#                   it will apply any custom ordering normalisation configured below
#
#   The two last parts of the configuration are optional, and specifies the default ordering
#   for the index - whether it is ASCending (the default, and best for text indexes), or
#   DESCending (useful for dates - ie. most recent submissions) - and the sort option to use.
#   If you want to define the sort option you must define order as well.
#
#   NOTE: the text to render the index will use the <index name> parameter to select
#   the message key from Messages.properties using a key of the form:
#
# browse.type.metadata.<index name>
#
# The other form is for indexes of the items themselves, ie. each entry will be displayed
# according to the configuration of by webui.itemlist.columns:
#
# webui.browse.index.<n> = <index name> : item : <sort option name> : (asc | desc)
#
# sort option name: this is the sorting to be applied to the display. It must match the
#                   name given to one of the webui.itemlist.sort-option entries given below.
#
#   The final part of the configuration is optional, and specifies the default ordering
#   for the index - whether it is ASCending (the default, and best for text indexes), or
#   DESCending (useful for dates - ie. most recent submissions)

#   NOTE: the text to render the index will use the <sort option name> parameter to select
#   the message key from the UI language packs key of the form:
#
# browse.metadata.<sort option name>
#
# Note: the index numbers <n> must start from 1 and increment continuously by 1
# thereafter.  Deviation from this will cause an error during install or
# configuration update
#
# Note #2: When specifying multiple metadata fields in one index, please
# separate them with an ESCAPED comma (\,). Commas which are unescaped will
# result in "Browse Index configuration is not valid" errors.
#
# For compatibility with previous versions:
#
webui.browse.index.1 = dateissued:item:dateissued
webui.browse.index.2 = author:metadata:dc.contributor.*\,dc.creator:text
webui.browse.index.3 = title:item:title
webui.browse.index.4 = subject:metadata:dc.subject.*:text
#webui.browse.index.5 = dateaccessioned:item:dateaccessioned

## example of authority-controlled browse category - see authority control config
#webui.browse.index.5 = lcAuthor:metadataAuthority:dc.contributor.author:authority

# By default, browse hierarchical indexes are created based on the used controlled
# vocabularies in the submission forms. These could be disabled adding the name of
# the vocabularies to exclude in this comma-separated property.
# (Requires reboot of servlet container, e.g. Tomcat, to reload)
# webui.browse.vocabularies.disabled = srsc

# Enable/Disable tag cloud in browsing.
# webui.browse.index.tagcloud.<n> = true | false
# where n is the index number from the above options
# Default value is false. If no option exists for a specific index, it is assumed to be false.
# Changes to this option do NOT require re-indexing of discovery.
# TODO: UNSUPPORTED IN DSpace 7.0
#webui.browse.index.tagcloud.4 = true

# Set the options for what can be sorted by
#
# Sort options will be available when browsing a list of items (i.e. an 'item' browse,
# or search results).  You can define an arbitrary number of fields
# to sort on, irrespective of which fields you display using webui.itemlist.columns
#
# the format is:
#
# webui.itemlist.sort-option.<n> = <option name> : \
#                                                                       <schema prefix>.<element>[.<qualifier>|.*] : \
#                                                                       (date | text | ...) : (show | hide)
#
# This is defined much the same as above.  The parameter after the metadata
# just lets the sorter know which normalisation to use - standard normalisations are title,
# text or date - however additional normalisations can be defined using the PluginService.
#
# The final parts of the configuration is optional -  whether to SHOW (the default) or
# HIDE the option from the sorting controls in the user interface. This can be useful if
# you need to define a specific date sort for use by the recent items lists,
# but otherwise don't want users to choose that option.
#
webui.itemlist.sort-option.1 = title:dc.title:title
webui.itemlist.sort-option.2 = dateissued:dc.date.issued:date
webui.itemlist.sort-option.3 = dateaccessioned:dc.date.accessioned:date

# Set the options for how the indexes are sorted
#
# All sorts of normalisations are carried out by the OrderFormatDelegate.
# The plugin manager can be used to specify your own delegates for each datatype.
#
# The default datatypes (and delegates) are:
#
# author = org.dspace.sort.OrderFormatAuthor
# title  = org.dspace.sort.OrderFormatTitle
# text   = org.dspace.sort.OrderFormatText
#
# If you redefine a default datatype here, the configuration will be used in preference
# to the default, however, if you do not explicitly redefine a datatype, then the
# default will still be used in addition to the datatypes you do specify.
#
# The multi-lingual MARC 21 title ordering is configured as default.
# To use the previous title ordering, comment out the configuration below

plugin.named.org.dspace.sort.OrderFormatDelegate= \
        org.dspace.sort.OrderFormatTitleMarc21=title

# which fields should link to other browse listings.  This should associated
# the name of one of the above browse indices with a metadata field listed
# in <webui.itemlist.columns> above.  The form is:
#
# webui.browse.link.<n> = <index name>:<display column metadata>
#
# Note that cross linking will only work for fields other than title.
#
# The effect this has is to create links to browse views for the item clicked on.
# If it is a "single" type, it will link to a view of all the items which share
# that metadata element in common (i.e. all the papers by a single author).  If
# it is a "full" type, it will link to a view of the standard full browse page,
# starting with the value of the link clicked on.
#
# The default below defines the authors to link to other publications by that author
webui.browse.link.1 = author:dc.contributor.*

#### Display browse frequencies
#
# webui.browse.metadata.show-freq.<n> = true | false
# where n is the same index as in webui.browse.index.<n> configurations
# Default value is 'true' for all configured metadata fields.
# Examples:
# webui.browse.metadata.show-freq.1 = false
# webui.browse.metadata.show-freq.2 = false
# webui.browse.metadata.show-freq.3 = false
# webui.browse.metadata.show-freq.4 = true

### i18n -  Locales / Language ####
# Default Locale
# A Locale in the form country or country_language or country_language_variant
# if no default locale is defined the server default locale will be used.
default.locale = en

# All the Locales, that are supported by this instance of DSpace
# A comma-separated list of Locales. All types of Locales country, country_language, country_language_variant
# Note that the appropriate file are present, especially that all the Messages_x.properties are there
# may be used, e.g:
# webui.supported.locales = en, de

#### Submission License substitution variables ####
# it is possible include contextual information in the submission license using substitution variables
# the text substitution is driven by a plugin implementation
plugin.named.org.dspace.content.license.LicenseArgumentFormatter = \
	org.dspace.content.license.SimpleDSpaceObjectLicenseFormatter = collection, \
	org.dspace.content.license.SimpleDSpaceObjectLicenseFormatter = item, \
	org.dspace.content.license.SimpleDSpaceObjectLicenseFormatter = eperson

#### Syndication Feed (RSS) Settings ######
# URLs returned by the feed will point at the global handle server
# (e.g. https://hdl.handle.net/123456789/1).  Set to true to use local server
# URLs (i.e. https://myserver.myorg/handle/123456789/1)
webui.feed.localresolve = false

# Customize each single-value field displayed in the
# feed information for each item.  Each of
# the below fields takes a *single* metadata field
#
# The form is <schema prefix>.<element>[.<qualifier>|.*]
webui.feed.item.title = dc.title
webui.feed.item.date = dc.date.issued

# Customise the metadata fields to show in the feed for each item's description.
# Elements will be displayed in the order that they are specified here.
#
# The form is <schema prefix>.<element>[.<qualifier>|.*][(date)], ...
#
# Similar to the item display UI, the name of the field for display
# in the feed will be drawn from the current UI dictionary,
# using the key:
# "metadata.<field>"
#
# e.g.   "metadata.dc.title"
#        "metadata.dc.contributor.author"
#        "metadata.dc.date.issued"
webui.feed.item.description = dc.title, dc.contributor.author, \
                                                          dc.contributor.editor, dc.description.abstract, \
                                                          dc.description
# name of field to use for authors (Atom only) - repeatable
webui.feed.item.author = dc.contributor.author

# Customize the extra namespaced DC elements added to the item (RSS) or entry
# (Atom) element.  These let you include individual metadata values in a
# structured format for easy extraction by the recipient, instead of (or in
# addition to) appending these values to the Description field.
## dc:creator value(s)
#webui.feed.item.dc.creator = dc.contributor.author
## dc:date value (may be contradicted by webui.feed.item.date)
#webui.feed.item.dc.date = dc.date.issued
## dc:description (e.g. for a distinct field that is ONLY the abstract)
#webui.feed.item.dc.description = dc.description.abstract

# Customize the image icon included with the site-wide feeds:
# Must be an absolute URL, e.g.
## webui.feed.logo.url = ${dspace.ui.url}/themes/mysite/images/mysite-logo.png

# iTunes Podcast Enhanced RSS Feed Properties
# Add all the communities / collections, separated by commas (no spaces) that should
# have the iTunes podcast metadata added to their RSS feed.
# Default: Disabled, No collections or communities have iTunes Podcast enhanced metadata in their feed.
# webui.feed.podcast.collections =123456789/2,123456789/3
# webui.feed.podcast.communities =123456789/1

# Which MIMETypes of Bitstreams would you like to have podcastable in your item?
# Separate multiple entries with commas.
#webui.feed.podcast.mimetypes=audio/x-mpeg

# For the iTunes Podcast Feed, if you would like to specify an external media file,
# not on your DSpace server to be enclosed within the entry for each item,
# specify which metadata field will hold the URI to the external media file.
# This is useful if you store the metadata in DSpace, and a separate streaming server to host the media.
# Default: dc.source.uri
#webui.feed.podcast.sourceuri = dc.source.uri

#### OpenSearch Settings ####
# NB: for result data formatting, OpenSearch uses Syndication Feed Settings
# so even if Syndication Feeds are not enabled, they must be configured
# enable open search
websvc.opensearch.enable = true
# context for html request URLs - change only for non-standard servlet mapping
websvc.opensearch.uicontext = search
# context for xml request URLs - change only for non-standard servlet mapping
websvc.opensearch.svccontext = opensearch/search
# present autodiscovery link in every page head
websvc.opensearch.autolink = true
# number of hours to retain results before recalculating
websvc.opensearch.validity = 48
# short name used in browsers for search service
# should be 16 or fewer characters
websvc.opensearch.shortname = DSpace
# longer (up to 48 characters) name
websvc.opensearch.longname = ${dspace.name}
# brief service description
websvc.opensearch.description = ${dspace.name} DSpace repository
# location of favicon for service, if any must be 16X16 pixels
websvc.opensearch.faviconurl = http://www.dspace.org/images/favicon.ico
# sample query - should return results
websvc.opensearch.samplequery = photosynthesis
# tags used to describe search service
websvc.opensearch.tags = IR DSpace
# result formats offered - use 1 or more comma-separated from: html,atom,rss
# html uses the normal search module
websvc.opensearch.formats = html,atom,rss
# maximum number of item per request
websvc.opensearch.max_num_of_items_per_request = 100

#### Content Inline Disposition Threshold ####
#
# Set the max size of a bitstream that can be served inline
# Use -1 to force all bitstream to be served inline
webui.content_disposition_threshold = 8388608

#### Content Attachment Disposition Formats ####
#
# Set which mimetypes or file extensions will NOT be opened inline.
# Files with these mimetypes/extensions will always be downloaded, regardless of the threshold above.
# NOTE: For security reasons, some file formats (e.g. HTML, XML, RDF, JS) will always be downloaded regardless
# of the settings here. This blocks these formats from executing embedded JavaScript when opened inline.
# For additional security, you may choose to set this to "*" to force all formats to always be downloaded
# (i.e. disables all formats from opening inline within the user's browser).
#
# By default, RTF is always downloaded because most browsers attempt to display it as plain text.
webui.content_disposition_format = text/richtext

#### Multi-file HTML document/site settings #####
# TODO: UNSUPPORTED in DSpace 7.0. May be re-added in a later release
#
# When serving up composite HTML items, how deep can the request be for us to
# serve up a file with the same name?
#
# e.g. if we receive a request for "foo/bar/index.html"
# and we have a bitstream called just "index.html"
# we will serve up that bitstream for the request if webui.html.max-depth-guess
# is 2 or greater.  If webui.html.max-depth-guess is 1 or less, we would not
# serve that bitstream, as the depth of the file is greater.
#
# If webui.html.max-depth-guess is zero, the request filename and path must
# always exactly match the bitstream name.  Default value is 3.
#
# webui.html.max-depth-guess = 3

#### Sitemap settings #####
# the directory where the generated sitemaps are stored
sitemap.dir = ${dspace.dir}/sitemaps

# Customize the path of sitemaps in the server webapp
# Defaults to "sitemaps", which means they are available at ${dspace.server.url}/sitemaps/
# sitemap.path = sitemaps

# Define cron for how frequently the sitemap should refresh.
# Defaults to running daily at 1:15am
# Cron syntax is defined at https://www.quartz-scheduler.org/api/2.3.0/org/quartz/CronTrigger.html
# Remove (comment out) this config to disable the sitemap scheduler.
# Sitemap scheduler can also be disabled by setting to "-" (single dash) in local.cfg.
# Keep in mind, changing the schedule requires rebooting your servlet container, e.g. Tomcat.
sitemap.cron = 0 15 1 * * ?

#####  SHERPA/Romeo Integration Settings ####
# The SHERPA/RoMEO endpoint (v2 API)
sherpa.romeo.url = https://v2.sherpa.ac.uk/cgi/retrieve

# Please register for a free api access key to use the SHERPA v2 API
# https://v2.sherpa.ac.uk/api/
# Please note: the SHERPA v2 API uses different API keys to the legacy APIs.
# If you have been using the old ROMeO endpoint (end-of-life as at 2020-04-14), you must
# register for a new API key
sherpa.romeo.apikey =

##### Google Scholar Metadata Configuration #####
google-metadata.config = ${dspace.dir}/config/crosswalks/google-metadata.properties
google-metadata.enable = true

##### Upload File settings #####

# Where to temporarily store uploaded files
upload.temp.dir = ${dspace.dir}/upload

###### Statistical Report Configuration Settings ######

# should the stats be publicly available?  should be set to false if you only
# want administrators to access the stats, or you do not intend to generate any
# TODO: UNSUPPORTED in DSpace 7.0
report.public = false

# directory where live reports are stored
report.dir = ${dspace.dir}/reports/

# directory where logs are stored
log.report.dir = ${dspace.dir}/log

# Customise the DC fields to use in the item listing page.  Elements will be
# displayed left to right in the order that they are specified here.
#
# The form is <schema prefix>.<element>[.<qualifier>|.*][(date)], ...
#
# Although not a requirement, it would make sense to include among the listed
# fields at least the date and title fields as specified by the
# webui.browse.index.* configuration options below.
#
# If you want to mark each item include a 'mark_[value]' (without the brackets - replace the word 'value' with anything that
# has a meaning for your mark) entry in your columns - this is where the icon will be displayed.
# Do not forget to add a Spring bean with id = "org.dspace.app.itemmarking.ItemMarkingExtractor.[value]"
# in file 'config/spring/api/item-marking.xml'. This bean is responsible for drawing the appropriate mark for each item.
# You can add more than one 'mark_[value]' options (with different value) in case you need to mark items more than one time for
# different purposes. Remember to add the respective beans in file 'config/spring/api/item-marking.xml'.
#
# webui.itemlist.columns = dc.date.issued(date), dc.title, dc.contributor.*
#
# Additionally, you can override the DC fields used on the listing page for
# a given browse index and/or sort option. As a sort option or index may be defined
# on a field that isn't normally included in the list, this allows you to display
# the fields that have been indexed / sorted on.
#
# There are a number of forms the configuration can take, and the order in which
# they are listed below is the priority in which they will be used (so a combination
# of an index name and sort name will take precedence over just the browse name).
#
# webui.itemlist.sort.<sort name>.columns
# webui.itemlist.<sort or index name>.columns

##### SFX Server (OpenURL) #####

# SFX query is appended to this URL.  If this property is commented out or
# omitted, SFX support is switched off.
# sfx.server.url = http://sfx.myu.edu:8888/sfx?

# This image will be displayed in the SFX link. If commented out, the SFX link will be only a text link.
# This customization usually contains an institution-branded SFX button.
# sfx.server.image_url = http://sfx.my.edu:8888/sfx.gif

##### Google Analytics #####

# If you would like to use Google Analytics to track general website statistics then
# use the following parameter to provide your Analytics key. First sign up for an
# account at http://analytics.google.com, then create an entry for your repository
# website. Analytics will give you a snippet of JavaScript code to place on your site,
# inside that snippet is your Google Analytics key usually found in this line:
# _uacct = "UA-XXXXXXX-X"
# Take this key (just the UA-XXXXXX-X part) and place it here in this parameter.
# google.analytics.key=UA-XXXXXX-X

# The max number of events held in the GA buffer (default: 256)
# google.analytics.buffer.limit=256

# Define cron for how frequently events tracked in the DSpace backend will be sent to Google Analytics
# This MUST be enabled if you wish to use `google.analytics.api-secret` to track bitstream download statistics (and similar)
# Cron syntax is defined at https://www.quartz-scheduler.org/api/2.3.0/org/quartz/CronTrigger.html
# Keep in mind, changing the schedule requires rebooting your servlet container, e.g. Tomcat.
# The below example will run this task daily, every 5 minutes
# google.analytics.cron = 0 0/5 * * * ?

# Defines a Measurement Protocol API Secret to be used to track interactions which occur outside of the user's browser.
# For example , this is required to track downloads of bitstreams. This setting is only used by Google Analytics 4.
# For more details see https://developers.google.com/analytics/devguides/collection/protocol/ga4
# google.analytics.api-secret =

# Ensures only views of bitstreams in configured bundles result in a GA4 event.
# Config can contain multiple bundles for which the bitstream views will result in GA4 events, eg:
# google-analytics.bundles = ORIGINAL, CONTENT
# If config is not set or empty, the default fallback is Constants#CONTENT_BUNDLE_NAME bundle ('ORIGINAL').
# If config contains 'LICENSE' or 'THUMBNAIL' bundles, it may cause inflated bitstream view numbers.
# Set config to 'none' to disable GA4 bitstream events, eg:
# google-analytics.bundles = none
google-analytics.bundles = ORIGINAL

#------------------------------------------------------------------#
#------------------SUBMISSION CONFIGURATION------------------------#
#------------------------------------------------------------------#
# Field to use for type binding, default dc.type
submit.type-bind.field = dc.type

#---------------------------------------------------------------#
#----------SOLR DATABASE RESYNC SCRIPT CONFIGURATION------------#
#---------------------------------------------------------------#

# The max amount of time allowed for an item to be present in solr with predb status without needing a reindex (in ms)
# When unspecified or commented out, the default is 0
solr-database-resync.time-until-reindex = 600000

# Define cron for how frequently the solr search core should be resynced with items their database status
# Cron syntax is defined at https://www.quartz-scheduler.org/api/2.3.0/org/quartz/CronTrigger.html
# Uncomment this config and define a cron syntax to enable this scheduler.
# The scheduler can also be disabled by setting to "-" (single dash) in local.cfg.
# Keep in mind, changing the schedule requires rebooting your servlet container, e.g. Tomcat.
solr-database-resync.cron = 0 15 2 * * ?

#----------------------------------------------------------#
#----------PROCESS CLEANER SCRIPT CONFIGURATION------------#
#----------------------------------------------------------#
# Processes older than this number of days will be deleted when the "process-cleaner" script is next run.
# Default is 14 (i.e. processes that are two weeks or older will be deleted)
# process-cleaner.days = 14

#---------------------------------------------------------------#
#--------------------CAPTCHA CONFIGURATION----------------------#
#---------------------------------------------------------------#
# Enable CAPTCHA verification on ePerson registration
# (see modules/requestitem.cfg to enable CAPTCHA verification for request-a-copy)
registration.verification.enabled = false

# version we want to use, possible values (v2 or v3)
#google.recaptcha.version =

# To start using reCAPTCHA, you need to sign up for an API key pair for your site.
# The key pair consists of a site key and secret key.
# Follow instructions on: http://www.google.com/recaptcha/admin
#google.recaptcha.key.site =
#google.recaptcha.key.secret =

# site-verify contains url to be used during captcha validation
google.recaptcha.site-verify = https://www.google.com/recaptcha/api/siteverify

# reCAPTCHA v3 returns a score for each request (1.0 is very likely a human, 0.0 is very likely a bot).
# with key.threshold we set the limit under that we consider invalid request
#google.recaptcha.key.threshold = 0.5

# for v3 we leave this property empty, because v3 allows you to verify if an interaction is legitimate without any user interaction.
# for v2 we can choice between invisible and checkbox
# invisible - The invisible reCAPTCHA badge does not require the user to click on a checkbox,
#             instead it is invoked directly when the user clicks on an existing button on your site
# checkbox - The "I'm not a robot" Checkbox requires the user to click a checkbox indicating the user is not a robot.
#google.recaptcha.mode =

#------------------------------------------------------------------#
#---------------REGISTRATION DATA CONFIGURATION--------------------#
#------------------------------------------------------------------#

# Configuration for the duration of the token depending on the type
# the format used should be compatible with the standard DURATION format (ISO-8601),
# but without the prefix `PT`:
#
# - PT1H -> 1H // hours
# - PT1M -> 1M // minutes
# - PT1S -> 1S // seconds
#
# reference: https://www.digi.com/resources/documentation/digidocs/90001488-13/reference/r_iso_8601_duration_format.htm
#
# Sets the token expiration to complete the login with orcid to be 1H
eperson.registration-data.token.orcid.expiration = 1H
# Sets the token expiration for the email validation sent with orcid login to be 1H
eperson.registration-data.token.validation_orcid.expiration = 1H
# Sets the token expiration for the forgot token type to be 24H
eperson.registration-data.token.forgot.expiration = 24H
# Sets the token expiration for the register token type to be 24H
eperson.registration-data.token.register.expiration = 24H
# Sets the token expiration for the invitation token type to be 24H
eperson.registration-data.token.invitation.expiration = 24H
# Sets the token expiration for the change_password token type to be 1H
eperson.registration-data.token.change_password.expiration = 1H

# Configuration that enables the schedulable tasks related to the registration, as of now the class schedules a cleanup
# of the registationdata table. This action will remove all the expired token from that table.
# Just take a look to org.dspace.app.scheduler.eperson.RegistrationDataScheduler for a deeper understanding.
# The property `enabled` should be setted to true to enable it.
eperson.registration-data.scheduler.enabled = true
# Configuration for the task that deletes expired registrations.
# Its value should be compatible with the cron format.
# By default it's scheduled to be run every 15 minutes.
eperson.registration-data.scheduler.expired-registration-data.cron = 0 0/15 * * * ?

#------------------------------------------------------------------#
#-------------------MODULE CONFIGURATIONS--------------------------#
#------------------------------------------------------------------#
# Load all DSpace sub-module configurations                        #
# (from ${dspace.dir}/config/modules/ by default)                  #
#                                                                  #
# NOTE: You may override any module setting by creating your       #
# own custom ${dspace.dir}/config/local.cfg file.                  #
#------------------------------------------------------------------#
# Directory where all module configurations exist.
# Unless a full path is specified, this is assumed to be relative to the
# ${dspace.dir}/config/ directory.
module_dir = modules


# Load default module configs
# ----------------------------
# To exclude a module configuration, simply comment out its "include" statement.
# New module configurations may also be added by the addition of a new
# "include = [path-to-config]". This may be added below, or in a local.cfg file.
# However, please note that "include" statements in local.cfg will be loaded
# PRIOR to those below (and therefore may override configs in these default
# module configuration files).
include = ${module_dir}/actuator.cfg
include = ${module_dir}/altcha.cfg
include = ${module_dir}/altmetrics.cfg
include = ${module_dir}/assetstore.cfg
include = ${module_dir}/authentication.cfg
include = ${module_dir}/authentication-ip.cfg
include = ${module_dir}/authentication-ldap.cfg
include = ${module_dir}/authentication-oidc.cfg
include = ${module_dir}/authentication-password.cfg
include = ${module_dir}/authentication-saml.cfg
include = ${module_dir}/authentication-shibboleth.cfg
include = ${module_dir}/authentication-x509.cfg
include = ${module_dir}/authority.cfg
include = ${module_dir}/bulkedit.cfg
include = ${module_dir}/citation-page.cfg
include = ${module_dir}/clamav.cfg
include = ${module_dir}/curate.cfg
include = ${module_dir}/discovery.cfg
include = ${module_dir}/doi-curation.cfg
include = ${module_dir}/duplicate-detection.cfg
include = ${module_dir}/google-analytics.cfg
include = ${module_dir}/healthcheck.cfg
include = ${module_dir}/identifiers.cfg
include = ${module_dir}/irus-statistics.cfg
include = ${module_dir}/oai.cfg
include = ${module_dir}/openaire-client.cfg
include = ${module_dir}/orcid.cfg
include = ${module_dir}/qaevents.cfg
include = ${module_dir}/rdf.cfg
include = ${module_dir}/requestitem.cfg
include = ${module_dir}/rest.cfg
include = ${module_dir}/iiif.cfg
include = ${module_dir}/saml-relying-party.cfg
include = ${module_dir}/signposting.cfg
include = ${module_dir}/solr-statistics.cfg
include = ${module_dir}/solrauthority.cfg
include = ${module_dir}/researcher-profile.cfg
include = ${module_dir}/spring.cfg
include = ${module_dir}/submission-curation.cfg
include = ${module_dir}/suggestion.cfg
include = ${module_dir}/sword-server.cfg
include = ${module_dir}/swordv2-server.cfg
include = ${module_dir}/translator.cfg
include = ${module_dir}/usage-statistics.cfg
include = ${module_dir}/versioning.cfg
include = ${module_dir}/workflow.cfg
include = ${module_dir}/external-providers.cfg
include = ${module_dir}/ldn.cfg
include = ${module_dir}/contentreport.cfg
include = ${module_dir}/matomo.cfg<|MERGE_RESOLUTION|>--- conflicted
+++ resolved
@@ -25,9 +25,7 @@
 # NOTE: This URL must be accessible to all DSpace users (should not use 'localhost' in Production)
 # and is usually "synced" with the "rest" section in the DSpace User Interface's config.*.yml.
 # It corresponds to the URL that you would type into your browser to access the REST API.
-dspace.api.prefix =
-dspace.server.url = http://localhost:8080${dspace.api.prefix}/server
-
+dspace.server.url = http://localhost:8080/server
 # Additional URL of DSpace backend which could be used by DSpace frontend during SSR execution.
 # May require a port number if not using standard ports (80 or 443)
 # DO NOT end it with '/'.
@@ -51,9 +49,6 @@
 
 # Default language for metadata values
 default.language = en_US
-
-# Url of subscriptions page
-subscription.url = ${dspace.ui.url}/subscriptions
 
 # Solr server/webapp.
 # DSpace uses Solr for all search/browse capability (and for usage statistics).
@@ -210,16 +205,11 @@
 # It will instead log the subject of the email which should have been sent
 # This is especially useful for development and test environments where production data is used when testing functionality.
 #mail.server.disabled = false
-<<<<<<< HEAD
-# If the mail.server.fixedRecipient is not empty then only in the case mail.server.disabled = true all email will be sent to this email address.
-#mail.server.fixedRecipient =
-=======
 # Enables the catchAll system
 #mail.server.catchAll.enabled = true
 # If the mail.server.catchAll.recipient is set and has been enabled with mail.server.catchAll.enabled all the emails will
 # be sent to these recipients ( comma separated list ), instead of original ones.
 #mail.server.catchAll.recipient =
->>>>>>> 5578de29
 
 # Message headers which may be set within a message template by assigning values
 # to Velocity properties.  Only the properties named here will be interpreted as
@@ -260,9 +250,6 @@
 logging.server.include-stacktrace-for-httpcode = 422
 logging.server.max-payload-length = 10000
 
-# parameter to establish how many of last accumulated rotated log files are to be retained
-logging.server.retention-accumulated-to-keep = 1000
-
 ##### DOI registration agency credentials ######
 # To mint DOIs you have to use a DOI registration agency like DataCite. Several
 # DataCite members offers services as DOI registration agency, so f.e. EZID or
@@ -287,15 +274,6 @@
 # it from other services also minting DOIs under your prefix?
 identifier.doi.namespaceseparator = dspace/
 
-# if you want, you can specify custom metadata field for doi identifier
-# if nothing specified, then will be used dc.identifier.doi as default
-identifier.doi.metadata = dc.identifier.doi
-
-##### Edit Item configurations #####
-# This configuration allows to set a group that will able to
-# use edit metadata mode
-# edit.metadata.allowed-group = <group-uuid>
-
 ##### Plugin management #####
 
 # Where to look for third-party plugin packages.  The value is a colon-separated
@@ -312,12 +290,12 @@
 # this configuration file (see "Browse Configuration" section below).
 #
 # Discovery configurations may be used to modify which fields in DSpace are
-# browseable/searchable or appear as filters/facets. These are configured in
+# browsable/searchable or appear as filters/facets. These are configured in
 # the discovery.xml at:
 #   [dspace]/config/spring/api/discovery.xml
 #
 # See also the Discovery Documentation:
-#   https://wiki.lyrasis.org/display/DSDOC7x/Discovery
+#   https://wiki.lyrasis.org/display/DSDOC9x/Discovery
 
 ##### Handle settings ######
 
@@ -346,7 +324,7 @@
 handle.dir = ${dspace.dir}/handle-server
 
 # List any additional prefixes that need to be managed by this handle server
-# (as for examle handle prefix coming from old dspace repository merged in
+# (as for example handle prefix coming from old dspace repository merged in
 # that repository)
 # handle.additional.prefixes = prefix1[, prefix2]
 
@@ -379,7 +357,7 @@
 # Authorize community administrators to manage item settings (for items owned by collections under the community)
 #core.authorization.community-admin.item.delete = true
 #core.authorization.community-admin.item.withdraw = true
-#core.authorization.community-admin.item.reinstatiate = true
+#core.authorization.community-admin.item.reinstate = true
 #core.authorization.community-admin.item.policies = true
 # Authorize community administrators to manage bundles/bitstreams of those items
 #core.authorization.community-admin.item.create-bitstream = true
@@ -396,7 +374,7 @@
 # Authorize collection administrators to manage item settings (for items owned by the collection)
 #core.authorization.collection-admin.item.delete = true
 #core.authorization.collection-admin.item.withdraw = true
-#core.authorization.collection-admin.item.reinstatiate = true
+#core.authorization.collection-admin.item.reinstate = true
 #core.authorization.collection-admin.item.policies = true
 # Authorize collection administrators to manage bundles/bitstreams of those items (owned by the collection)
 #core.authorization.collection-admin.item.create-bitstream = true
@@ -413,7 +391,7 @@
 #core.authorization.item-admin.cc-license = true
 
 
-#### Restricted item visibilty settings ###
+#### Restricted item visibility settings ###
 # By default RSS feeds, OAI-PMH and subscription emails will include ALL items
 # regardless of permissions set on them.
 #
@@ -478,7 +456,6 @@
 filter.plugins = Text Extractor
 filter.plugins = JPEG Thumbnail
 filter.plugins = PDFBox JPEG Thumbnail
-filter.plugins = Branded Preview JPEG
 
 
 # [To enable Branded Preview]: uncomment and insert the following into the plugin list
@@ -522,8 +499,6 @@
 filter.org.dspace.app.mediafilter.TikaTextExtractionFilter.inputFormats = OpenDocument Text
 filter.org.dspace.app.mediafilter.TikaTextExtractionFilter.inputFormats = RTF
 filter.org.dspace.app.mediafilter.TikaTextExtractionFilter.inputFormats = Text
-filter.org.dspace.app.mediafilter.TikaTextExtractionFilter.inputFormats = TTML
-filter.org.dspace.app.mediafilter.TikaTextExtractionFilter.inputFormats = WebVTT
 filter.org.dspace.app.mediafilter.JPEGFilter.inputFormats = BMP, GIF, JPEG, PNG
 filter.org.dspace.app.mediafilter.BrandedPreviewJPEGFilter.inputFormats = BMP, GIF, JPEG, PNG
 filter.org.dspace.app.mediafilter.ImageMagickImageThumbnailFilter.inputFormats = BMP, GIF, PNG, JPG, TIFF, JPEG, JPEG 2000
@@ -558,9 +533,9 @@
 # 'dspace filter-media'.  It is likely that you will need to increase the
 # size of the Java heap if you greatly increase this value -- see JAVA_OPTS
 # in 'bin/dspace' or 'bin/dspace/bat'.
-#textextractor.max-array = 1000000
-
-# Custom settigns for ImageMagick Thumbnail Filters
+#textextractor.max-array = 100000000
+
+# Custom settings for ImageMagick Thumbnail Filters
 # ImageMagick and GhostScript must be installed on the server, set the path to ImageMagick and GhostScript executable
 #   http://www.imagemagick.org/
 #   http://www.ghostscript.com/
@@ -665,8 +640,7 @@
   org.dspace.content.crosswalk.OAIDCIngestionCrosswalk = dc, \
   org.dspace.content.crosswalk.DIMIngestionCrosswalk = dim, \
   org.dspace.content.crosswalk.METSRightsCrosswalk = METSRIGHTS, \
-  org.dspace.content.crosswalk.RoleCrosswalk = DSPACE-ROLES, \
-  org.dspace.content.crosswalk.CERIFIngestionCrosswalk= cerif
+  org.dspace.content.crosswalk.RoleCrosswalk = DSPACE-ROLES
 
 plugin.selfnamed.org.dspace.content.crosswalk.IngestionCrosswalk = \
   org.dspace.content.crosswalk.XSLTIngestionCrosswalk, \
@@ -703,9 +677,6 @@
   org.dspace.content.crosswalk.CreativeCommonsRDFStreamDisseminationCrosswalk = DSPACE_CCRDF, \
   org.dspace.content.crosswalk.CreativeCommonsTextStreamDisseminationCrosswalk = DSPACE_CCTEXT, \
   org.dspace.content.crosswalk.LicenseStreamDisseminationCrosswalk = DSPACE_DEPLICENSE
-
-plugin.selfnamed.org.dspace.content.crosswalk.StreamDisseminationCrosswalk = \
-  org.dspace.content.integration.crosswalks.StreamDisseminationCrosswalkDelegator
 
 # Packager Plugin Configuration:
 #   Configures the ingest and dissemination packages that DSpace supports.
