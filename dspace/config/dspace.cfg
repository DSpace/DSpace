--- conflicted
+++ resolved
@@ -848,12 +848,6 @@
 event.consumer.submissionconfig.class = org.dspace.submit.consumer.SubmissionConfigConsumer
 event.consumer.submissionconfig.filters = Collection+Modify_Metadata
 
-
-# audit consumer to store event in the audit solr core,
-# it doesn't do anything by default. If you want to use it enable it in the modules/audit.cfg
-event.consumer.audit.class = org.dspace.app.audit.AuditConsumer
-event.consumer.audit.filters = All+All
-
 # ...set to true to enable testConsumer messages to standard output
 #testConsumer.verbose = true
 
@@ -883,19 +877,6 @@
 access.status.embargo.forever.year = 10000
 access.status.embargo.forever.month = 1
 access.status.embargo.forever.day = 1
-
-# How to determine the access status:
-# anonymous - Only consider the anonymous group
-# current - Consider the current user
-#
-# For example, if an object is embargoed, "anonymous" will ensure the embargo status is displayed
-# for everyone (regardless of permissions). But, "current" will only display the embargo status
-# if the current user does not have read permissions on the object.
-#
-# This configuration doesn't impact the calculation for OAI-PMH. The XOAI plugin will always
-# calculate the status with the "anonymous" type.
-access.status.for-user.item = anonymous
-access.status.for-user.bitstream = current
 
 # implementation of access status helper plugin - replace with local implementation if applicable
 # This default access status helper provides an item status based on the policies of the primary
@@ -1407,8 +1388,7 @@
 # result formats offered - use 1 or more comma-separated from: html,atom,rss
 # html uses the normal search module
 websvc.opensearch.formats = html,atom,rss
-# maximum number of item per request
-websvc.opensearch.max_num_of_items_per_request = 100
+
 
 #### Content Inline Disposition Threshold ####
 #
@@ -1569,6 +1549,23 @@
 # google-analytics.bundles = none
 google-analytics.bundles = ORIGINAL
 
+####################################################################
+#---------------------------------------------------------------#
+#----------------REQUEST ITEM CONFIGURATION---------------------#
+#---------------------------------------------------------------#
+
+# Configuration of request-item. Possible values:
+# all - Anonymous users can request an item
+# logged - Login is mandatory to request an item
+# empty/commented out - request-copy not allowed
+request.item.type = all
+# Should all Request Copy emails go to the helpdesk instead of the item submitter?
+request.item.helpdesk.override = false
+# Should a rejection of a copy request send an email back to the requester?
+# Defaults to "true", which means a rejection email is sent back.
+# Setting it to "false" results in a silent rejection.
+request.item.reject.email = true
+
 #------------------------------------------------------------------#
 #------------------SUBMISSION CONFIGURATION------------------------#
 #------------------------------------------------------------------#
@@ -1598,10 +1595,10 @@
 # process-cleaner.days = 14
 
 #---------------------------------------------------------------#
-#--------------------CAPTCHA CONFIGURATION----------------------#
+#----------------GOOGLE CAPTCHA CONFIGURATION-------------------#
 #---------------------------------------------------------------#
 # Enable CAPTCHA verification on ePerson registration
-# (see modules/requestitem.cfg to enable CAPTCHA verification for request-a-copy)
+
 registration.verification.enabled = false
 
 # version we want to use, possible values (v2 or v3)
@@ -1626,43 +1623,6 @@
 #             instead it is invoked directly when the user clicks on an existing button on your site
 # checkbox - The "I'm not a robot" Checkbox requires the user to click a checkbox indicating the user is not a robot.
 #google.recaptcha.mode =
-
-#------------------------------------------------------------------#
-#---------------REGISTRATION DATA CONFIGURATION--------------------#
-#------------------------------------------------------------------#
-
-# Configuration for the duration of the token depending on the type
-# the format used should be compatible with the standard DURATION format (ISO-8601),
-# but without the prefix `PT`:
-#
-# - PT1H -> 1H // hours
-# - PT1M -> 1M // minutes
-# - PT1S -> 1S // seconds
-#
-# reference: https://www.digi.com/resources/documentation/digidocs/90001488-13/reference/r_iso_8601_duration_format.htm
-#
-# Sets the token expiration to complete the login with orcid to be 1H
-eperson.registration-data.token.orcid.expiration = 1H
-# Sets the token expiration for the email validation sent with orcid login to be 1H
-eperson.registration-data.token.validation_orcid.expiration = 1H
-# Sets the token expiration for the forgot token type to be 24H
-eperson.registration-data.token.forgot.expiration = 24H
-# Sets the token expiration for the register token type to be 24H
-eperson.registration-data.token.register.expiration = 24H
-# Sets the token expiration for the invitation token type to be 24H
-eperson.registration-data.token.invitation.expiration = 24H
-# Sets the token expiration for the change_password token type to be 1H
-eperson.registration-data.token.change_password.expiration = 1H
-
-# Configuration that enables the schedulable tasks related to the registration, as of now the class schedules a cleanup
-# of the registationdata table. This action will remove all the expired token from that table.
-# Just take a look to org.dspace.app.scheduler.eperson.RegistrationDataScheduler for a deeper understanding.
-# The property `enabled` should be setted to true to enable it.
-eperson.registration-data.scheduler.enabled = true
-# Configuration for the task that deletes expired registrations.
-# Its value should be compatible with the cron format.
-# By default it's scheduled to be run every 15 minutes.
-eperson.registration-data.scheduler.expired-registration-data.cron = 0 0/15 * * * ?
 
 #------------------------------------------------------------------#
 #-------------------MODULE CONFIGURATIONS--------------------------#
@@ -1687,8 +1647,8 @@
 # However, please note that "include" statements in local.cfg will be loaded
 # PRIOR to those below (and therefore may override configs in these default
 # module configuration files).
+
 include = ${module_dir}/actuator.cfg
-include = ${module_dir}/altcha.cfg
 include = ${module_dir}/altmetrics.cfg
 include = ${module_dir}/assetstore.cfg
 include = ${module_dir}/authentication.cfg
@@ -1696,7 +1656,6 @@
 include = ${module_dir}/authentication-ldap.cfg
 include = ${module_dir}/authentication-oidc.cfg
 include = ${module_dir}/authentication-password.cfg
-include = ${module_dir}/authentication-saml.cfg
 include = ${module_dir}/authentication-shibboleth.cfg
 include = ${module_dir}/authentication-x509.cfg
 include = ${module_dir}/authority.cfg
@@ -1716,10 +1675,8 @@
 include = ${module_dir}/orcid.cfg
 include = ${module_dir}/qaevents.cfg
 include = ${module_dir}/rdf.cfg
-include = ${module_dir}/requestitem.cfg
 include = ${module_dir}/rest.cfg
 include = ${module_dir}/iiif.cfg
-include = ${module_dir}/saml-relying-party.cfg
 include = ${module_dir}/signposting.cfg
 include = ${module_dir}/solr-statistics.cfg
 include = ${module_dir}/solrauthority.cfg
@@ -1727,6 +1684,7 @@
 include = ${module_dir}/spring.cfg
 include = ${module_dir}/submission-curation.cfg
 include = ${module_dir}/suggestion.cfg
+include = ${module_dir}/sword-client.cfg
 include = ${module_dir}/sword-server.cfg
 include = ${module_dir}/swordv2-server.cfg
 include = ${module_dir}/translator.cfg
@@ -1735,9 +1693,6 @@
 include = ${module_dir}/workflow.cfg
 include = ${module_dir}/external-providers.cfg
 include = ${module_dir}/ldn.cfg
-<<<<<<< HEAD
-include = ${module_dir}/audit.cfg
-=======
 include = ${module_dir}/contentreport.cfg
 include = ${module_dir}/matomo.cfg
->>>>>>> 4d79ea85
+include = ${module_dir}/audit.cfg