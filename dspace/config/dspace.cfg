--- conflicted
+++ resolved
@@ -2123,9 +2123,7 @@
 request.item.helpdesk.override = false
 
 #------------END REQUEST ITEM CONFIGURATION---------------------#
-<<<<<<< HEAD
-
-#================================================
+
 # lindat-dspace configuration
 #
 # - most of lindat-dspace configuration is inside modules/lr.cfg but we had
@@ -2180,6 +2178,4 @@
 
 ##### HELP DESK #####
 lr.help.mail = ${lr.help.mail}
-lr.help.phone = ${lr.help.phone}
-=======
->>>>>>> a9b8d8bf
+lr.help.phone = ${lr.help.phone}