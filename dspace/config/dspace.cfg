--- conflicted
+++ resolved
@@ -266,15 +266,9 @@
 # Where to put the logs (used in configuration only)
 log.dir = ${dspace.dir}/log
 
-<<<<<<< HEAD
-# If enabled, the logging and the solr statistics system will look for
-# an X-Forward header. If it finds it, it will use this for the user IP address
-useProxies = true
-=======
 # If enabled, the logging and the Solr statistics system will look for
 # an X-Forwarded-For header. If it finds it, it will use this for the user IP address
-#useProxies = true
->>>>>>> 132f37a1
+useProxies = true
 
 ##### DOI registration agency credentials ######
 # To mint DOIs you have to use a DOI registration agency like DataCite. Several
