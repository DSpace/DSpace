#
# DSpace Configuration
#
# NOTE: The DSpace Configuration File is separated into several sections:
#  * General Configurations
#  * JSPUI & XMLUI Configurations
#  * JSPUI Specific Configurations
#  * XMLUI Specific Configurations
#
# Revision: $Revision$
#
# Date:     $Date$
#


#------------------------------------------------------------------#
#------------------GENERAL CONFIGURATIONS--------------------------#
#------------------------------------------------------------------#
# These configs are used by underlying DSpace API, and are         #
# therefore applicable to all interfaces                           #
# Local, simple configuration should be made in build.properties   #
# Global or more complex configuration can be hardcoded here       #
#------------------------------------------------------------------#
##### Basic information ######

# DSpace installation directory
dspace.dir = ${dspace.install.dir}

# DSpace host name - should match base URL.  Do not include port number.
dspace.hostname = ${dspace.hostname}

# DSpace base host URL.  Include port number etc.
dspace.baseUrl = ${dspace.baseUrl}

# DSpace base URL.  Include port number etc., but NOT trailing slash
# Change to xmlui if you wish to use the xmlui as the default, or remove
# "/jspui" and set webapp of your choice as the "ROOT" webapp in
# the servlet engine.
<<<<<<< HEAD
# DSpace-CRIS run only on jspui
dspace.url = ${dspace.baseUrl}/jspui
=======
dspace.url = ${dspace.url}
>>>>>>> b7a469d5

# Optional: DSpace URL for mobile access
# This 
#dspace.mobileUrl = http://mobile.example.com

# Name of the site
dspace.name = ${dspace.name}

# Default language for metadata values
default.language = ${default.language}

##### Database settings #####

# URL for connecting to database
db.url = ${db.url}

# JDBC Driver
db.driver = ${db.driver}

# Database username and password
db.username = ${db.username}
db.password = ${db.password}

# Schema name - if your database contains multiple schemas, you can avoid
# problems with retrieving the definitions of duplicate object names by
# specifying the schema name that is used for DSpace.
# ORACLE USAGE NOTE: In Oracle, schema is equivalent to "username". This means
# specifying a "db.schema" is often unnecessary (i.e. you can leave it blank),
# UNLESS your Oracle DB Account (in db.username) has access to multiple schemas.
db.schema = ${db.schema}

## Connection pool parameters

# Maximum number of DB connections in pool
db.maxconnections = ${db.maxconnections}

# Maximum time to wait before giving up if all connections in pool are busy (milliseconds)
db.maxwait = ${db.maxwait}

# Maximum number of idle connections in pool (-1 = unlimited)
db.maxidle = ${db.maxidle}

# Determine if prepared statement should be cached. (default is true)
db.statementpool = ${db.statementpool}

# Specify a name for the connection pool (useful if you have multiple applications sharing Tomcat's dbcp)
# If not specified, defaults to 'dspacepool'
db.poolname = ${db.poolname}

# Specify a configured database connection pool to be fetched from a
# directory.  This overrides the pool and driver settings above.  If
# none can be found, then DSpace will use the above settings to create a
# pool.
#db.jndi = jdbc/dspace

##### Email settings ######

# SMTP mail server
mail.server = ${mail.server}

# SMTP mail server authentication username and password (if required)
mail.server.username = ${mail.server.username}
mail.server.password = ${mail.server.password}

# SMTP mail server alternate port (defaults to 25)
mail.server.port = ${mail.server.port}

# From address for mail
mail.from.address = ${mail.from.address}

# Name of a pre-configured Session object to be fetched from a directory.
# This overrides the Session settings above.  If none can be found, then DSpace
# will use the above settings to create a Session.
#mail.session.name = Session

# Currently limited to one recipient!
feedback.recipient = ${mail.feedback.recipient}

# General site administration (Webmaster) e-mail
mail.admin = ${mail.admin}

# Recipient for server errors and alerts
alert.recipient = ${mail.alert.recipient}

# Recipient for new user registration emails
registration.notify = ${mail.registration.notify}

# Set the default mail character set. This may be overridden by providing a line
# inside the email template "charset: <encoding>", otherwise this default is used.
mail.charset = UTF-8

# A comma-separated list of hostnames that are allowed to refer browsers to email forms.
# Default behaviour is to accept referrals only from dspace.hostname
mail.allowed.referrers = ${dspace.hostname}

# Pass extra settings to the Java mail library. Comma-separated, equals sign between
# the key and the value. For example:
#mail.extraproperties = mail.smtp.socketFactory.port=465, \
#                       mail.smtp.socketFactory.class=javax.net.ssl.SSLSocketFactory, \
#                       mail.smtp.socketFactory.fallback=false

# An option is added to disable the mailserver. By default, this property is set to false
# By setting mail.server.disabled = true, DSpace will not send out emails.
# It will instead log the subject of the email which should have been sent
# This is especially useful for development and test environments where production data is used when testing functionality.
#mail.server.disabled = false

##### File Storage ######

# Asset (bitstream) store number 0 (zero)
assetstore.dir = ${dspace.dir}/assetstore

# Specify extra asset stores like this, counting from 1 upwards:
# assetstore.dir.1 = /second/assetstore
# assetstore.dir.2 = /third/assetstore

# Specify the number of the store to use for new bitstreams with this property
# The default is 0 (zero) which corresponds to the 'assetstore.dir' above
# assetstore.incoming = 1


##### SRB File Storage #####

# The same 'assetstore.incoming' property is used to support the use of SRB
# (Storage Resource Broker - see http://www.sdsc.edu/srb/) as an _optional_
# replacement of or supplement to conventional file storage. DSpace will work
# with or without SRB and full backward compatibility is maintained.
#
# The 'assetstore.incoming' property is an integer that references where _new_
# bitstreams will be stored.  The default (say the starting reference) is zero.
# The value will be used to identify the storage where all new bitstreams will
# be stored until this number is changed.  This number is stored in the
# Bitstream table (store_number column) in the DSpace database, so older
# bitstreams that may have been stored when 'asset.incoming' had a different
# value can be found.
#
# In the simple case in which DSpace uses local (or mounted) storage the
# number can refer to different directories (or partitions).  This gives DSpace
# some level of scalability.  The number links to another set of properties
# 'assetstore.dir', 'assetstore.dir.1' (remember zero is default),
# 'assetstore.dir.2', etc., where the values are directories.
#
# To support the use of SRB DSpace uses this same scheme but broadened to
# support:
# - using SRB instead of the local filesystem
# - using the local filesystem (native DSpace)
# - using a mix of SRB and local filesystem
#
# In this broadened use the 'asset.incoming' integer will refer one of the
# following storage locations
# - a local filesystem directory (native DSpace)
# - a set of SRB account parameters (host, port, zone, domain, username,
#       password, home directory, and resource)
#
# Should there be any conflict, like '2' refering to a local directory and
# to a set of SRB parameters, the program will select the local directory.
#
# If SRB is chosen from the first install of DSpace, it is suggested that
# 'assetstore.dir' (no integer appended) be retained to reference a local
# directory (as above under File Storage) because build.xml uses this value
# to do a mkdir. In this case, 'assetstore.incoming' can be set to 1 (i.e.
# uncomment the line in File Storage above) and the 'assetstore.dir' will not
# be used.
#
# Here is an example set of SRB parameters:
# Assetstore 1 - SRB
#srb.host.1 = mysrbmcathost.myu.edu
#srb.port.1 = 5544
#srb.mcatzone.1 = mysrbzone
#srb.mdasdomainname.1 = mysrbdomain
#srb.defaultstorageresource.1 = mydefaultsrbresource
#srb.username.1 = mysrbuser
#srb.password.1 = mysrbpassword
#srb.homedirectory.1 = /mysrbzone/home/mysrbuser.mysrbdomain
#srb.parentdir.1 = mysrbdspaceassetstore
#
# Assetstore n, n+1, ...
# Follow same pattern as for assetstores above (local or SRB)


##### Logging configuration #####

# Override default log4j configuration
# You may provide your own configuration here, existing alternatives are:
# log.init.config = ${dspace.dir}/config/log4j.xml
# log.init.config = ${dspace.dir}/config/log4j-console.properties
log.init.config = ${dspace.dir}/config/log4j.properties

# Where to put the logs (used in configuration only)
log.dir = ${dspace.dir}/log

# If enabled, the logging and the solr statistics system will look for
# an X-Forward header. If it finds it, it will use this for the user IP address
#useProxies = true

##### DOI registration agency credentials ######
# To mint DOIs you have to use a DOI registration agency like DataCite. Several
# DataCite members offers services as DOI registration agency, so f.e. EZID or
# TIB Hannover. To mint DOIs with DSpace you have to get an agreement with an
# DOI registration agency. You have to edit 
# [dspace]/config/spring/api/identifier-service.xml and to configure the following
# properties.

# Credentials used to authenticate against the registration agency:
identifier.doi.user = username
identifier.doi.password = password
# DOI prefix used to mint DOIs. All DOIs minted by DSpace will use this prefix.
# The Prefix will be assigned by the registration agency.
identifier.doi.prefix = 10.5072
# If you want to, you can further separate your namespace. Should all the
# suffixes of all DOIs minted by DSpace start with a special string to separate
# it from other services also minting DOIs under your prefix?
identifier.doi.namespaceseparator = dspace/

##### Plugin management #####

# Where to look for third-party plugin packages.  The value is a colon-separated
# list of filesystem directories and/or JAR files:  a Java class path.  Plugin
# classes not found in the usual places will be sought in these places last.  If
# unset, only the standard places will be searched.
#plugin.classpath = ${dspace.dir}/plugins/aPlugin.jar

##### Search settings #####

# Where to put search index files
search.dir = ${dspace.dir}/search

# Higher values of search.max-clauses will enable prefix searches to work on
# large repositories
search.max-clauses = 2048

# Which Lucene Analyzer implementation to use.  If this is omitted or
# commented out, the standard DSpace analyzer (designed for English)
# is used by default.

# Non-Stemming analyzer.  Does not "stem" words/terms. When using this analyzer,
# a search for "wellness" will always return items matching "wellness" and not "well".
# However, similarly a search for "experiments" will only return objects matching 
# "experiments" and not "experiment" or "experimenting".
# search.analyzer = org.dspace.search.DSNonStemmingAnalyzer

# Chinese analyzer
# search.analyzer = org.apache.lucene.analysis.cn.ChineseAnalyzer

search.analyzer = org.dspace.search.DSAnalyzer

# Boolean search operator to use, current supported values are OR and AND
# If this config item is missing or commented out, OR is used
# AND requires all search terms to be present
# OR requires one or more search terms to be present
search.operator = OR

# Maximum number of terms indexed for a single field in Lucene.
# Default is 10,000 words - often not enough for full-text indexing.
# If you change this, you'll need to re-index for the change
# to take effect on previously added items.
# -1 = unlimited (Integer.MAX_VALUE)
search.maxfieldlength = 10000

##### Fields to Index for Search #####

# DC metadata elements.qualifiers to be indexed for search
# format: - search.index.[number] = [search field]:element.qualifier
#       - * used as wildcard
#	- inputform -> In case we have different input-forms for different repository supported locales (e.g input-forms_el.xml, input-forms_pt.xml etc). In this case, the 
#		stored and the displayed value from all input-forms are indexed. If the stored value is not found in input-forms, it is indexed anyway.
#		e.g.:search.index.12 = language:dc.language:inputform
#
###      changing these will change your search results,     ###
###  but will NOT automatically change your search displays  ###

search.index.1 = author:dc.contributor.*
search.index.2 = author:dc.creator.*
search.index.3 = title:dc.title.*
search.index.4 = keyword:dc.subject.*
search.index.5 = abstract:dc.description.abstract
search.index.6 = author:dc.description.statementofresponsibility
search.index.7 = series:dc.relation.ispartofseries
search.index.8 = abstract:dc.description.tableofcontents
search.index.9 = mime:dc.format.mimetype
search.index.10 = sponsor:dc.description.sponsorship
search.index.11 = identifier:dc.identifier.*
search.index.12 = language:dc.language.iso

##### Handle settings ######

# Canonical Handle URL prefix
#
# By default, DSpace is configured to use http://hdl.handle.net/
# as the canonical URL prefix when generating dc.identifier.uri
# during submission, and in the 'identifier' displayed in JSPUI
# item record pages.
#
# If you do not subscribe to CNRI's handle service, you can change this
# to match the persistent URL service you use, or you can force DSpace
# to use your site's URL, eg.
#handle.canonical.prefix = ${dspace.url}/handle/
#
# Note that this will not alter dc.identifer.uri metadata for existing
# items (only for subsequent submissions), but it will alter the URL
# in JSPUI's 'identifier' message on item record pages for existing items.
#
# If omitted, the canonical URL prefix will be http://hdl.handle.net/
handle.canonical.prefix = ${handle.canonical.prefix}

# CNRI Handle prefix
handle.prefix = ${handle.prefix}

# Directory for installing Handle server files
handle.dir = ${dspace.dir}/handle-server

# List any additional prefixes that need to be managed by this handle server 
# (as for examle handle prefix coming from old dspace repository merged in 
# that repository)
# handle.additional.prefixes = prefix1[, prefix2]  

# By default we hide the list handles method in the JSON endpoint as it could 
# produce heavy load for large repository 
# handle.hide.listhandles = false

##### Authorization system configuration - Delegate ADMIN #####

# COMMUNITY ADMIN configuration
# subcommunities and collections
#core.authorization.community-admin.create-subelement = true
#core.authorization.community-admin.delete-subelement = true
# his community
#core.authorization.community-admin.policies = true
#core.authorization.community-admin.admin-group = true
# collections in his community
#core.authorization.community-admin.collection.policies = true
#core.authorization.community-admin.collection.template-item = true
#core.authorization.community-admin.collection.submitters = true
#core.authorization.community-admin.collection.workflows = true
#core.authorization.community-admin.collection.admin-group = true
# item owned by collections in his community
#core.authorization.community-admin.item.delete = true
#core.authorization.community-admin.item.withdraw = true
#core.authorization.community-admin.item.reinstatiate = true
#core.authorization.community-admin.item.policies = true
# also bundle...
#core.authorization.community-admin.item.create-bitstream = true
#core.authorization.community-admin.item.delete-bitstream = true
#core.authorization.community-admin.item-admin.cc-license = true

# COLLECTION ADMIN
#core.authorization.collection-admin.policies = true
#core.authorization.collection-admin.template-item = true
#core.authorization.collection-admin.submitters = true
#core.authorization.collection-admin.workflows = true
#core.authorization.collection-admin.admin-group = true
# item owned by his collection
#core.authorization.collection-admin.item.delete = true
#core.authorization.collection-admin.item.withdraw = true
#core.authorization.collection-admin.item.reinstatiate = true
#core.authorization.collection-admin.item.policies = true
# also bundle...
#core.authorization.collection-admin.item.create-bitstream = true
#core.authorization.collection-admin.item.delete-bitstream = true
#core.authorization.collection-admin.item-admin.cc-license = true

# ITEM ADMIN
#core.authorization.item-admin.policies = true
# also bundle...
#core.authorization.item-admin.create-bitstream = true
#core.authorization.item-admin.delete-bitstream = true
#core.authorization.item-admin.cc-license = true


#### Restricted item visibilty settings ###
# By default RSS feeds, OAI-PMH and subscription emails will include ALL items
# regardless of permissions set on them.
#
# If you wish to only expose items through these channels where the ANONYMOUS
# user is granted READ permission, then set the following options to false
#
# Warning: In large repositories, setting harvest.includerestricted.oai to false may cause
# performance problems as all items will need to have their authorization permissions checked,
# but because DSpace has not implemented resumption tokens in ListIdentifiers, ALL items will
# need checking whenever a ListIdentifers request is made.
#
#harvest.includerestricted.rss = true
#harvest.includerestricted.oai = true
#harvest.includerestricted.subscription = true


#### Proxy Settings ######
# uncomment and specify both properties if proxy server required
# proxy server for external http requests - use regular hostname without port number
http.proxy.host = ${http.proxy.host}

# port number of proxy server
http.proxy.port = ${http.proxy.port}


#### Media Filter / Format Filter plugins (through PluginManager) ####
# Media/Format Filters help to full-text index content or
# perform automated format conversions

#Names of the enabled MediaFilter or FormatFilter plugins
filter.plugins = PDF Text Extractor, HTML Text Extractor, \
                 PowerPoint Text Extractor, \
                 Word Text Extractor, JPEG Thumbnail

# [To enable Branded Preview]: uncomment and insert the following into the plugin list
#                Branded Preview JPEG, \

# [To enable ImageMagick Thumbnail]: 
#    remove "JPEG Thumbnail" from the plugin list 
#    uncomment and insert the following line into the plugin list
#                ImageMagick Image Thumbnail, ImageMagick PDF Thumbnail, \

#Assign 'human-understandable' names to each filter
plugin.named.org.dspace.app.mediafilter.FormatFilter = \
  org.dspace.app.mediafilter.PDFFilter = PDF Text Extractor, \
  org.dspace.app.mediafilter.HTMLFilter = HTML Text Extractor, \
  org.dspace.app.mediafilter.WordFilter = Word Text Extractor, \
  org.dspace.app.mediafilter.PowerPointFilter = PowerPoint Text Extractor, \
  org.dspace.app.mediafilter.JPEGFilter = JPEG Thumbnail, \
  org.dspace.app.mediafilter.BrandedPreviewJPEGFilter = Branded Preview JPEG, \
  org.dspace.app.mediafilter.ImageMagickImageThumbnailFilter = ImageMagick Image Thumbnail, \
  org.dspace.app.mediafilter.ImageMagickPdfThumbnailFilter = ImageMagick PDF Thumbnail

#Configure each filter's input format(s)
filter.org.dspace.app.mediafilter.PDFFilter.inputFormats = Adobe PDF
filter.org.dspace.app.mediafilter.HTMLFilter.inputFormats = HTML, Text
filter.org.dspace.app.mediafilter.WordFilter.inputFormats = Microsoft Word
filter.org.dspace.app.mediafilter.PowerPointFilter.inputFormats = Microsoft Powerpoint, Microsoft Powerpoint XML
filter.org.dspace.app.mediafilter.JPEGFilter.inputFormats = BMP, GIF, JPEG, image/png
filter.org.dspace.app.mediafilter.BrandedPreviewJPEGFilter.inputFormats = BMP, GIF, JPEG, image/png
filter.org.dspace.app.mediafilter.ImageMagickImageThumbnailFilter.inputFormats = BMP, GIF, image/png, JPG, TIFF, JPEG, JPEG 2000
filter.org.dspace.app.mediafilter.ImageMagickPdfThumbnailFilter.inputFormats = Adobe PDF

#Publicly accessible thumbnails of restricted content.
#List the MediaFilter name's that would get publicly accessible permissions
#Any media filters not listed will instead inherit the permissions of the parent bitstream
#filter.org.dspace.app.mediafilter.publicPermission = JPEGFilter, XPDF2Thumbnail

#Custom settings for PDFFilter
# If true, all PDF extractions are written to temp files as they are indexed...this
# is slower, but helps ensure that PDFBox software DSpace uses doesn't eat up
# all your memory
#pdffilter.largepdfs = true
# If true, PDFs which still result in an Out of Memory error from PDFBox
# are skipped over...these problematic PDFs will never be indexed until
# memory usage can be decreased in the PDFBox software
#pdffilter.skiponmemoryexception = true

# Custom settigns for ImageMagick Thumbnail Filters
# ImageMagick and GhostScript must be installed on the server, set the path to ImageMagick and GhostScript executable
#   http://www.imagemagick.org/
#   http://www.ghostscript.com/
# Note: thumbnail.maxwidth and thumbnail.maxheight are used to set Thumbnail dimensions
# org.dspace.app.mediafilter.ImageMagickThumbnailFilter.ProcessStarter = /usr/bin
#
# bitstreams generated by this process will contain the following description and may be overwritten
# org.dspace.app.mediafilter.ImageMagickThumbnailFilter.bitstreamDescription = IM Thumbnail
#
# bitstream descriptions that do not conform to the following regular expression will not be overwritten
# org.dspace.app.mediafilter.ImageMagickThumbnailFilter.replaceRegex = ^Generated Thumbnail$
# 
# While PDFs may contain transparent spaces, JPEG cannot. As DSpace use JPEG
# for the generated thumbnails, PDF containing transparent spaces may lead
# to problems. To solve this the exported PDF page is flatten before it is
# resized and stored as JPEG. You can switch this behavior off by setting the
# next property false, if necessary for any reasons.
# org.dspace.app.mediafilter.ImageMagickThumbnailFilter.flatten = true

#### Crosswalk and Packager Plugin Settings ####
# Crosswalks are used to translate external metadata formats into DSpace's internal format (DIM)
# Packagers are used to ingest/export 'packages' (both content files and metadata)

# Configure table-driven MODS dissemination crosswalk
#  (add lower-case name for OAI-PMH)
crosswalk.mods.properties.MODS = crosswalks/mods.properties
crosswalk.mods.properties.mods = crosswalks/mods.properties

# Configure XSLT-driven submission crosswalk for MODS
crosswalk.submission.MODS.stylesheet= crosswalks/mods-submission.xsl

# Configure XSLT-driven submission crosswalk for EPDCX. Originally developed for use with SWORD.
crosswalk.submission.EPDCX.stylesheet = crosswalks/sword-swap-ingest.xsl

# Configure the QDCCrosswalk dissemination plugin for Qualified DC
#  (add lower-case name for OAI-PMH)
crosswalk.qdc.namespace.QDC.dc = http://purl.org/dc/elements/1.1/
crosswalk.qdc.namespace.QDC.dcterms = http://purl.org/dc/terms/
crosswalk.qdc.schemaLocation.QDC  = \
  http://purl.org/dc/terms/ http://dublincore.org/schemas/xmls/qdc/2006/01/06/dcterms.xsd \
  http://purl.org/dc/elements/1.1/ http://dublincore.org/schemas/xmls/qdc/2006/01/06/dc.xsd
crosswalk.qdc.properties.QDC = crosswalks/QDC.properties

crosswalk.qdc.namespace.qdc.dc = http://purl.org/dc/elements/1.1/
crosswalk.qdc.namespace.qdc.dcterms = http://purl.org/dc/terms/
crosswalk.qdc.schemaLocation.qdc  = \
  http://purl.org/dc/terms/ http://dublincore.org/schemas/xmls/qdc/2006/01/06/dcterms.xsd \
  http://purl.org/dc/elements/1.1/ http://dublincore.org/schemas/xmls/qdc/2006/01/06/dc.xsd
crosswalk.qdc.properties.qdc = crosswalks/QDC.properties

#### XSLTDisseminationCrosswalks ####
# XSLTDisseminationCrosswalks uses the selfnamed plugin
# org.dspace.content.crosswalk.XSLTDisseminationCrosswalk configured above.
# If you remove all XSLTDisseminationCrosswalk you should disable this plugin
# to avoid an error log message every time you load DSpace!
##
## Configure XSLT-driven submission crosswalk for MARC21
##
crosswalk.dissemination.marc.stylesheet = crosswalks/DIM2MARC21slim.xsl
crosswalk.dissemination.marc.schemaLocation = \
    http://www.loc.gov/MARC21/slim \
    http://www.loc.gov/standards/marcxml/schema/MARC21slim.xsd
crosswalk.dissemination.marc.preferList = true
##
## Configure XSLT-driven submission crosswalk for DataCite
##
crosswalk.dissemination.DataCite.stylesheet = crosswalks/DIM2DataCite.xsl
## For DataCite via EZID, comment above and uncomment this:
#crosswalk.dissemination.DataCite.stylesheet = crosswalks/DIM2EZID.xsl
crosswalk.dissemination.DataCite.schemaLocation = \
    http://datacite.org/schema/kernel-2.2 \
    http://schema.datacite.org/meta/kernel-2.2/metadata.xsd
crosswalk.dissemination.DataCite.preferList = false

# Crosswalk Plugin Configuration:
#   The purpose of Crosswalks is to translate an external metadata format to/from
#   the DSpace Internal Metadata format (DIM) or the DSpace Database.
#   Crosswalks are often used by one or more Packager plugins (see below).
plugin.named.org.dspace.content.crosswalk.IngestionCrosswalk = \
  org.dspace.content.crosswalk.AIPDIMCrosswalk = DIM, \
  org.dspace.content.crosswalk.AIPTechMDCrosswalk = AIP-TECHMD, \
  org.dspace.content.crosswalk.PREMISCrosswalk = PREMIS, \
  org.dspace.content.crosswalk.OREIngestionCrosswalk = ore, \
  org.dspace.content.crosswalk.NullIngestionCrosswalk = NIL, \
  org.dspace.content.crosswalk.OAIDCIngestionCrosswalk = dc, \
  org.dspace.content.crosswalk.DIMIngestionCrosswalk = dim, \
  org.dspace.content.crosswalk.METSRightsCrosswalk = METSRIGHTS, \
  org.dspace.content.crosswalk.RoleCrosswalk = DSPACE-ROLES

plugin.selfnamed.org.dspace.content.crosswalk.IngestionCrosswalk = \
  org.dspace.content.crosswalk.XSLTIngestionCrosswalk, \
  org.dspace.content.crosswalk.QDCCrosswalk

plugin.named.org.dspace.content.crosswalk.StreamIngestionCrosswalk = \
  org.dspace.content.crosswalk.NullStreamIngestionCrosswalk = NULLSTREAM, \
  org.dspace.content.crosswalk.CreativeCommonsRDFStreamIngestionCrosswalk = DSPACE_CCRDF, \
  org.dspace.content.crosswalk.LicenseStreamIngestionCrosswalk = DSPACE_DEPLICENSE

plugin.named.org.dspace.content.crosswalk.DisseminationCrosswalk = \
  org.dspace.content.crosswalk.AIPDIMCrosswalk = DIM, \
  org.dspace.content.crosswalk.AIPTechMDCrosswalk = AIP-TECHMD, \
  org.dspace.content.crosswalk.SimpleDCDisseminationCrosswalk = DC, \
  org.dspace.content.crosswalk.SimpleDCDisseminationCrosswalk = dc, \
  org.dspace.content.crosswalk.PREMISCrosswalk = PREMIS, \
  org.dspace.content.crosswalk.METSDisseminationCrosswalk = METS, \
  org.dspace.content.crosswalk.METSDisseminationCrosswalk = mets, \
  org.dspace.content.crosswalk.METSRightsCrosswalk = METSRIGHTS, \
  org.dspace.content.crosswalk.OREDisseminationCrosswalk = ore, \
  org.dspace.content.crosswalk.DIMDisseminationCrosswalk = dim, \
  org.dspace.content.crosswalk.RoleCrosswalk = DSPACE-ROLES
  

# regarding the XSLTDisseminationCrosswalk see the section were it is
# configured to avoid error logs! Disable it if you remove its configuration.
plugin.selfnamed.org.dspace.content.crosswalk.DisseminationCrosswalk = \
  org.dspace.content.crosswalk.MODSDisseminationCrosswalk , \
  org.dspace.content.crosswalk.QDCCrosswalk, \
  org.dspace.content.crosswalk.XHTMLHeadDisseminationCrosswalk, \
  org.dspace.content.crosswalk.XSLTDisseminationCrosswalk

plugin.named.org.dspace.content.crosswalk.StreamDisseminationCrosswalk = \
  org.dspace.content.crosswalk.CreativeCommonsRDFStreamDisseminationCrosswalk = DSPACE_CCRDF, \
  org.dspace.content.crosswalk.CreativeCommonsTextStreamDisseminationCrosswalk = DSPACE_CCTEXT, \
  org.dspace.content.crosswalk.LicenseStreamDisseminationCrosswalk = DSPACE_DEPLICENSE

# Packager Plugin Configuration:
#   Configures the ingest and dissemination packages that DSpace supports.
#   These Ingester and Disseminator classes support a specific package file format
#   (e.g. METS) which DSpace understands how to import/export.  Each Packager
#   plugin often will use one (or more) Crosswalk plugins to translate metadata (see above).
plugin.named.org.dspace.content.packager.PackageDisseminator = \
  org.dspace.content.packager.DSpaceAIPDisseminator = AIP, \
  org.dspace.content.packager.DSpaceMETSDisseminator = METS, \
  org.dspace.content.packager.RoleDisseminator = DSPACE-ROLES

# Do NOT cache AIP/METS Disseminator plugin instances, as their exported obj lists
# (in AbstractPackageDisseminator) need to be reset each time a new export occurs
plugin.reusable.org.dspace.content.packager.DSpaceAIPDisseminator = false
plugin.reusable.org.dspace.content.packager.DSpaceMETSDisseminator = false

plugin.named.org.dspace.content.packager.PackageIngester = \
  org.dspace.content.packager.DSpaceAIPIngester = AIP, \
  org.dspace.content.packager.PDFPackager  = Adobe PDF, PDF, \
  org.dspace.content.packager.DSpaceMETSIngester = METS, \
  org.dspace.content.packager.RoleIngester = DSPACE-ROLES

# Do NOT cache AIP/METS Ingester plugin instances, as their imported obj lists
# (in AbstractPackageIngester) need to be reset each time a new import occurs
plugin.reusable.org.dspace.content.packager.DSpaceAIPIngester = false
plugin.reusable.org.dspace.content.packager.DSpaceMETSIngester = false

#### METS ingester configuration:
# These settings configure how DSpace will ingest a METS-based package

# Configures the METS-specific package ingesters (defined above)
# 'default' settings are specified by 'default' key

# Default Option to save METS manifest in the item: (default is false)
mets.default.ingest.preserveManifest = false

# Default Option to make use of collection templates when using the METS ingester (default is false)
mets.default.ingest.useCollectionTemplate = false

# Default crosswalk mappings
# Maps a METS 'mdtype' value to a DSpace crosswalk for processing.
# When the 'mdtype' value is same as the name of a crosswalk, that crosswalk
# will be called automatically (e.g. mdtype='PREMIS' calls the crosswalk named
# 'PREMIS', unless specified differently in below mapping)
# Format is 'mets.default.ingest.crosswalk.<mdType> = <DSpace-crosswalk-name>'
mets.default.ingest.crosswalk.DC = QDC
mets.default.ingest.crosswalk.DSpaceDepositLicense = DSPACE_DEPLICENSE
mets.default.ingest.crosswalk.Creative\ Commons = DSPACE_CCRDF
mets.default.ingest.crosswalk.CreativeCommonsRDF = DSPACE_CCRDF
mets.default.ingest.crosswalk.CreativeCommonsText = NULLSTREAM
mets.default.ingest.crosswalk.EPDCX = EPDCX

# Locally cached copies of METS schema documents to save time on ingest.  This
# will often speed up validation & ingest significantly.  Before enabling
# these settings, you must manually cache all METS schemas in
# [dspace]/config/schemas/ (does not exist by default).  Most schema documents
# can be found on the http://www.loc.gov/ website.
# Enable the below settings to pull these *.xsd files from your local cache.
# (Setting format: mets.xsd.<abbreviation> = <namespace> <local-file-name>)
#mets.xsd.mets = http://www.loc.gov/METS/ mets.xsd
#mets.xsd.xlink = http://www.w3.org/1999/xlink xlink.xsd
#mets.xsd.mods = http://www.loc.gov/mods/v3 mods.xsd
#mets.xsd.xml = http://www.w3.org/XML/1998/namespace xml.xsd
#mets.xsd.dc = http://purl.org/dc/elements/1.1/ dc.xsd
#mets.xsd.dcterms = http://purl.org/dc/terms/ dcterms.xsd
#mets.xsd.premis = http://www.loc.gov/standards/premis PREMIS.xsd
#mets.xsd.premisObject = http://www.loc.gov/standards/premis PREMIS-Object.xsd
#mets.xsd.premisEvent = http://www.loc.gov/standards/premis PREMIS-Event.xsd
#mets.xsd.premisAgent = http://www.loc.gov/standards/premis PREMIS-Agent.xsd
#mets.xsd.premisRights = http://www.loc.gov/standards/premis PREMIS-Rights.xsd

#### AIP Ingester & Disseminator Configuration
# These settings configure how DSpace will ingest/export its own
# AIP (Archival Information Package) format for backups and restores
# (Please note, as the DSpace AIP format is also METS based, it will also
# use many of the 'METS ingester configuration' settings directly above)

# AIP-specific ingestion crosswalk mappings
# (overrides 'mets.default.ingest.crosswalk' settings)
# Format is 'mets.dspaceAIP.ingest.crosswalk.<mdType> = <DSpace-crosswalk-name>'
mets.dspaceAIP.ingest.crosswalk.DSpaceDepositLicense = NULLSTREAM
mets.dspaceAIP.ingest.crosswalk.CreativeCommonsRDF = NULLSTREAM
mets.dspaceAIP.ingest.crosswalk.CreativeCommonsText = NULLSTREAM

# Create EPerson if necessary for Submitter when ingesting AIP (default=false)
# (by default, EPerson creation is already handled by 'DSPACE-ROLES' Crosswalk)
#mets.dspaceAIP.ingest.createSubmitter = false

## AIP-specific Disseminator settings
# These settings allow you to customize which metadata formats are exported in AIPs

# Technical metadata in AIP (exported to METS <techMD> section)
# Format is <label-for-METS>:<DSpace-crosswalk-name> [, ...] (label is optional)
# If unspecfied, defaults to "PREMIS"
aip.disseminate.techMD = PREMIS, DSPACE-ROLES

# Source metadata in AIP (exported to METS <sourceMD> section)
# Format is <label-for-METS>:<DSpace-crosswalk-name> [, ...] (label is optional)
# If unspecfied, defaults to "AIP-TECHMD"
aip.disseminate.sourceMD = AIP-TECHMD

# Preservation metadata in AIP (exported to METS <digipovMD> section)
# Format is <label-for-METS>:<DSpace-crosswalk-name> [, ...] (label is optional)
# If unspecified, defaults to nothing in <digiprovMD> section
#aip.disseminate.digiprovMD =

# Rights metadata in AIP (exported to METS <rightsMD> section)
# Format is <label-for-METS>:<DSpace-crosswalk-name> [, ...] (label is optional)
# If unspecified, default to adding all Licenses (CC and Deposit licenses),
# as well as METSRights information
aip.disseminate.rightsMD = DSpaceDepositLicense:DSPACE_DEPLICENSE, \
    CreativeCommonsRDF:DSPACE_CCRDF, CreativeCommonsText:DSPACE_CCTEXT, METSRIGHTS

# Descriptive metadata in AIP (exported to METS <dmdSec> section)
# Format is <label-for-METS>:<DSpace-crosswalk-name> [, ...] (label is optional)
# If unspecfied, defaults to "MODS, DIM"
aip.disseminate.dmd = MODS, DIM


#### Event System Configuration ####

# default synchronous dispatcher (same behavior as traditional DSpace)
event.dispatcher.default.class = org.dspace.event.BasicDispatcher

#
# uncomment below and comment out original property to enable the legacy lucene indexing
# event.dispatcher.default.consumers = versioning, search, browse, eperson, harvester
#
# add the browse consumer if you want to switch back to the DBMS Browse DAOs implementation
# as the SOLR implementation rely on the discovery consumer
#
# event.dispatcher.default.consumers = versioning, browse, discovery, eperson, harvester
#
<<<<<<< HEAD
# uncomment event.consumer.doi.class and event.consumer.doi.filters below and add doi here
# if you want to send metadata updates to your doi registration agency.
event.dispatcher.default.consumers = versioning, discovery, eperson, harvester, crisorcid
=======
# Add doi here if you are using org.dspace.identifier.DOIIdentifierProvider to generate DOIs.
# Adding doi here makes DSpace send metadata updates to your doi registration agency.
# Add rdf here, if you are using dspace-rdf to export your repository content as RDF.
event.dispatcher.default.consumers = versioning, discovery, eperson, harvester
>>>>>>> b7a469d5

# The noindex dispatcher will not create search or browse indexes (useful for batch item imports)
event.dispatcher.noindex.class = org.dspace.event.BasicDispatcher
event.dispatcher.noindex.consumers = eperson

# consumer to maintain the search index
event.consumer.search.class = org.dspace.search.SearchConsumer
event.consumer.search.filters = Community|Collection|Item|Bundle+Add|Create|Modify|Modify_Metadata|Delete|Remove

# consumer to maintain the discovery index
event.consumer.discovery.class = org.dspace.discovery.IndexEventConsumer
event.consumer.discovery.filters = Community|Collection|Item|Bundle+Add|Create|Modify|Modify_Metadata|Delete|Remove

# consumer to maintain the browse index
event.consumer.browse.class = org.dspace.browse.BrowseConsumer
event.consumer.browse.filters = Community|Collection|Item|Bundle+Add|Create|Modify|Modify_Metadata|Delete|Remove

# consumer related to EPerson changes
event.consumer.eperson.class = org.dspace.eperson.EPersonConsumer
event.consumer.eperson.filters = EPerson+Create

# consumer to clean up harvesting data
event.consumer.harvester.class = org.dspace.harvest.HarvestConsumer
event.consumer.harvester.filters = Item+Delete

# consumer to update metadata of DOIs
event.consumer.doi.class = org.dspace.identifier.doi.DOIConsumer
event.consumer.doi.filters = Item+Modify_Metadata

# consumer to update the triplestore of dspace-rdf
event.consumer.rdf.class = org.dspace.rdf.RDFConsumer
event.consumer.rdf.filters = Community|Collection|Item|Bundle|Bitstream|Site+Add|Create|Modify|Modify_Metadata|Delete|Remove

# test consumer for debugging and monitoring
#event.consumer.test.class = org.dspace.event.TestConsumer
#event.consumer.test.filters = All+All

# consumer to maintain versions
event.consumer.versioning.class = org.dspace.versioning.VersioningConsumer
event.consumer.versioning.filters = Item+Install

# authority consumer
event.consumer.authority.class = org.dspace.authority.indexer.AuthorityConsumer
event.consumer.authority.filters = Item+Modify|Modify_Metadata

<<<<<<< HEAD
# crisorcid consumer
event.consumer.crisorcid.class = org.dspace.app.cris.integration.authority.CrisConsumer
event.consumer.crisorcid.filters = Item+Install

=======
>>>>>>> b7a469d5
# ...set to true to enable testConsumer messages to standard output
#testConsumer.verbose = true

#### Embargo Settings ####
# DC metadata field to hold the user-supplied embargo terms
embargo.field.terms = SCHEMA.ELEMENT.QUALIFIER

# DC metadata field to hold computed "lift date" of embargo
embargo.field.lift = SCHEMA.ELEMENT.QUALIFIER

# string in terms field to indicate indefinite embargo
embargo.terms.open = forever

# implementation of embargo setter plugin - replace with local implementation if applicable
plugin.single.org.dspace.embargo.EmbargoSetter = org.dspace.embargo.DefaultEmbargoSetter

# implementation of embargo lifter plugin - - replace with local implementation if applicable
plugin.single.org.dspace.embargo.EmbargoLifter = org.dspace.embargo.DefaultEmbargoLifter

#### Checksum Checker Settings ####
# Default dispatcher in case none specified
plugin.single.org.dspace.checker.BitstreamDispatcher=org.dspace.checker.SimpleDispatcher

# check history retention
checker.retention.default=10y
checker.retention.CHECKSUM_MATCH=8w


### Item export and download settings ###
# The directory where the exports will be done and compressed
org.dspace.app.itemexport.work.dir = ${dspace.dir}/exports

# The directory where the compressed files will reside and be read by the downloader
org.dspace.app.itemexport.download.dir = ${dspace.dir}/exports/download

# The length of time in hours each archive should live for. When new archives are
# created this entry is used to delete old ones
org.dspace.app.itemexport.life.span.hours = 48

# The maximum size in Megabytes the export should be.  This is enforced before the
# compression.  Each bitstream's size in each item being exported is added up, if their
# cummulative sizes are more than this entry the export is not kicked off
org.dspace.app.itemexport.max.size = 200

### Batch Item import settings ###
# The directory where the results of imports will be placed (mapfile, upload file)
org.dspace.app.batchitemimport.work.dir = ${dspace.dir}/imports

# Enable performance optimization for select-collection-step collection query
# The only reason you might opt-out is in case the optimized algorithm missed a policy
# default = true, (enabled)
#org.dspace.content.Collection.findAuthorizedPerformanceOptimize = false

# For backwards compatibility, the subscription emails by default include any modified items
# uncomment the following entry for only new items to be emailed
# eperson.subscription.onlynew = true


# Identifier providers.
# Following are configuration values for the EZID DOI provider, with appropriate
# values for testing.  Replace the values with your assigned "shoulder" and
# credentials.
#identifier.doi.ezid.shoulder = 10.5072/FK2/
#identifier.doi.ezid.user = apitest
#identifier.doi.ezid.password = apitest
# A default publisher, for Items not previously published.
# (If generateDataciteXML bean property is enabled. Set default publisher in the
# XSL file configured by: crosswalk.dissemination.DataCite.stylesheet file.)
#identifier.doi.ezid.publisher = a publisher


#---------------------------------------------------------------#
#--------------JSPUI & XMLUI CONFIGURATIONS---------------------#
#---------------------------------------------------------------#
# These configs are used by both JSP and XML User Interfaces,   #
# except where explicitly stated otherwise.                     #
#---------------------------------------------------------------#

# Determine if super administrators (those whom are in the Administrators group)
# can login as another user from the "edit eperson" page. This is useful for
# debugging problems in a running dspace instance, especially in the workflow
# process. The default value is false, i.e. no one may assume the login of another user.
#webui.user.assumelogin = true

# whether to display the contents of the licence bundle (often just the deposit
# licence in standard DSpace installation
webui.licence_bundle.show = false

##### Hide Item Metadata Fields  #####
# Fields named here are hidden in the following places UNLESS the
# logged-in user is an Administrator:
#  1. XMLUI metadata XML view, and Item splash pages (long and short views).
#  2. JSPUI Item splash pages
# To designate a field as hidden, add a property here in the form:
#    metadata.hide.SCHEMA.ELEMENT.QUALIFIER = true
#
# This default configuration hides the dc.description.provenance field,
# since that usually contains email addresses which ought to be kept
# private and is mainly of interest to administrators:
metadata.hide.dc.description.provenance = true

##### Settings for Submission Process #####

# Should the submit UI block submissions marked as theses?
webui.submit.blocktheses = false

# Whether or not we REQUIRE that a file be uploaded
# during the 'Upload' step in the submission process
# Defaults to true; If set to 'false', submitter has option to skip upload
#webui.submit.upload.required = true

<<<<<<< HEAD
# Whether to enable the AJAX-based upload progress meter.  Defaults to
# 'true'.
#webui.submit.upload.ajax = true
=======
# If the browser supports it, JSPUI uses html5 File API to enhance file upload.
# If this property is set to false the enhanced file upload is not used even
# if the browser would support it.
#webui.submit.upload.html5 = true
>>>>>>> b7a469d5

# Whether or not to use the 'advanced' form of the access step.
# Defaults to false, ie the simple form is used.
#webui.submission.restrictstep.enableAdvancedForm = false

# Special Group for UI: all the groups nested inside this group
# will be loaded in the multiple select list of the RestrictStep
#webui.submission.restrictstep.groups = SubmissionAdmin

#### Creative Commons settings ######

# The url to the web service API
cc.api.rooturl = http://api.creativecommons.org/rest/1.5

# Metadata field to hold CC license URI of selected license
# NB: XMLUI presentation code expects 'dc.rights.uri' to hold CC data. If you change
# this to another field, please consult documentation on how to update UI configuration 
cc.license.uri = dc.rights.uri

# Metadata field to hold CC license name of selected license (if defined)
# NB: XMLUI presentation code expects 'dc.rights' to hold CC data. If you change
# this to another field, please consult documentation on how to update UI configuration
cc.license.name = dc.rights

# Assign license name during web submission
cc.submit.setname = true

# Store license bitstream (RDF license text) during web submission
cc.submit.addbitstream = true

# A list of license classes that should be excluded from selection process
# class names - comma-separated list -  must exactly match what service returns.
# At time of implementation, these are:
# publicdomain - "Public Domain"
# standard - "Creative Commons"
# recombo - "Sampling"
# zero - "CC0"
# mark - "Public Domain Mark"
cc.license.classfilter = recombo, mark

# Jurisdiction of the creative commons license -- is it ported or not?
# Use the key from the url seen in the response from the api call,
# http://api.creativecommons.org/rest/1.5/support/jurisdictions
# Commented out means the license is unported.
# (e.g. nz = New Zealand, uk = England and Wales, jp = Japan)
cc.license.jurisdiction = us

# Locale for CC dialogs
# A locale in the form language or language-country.
# If no default locale is defined the CC default locale will be used
cc.license.locale = en


##### Settings for Thumbnail creation #####

# whether to display thumbnails on browse and search results pages (1.2+)
# If you have customised the Browse columnlist, then you must also
# include a 'thumbnail' column in your configuration (1.5+)
# (This configuration is not used by XMLUI.  To show thumbnails in the
#  XMLUI, you just need to create a theme which displays them)
webui.browse.thumbnail.show = false

# max dimensions of the browse/search thumbs. Must be <= thumbnail.maxwidth
# and thumbnail.maxheight. Only need to be set if required to be smaller than
# dimension of thumbnails generated by mediafilter (1.2+)
#webui.browse.thumbnail.maxheight = 80
#webui.browse.thumbnail.maxwidth = 80

# whether to display the thumb against each bitstream (1.2+)
# (This configuration is not used by XMLUI.  To show thumbnails in the
#  XMLUI, you just need to create a theme which displays them)
webui.item.thumbnail.show = true

# where should clicking on a thumbnail from browse/search take the user
# Only values currently supported are "item" and "bitstream"
#webui.browse.thumbnail.linkbehaviour = item

# maximum width and height of generated thumbnails
thumbnail.maxwidth  = 80
thumbnail.maxheight = 80

# Blur before scaling.  A little blur before scaling does wonders for keeping
# moire in check.
thumbnail.blurring = true

# High quality scaling option.  Setting to true can dramatically increase
# image quality, but it takes longer to create thumbnails.
thumbnail.hqscaling = true


#### Settings for Item Preview ####

webui.preview.enabled = false
# max dimensions of the preview image
webui.preview.maxwidth = 600
webui.preview.maxheight = 600

# Blur before scaling.  A little blur before scaling does wonders for keeping
# moire in check.
webui.preview.blurring = true

# High quality scaling option.  Setting to true can dramatically increase
# image quality, but it will take much longer to create previews.
webui.preview.hqscaling = true

# the brand text
webui.preview.brand = My Institution Name

# an abbreviated form of the above text, this will be used
# when the preview image cannot fit the normal text
webui.preview.brand.abbrev = MyOrg

# the height of the brand
webui.preview.brand.height = 20

# font settings for the brand text
webui.preview.brand.font = SansSerif
webui.preview.brand.fontpoint = 12
#webui.preview.dc = rights


##### Settings for item count (strength) information ####

# whether to display collection and community strengths
# (Since DSpace 4.0, this config option is used by XMLUI, too.
# XMLUI only makes strengths available to themes if this is set to true! 
# To show strengths in the XMLUI, you also need to create a theme which displays them)
webui.strengths.show = false

# if showing strengths, should they be counted in real time or
# fetched from cache?
#
# Counts fetched in real time will perform an actual count of the
# database contents every time a page with this feature is requested,
# which will not scale.  The default behaviour is to use a cache (see 
# ItemCounter configuration)
#
# The default is to use a cache
#
# webui.strengths.cache = true


###### ItemCounter Configuration ######
#
# Define the DAO class to use. This must correspond to your choice of
# storage for the browse system (RDBMS: PostgreSQL or Oracle, Solr). 
# By default, since DSpace 4.0, the Solr implementation is used.
#
# Only if you use a DBMS implementation and want to use the cache 
# (recommended!), you must run the following command periodically 
# to update the count:
#
# [dspace]/bin/itemcounter	(NOT required if you use the Solr implementation)
#
#
# PostgreSQL:
# ItemCountDAO.class = org.dspace.browse.ItemCountDAOPostgres
#
# Oracle:
# ItemCountDAO.class = org.dspace.browse.ItemCountDAOOracle
#
# Solr:
# ItemCountDAO.class = org.dspace.browse.ItemCountDAOSolr


###### Browse Configuration ######
#
# Define the DAO class to use this must meet your storage choice for 
# the browse system (RDBMS: PostgreSQL or Oracle, Solr). 
# By default, since DSpace 4.0, the Solr implementation is used
#
# PostgreSQL:
# browseDAO.class = org.dspace.browse.BrowseDAOPostgres
# browseCreateDAO.class = org.dspace.browse.BrowseCreateDAOPostgres
#
# Oracle:
# browseDAO.class = org.dspace.browse.BrowseDAOOracle
# browseCreateDAO.class = org.dspace.browse.BrowseCreateDAOOracle
#
# Solr:
# browseDAO.class = org.dspace.browse.SolrBrowseDAO
# browseCreateDAO.class = org.dspace.browse.SolrBrowseCreateDAO



#
# Use this to configure the browse indices. Each entry will receive a link in the
# navigation. Each entry can be configured in one of two ways. The first is:
#
# webui.browse.index.<n> = <index name> : metadata : \
#                                                       <schema prefix>.<element>[.<qualifier>|.*] : \
#                                                       (date | title | text) : (asc | desc)
#
# This form represent a unique index of metadata values from the item.
#
# (date | title | text | <other>) refers to the datatype of the field.
#                       date: the index type will be treated as a date object
#                       title: the index type will be treated like a title, which will include
#                                       a link to the item page
#                       text: the index type will be treated as plain text.  If single mode is
#                                       specified then this will link to the full mode list
#           <other>: any other datatype will be treated the same as 'text', although
#                   it will apply any custom ordering normalisation configured below
#
#   The final part of the configuration is optional, and specifies the default ordering
#   for the index - whether it is ASCending (the default, and best for text indexes), or
#   DESCending (useful for dates - ie. most recent submissions)
#
#   NOTE: the text to render the index will use the <index name> parameter to select
#   the message key from Messages.properties using a key of the form:
#
# browse.type.metadata.<index name>
#
# The other form is for indexes of the items themselves, ie. each entry will be displayed
# according to the configuration of by webui.itemlist.columns:
#
# webui.browse.index.<n> = <index name> : item : <sort option name> : (asc | desc)
#
# sort option name: this is the sorting to be applied to the display. It must match the
#                   name given to one of the webui.itemlist.sort-option entries given below.
#
#   The final part of the configuration is optional, and specifies the default ordering
#   for the index - whether it is ASCending (the default, and best for text indexes), or
#   DESCending (useful for dates - ie. most recent submissions)

#   NOTE: the text to render the index will use the <sort option name> parameter to select
#   the message key from Messages.properties (for JSPUI) using a key of the form:
#
# browse.type.item.<sort option name>
#
# Note: the index numbers <n> must start from 1 and increment continuously by 1
# thereafter.  Deviation from this will cause an error during install or
# configuration update
#
# For compatibility with previous versions:
#
webui.browse.index.1 = dateissued:item:dateissued
webui.browse.index.2 = author:metadata:dc.contributor.*,dc.creator:text
webui.browse.index.3 = title:item:title
webui.browse.index.4 = subject:metadata:dc.subject.*:text
#webui.browse.index.5 = dateaccessioned:item:dateaccessioned

## example of authority-controlled browse category - see authority control config
#webui.browse.index.5 = lcAuthor:metadataAuthority:dc.contributor.author:authority

# Enable/Disable tag cloud in browsing.
# webui.browse.index.tagcloud.<n> = true | false
# where n is the index number from the above options
# Default value is false. If no option exists for a specific index, it is assumed to be false.
# Changes to this option do NOT require re-indexing of discovery.
#
#webui.browse.index.tagcloud.4 = true

# Set the options for what can be sorted by
#
# Sort options will be available when browsing a list of items (i.e. an 'item' browse,
# or search results).  You can define an arbitrary number of fields
# to sort on, irrespective of which fields you display using webui.itemlist.columns
#
# the format is:
#
# webui.itemlist.sort-option.<n> = <option name> : \
#                                                                       <schema prefix>.<element>[.<qualifier>|.*] : \
#                                                                       (date | text | ...) : (show | hide)
#
# This is defined much the same as above.  The parameter after the metadata
# just lets the sorter know which normalisation to use - standard normalisations are title,
# text or date - however additional normalisations can be defined using the PluginManager.
#
# The final parts of the configuration is optional -  whether to SHOW (the default) or
# HIDE the option from the sorting controls in the user interface. This can be useful if
# you need to define a specific date sort for use by the recent items lists,
# but otherwise don't want users to choose that option.
#
webui.itemlist.sort-option.1 = title:dc.title:title
webui.itemlist.sort-option.2 = dateissued:dc.date.issued:date
webui.itemlist.sort-option.3 = dateaccessioned:dc.date.accessioned:date

# By default, the display of metadata in the browse indexes is case sensitive
# So, you will get separate entries for the terms
#
#   Olive oil
#   olive oil
#
# However, clicking through from either of these will result in the same set of items
# (ie. any item that contains either representation in the correct field).
#
# Uncommenting the option below will make the metadata items case-insensitive. This will
# result in a single entry in the example above. However the value displayed may be either 'Olive oil'
# or 'olive oil' - depending on what representation was present in the first item indexed.
#
# If you care about the display of the metadata in the browse index - well, you'll have to go and
# fix the metadata in your items.
#
# webui.browse.metadata.case-insensitive = true

# Set the options for the size (number of characters) of the fields stored in the database.
#
# The default is 0, which is unlimited size for fields holding indexed data.  Some
# database implementations (e.g. Oracle) will enforce their own limit on this field
# size. Reducing the field size will decrease the potential size of your database and
# increase the speed of the browse, but it will also increase the chance of
# mis-ordering of similar fields.  Below are commented out, but proposed values for
# reasonably performance versus result quality
#
# Size of field for the browse value (this will affect display, and value sorting)
#
# webui.browse.value_columns.max = 500

# Size of field for hidden sort columns (this will affect only sorting, not display)
#
# webui.browse.sort_columns.max = 200

# Omission mark to place after truncated strings in display.  The default is "..."
#
# webui.browse.value_columns.omission_mark = ...

# Set the options for how the indexes are sorted
#
# All sorts of normalisations are carried out by the OrderFormatDelegate.
# The plugin manager can be used to specify your own delegates for each datatype.
#
# The default datatypes (and delegates) are:
#
# author = org.dspace.sort.OrderFormatAuthor
# title  = org.dspace.sort.OrderFormatTitle
# text   = org.dspace.sort.OrderFormatText
#
# If you redefine a default datatype here, the configuration will be used in preference
# to the default, however, if you do not explicitly redefine a datatype, then the
# default will still be used in addition to the datatypes you do specify.
#
# As of 1.5.2, the multi-lingual MARC 21 title ordering is configured as default.
# To use the previous title ordering, comment out the configuration below

plugin.named.org.dspace.sort.OrderFormatDelegate= \
        org.dspace.sort.OrderFormatTitleMarc21=title

## Set the options for how authors are displayed in the browse listing

# Define which field is the author/editor etc listing.  This should be listed in the
# field webui.itemlist.columns, otherwise it will have no effect.
# This cannot be a field already marked out as a title or a date, as this
# will also have no effect.  This is used in conjunction with the
# webui.browse.author-limit field below, to truncate author lists.  For
# configuring links to author publication lists use webui.browse.link below.
# (This setting is not used by the XMLUI as it is controlled by your theme)
#
# webui.browse.author-field = dc.contributor.*

# define how many authors to display before truncating and completing with "et al"
# (or language pack specific alternative)
#
# Use -1 for unlimited (which is what will be used if this option
# is omitted)
#
# webui.browse.author-limit = 3

# which fields should link to other browse listings.  This should associated
# the name of one of the above browse indices with a metadata field listed
# in <webui.itemlist.columns> above.  The form is:
#
# webui.browse.link.<n> = <index name>:<display column metadata>
#
# Note that cross linking will only work for fields other than title.
#
# The effect this has is to create links to browse views for the item clicked on.
# If it is a "single" type, it will link to a view of all the items which share
# that metadata element in common (i.e. all the papers by a single author).  If
# it is a "full" type, it will link to a view of the standard full browse page,
# starting with the value of the link clicked on.
# (This setting is not used by the XMLUI, as links are controlled by your theme)
#
# The default below defines the authors to link to other publications by that author
#
webui.browse.link.1 = author:dc.contributor.*

### Render scientific formulas symbols in view/browse
# Use MathJax to render properly encoded text formulas to be visual for people
#webui.browse.render-scientific-formulas = true

#### Display browse frequencies
#
# webui.browse.metadata.show-freq.<n> = true | false
# where n is the same index as in webui.browse.index.<n> configurations
#
# For the browse indexes that this property is omitted, it is assumed as true
# please note that only a few overhead is required to compute frequencies when
# DBMS BrowseDAO is used and not overhead at all when SOLRBrowseDAO is used
# webui.browse.metadata.show-freq.1 = false
# webui.browse.metadata.show-freq.2 = false
# webui.browse.metadata.show-freq.3 = false
# webui.browse.metadata.show-freq.4 = true

#### Additional configuration for Recent Submissions code ####

# the sort option name (from webui.itemlist.sort-option above) to use for
# displaying recent submissions.  (this
# is used by the Recent Submissions system and any other time based
# browse query such as FeedServlet)
#
recent.submissions.sort-option = dateaccessioned

# how many recent submissions should be displayed at any one time
# Set to 0 since discovery uses a separate configuration for this
recent.submissions.count = 0

# name of the browse index to display collection's items.
# You can set a "item" type of browse index only.                      
#   default = title
#webui.collectionhome.browse-name = title

# how mamy items should be displayed per page in collection home page
#   default = 20
#webui.collectionhome.perpage = 20

# whether does use "dateaccessioned" as a sort option
#   If true and the sort option "dateaccessioned" exists, use "dateaccessioned" as a sort option.
#   Otherwise use the sort option pertaining the specified browse index.
#   default = true
#webui.collectionhome.use.dateaccessioned = true

# tell the community and collection pages that we are using the Recent
# Submissions code
#plugin.sequence.org.dspace.plugin.SiteHomeProcessor = \
#        org.dspace.app.webui.components.TopCommunitiesSiteProcessor,\
#        org.dspace.app.webui.components.RecentSiteSubmissions

#plugin.sequence.org.dspace.plugin.CommunityHomeProcessor = \
#        org.dspace.app.webui.components.RecentCommunitySubmissions

#plugin.sequence.org.dspace.plugin.CollectionHomeProcessor = \
#        org.dspace.app.webui.components.RecentCollectionSubmissions,\
#        org.dspace.app.webui.components.CollectionItemList

#### JSPUI Discovery (extra Discovery setting that applies only to JSPUI) ####
# uncomment the following configuration if you want to restore the legacy Lucene
# search provider with JSPUI (be sure to re-enable also the search consumer)
# plugin.single.org.dspace.app.webui.search.SearchRequestProcessor = \
#		org.dspace.app.webui.search.LuceneSearchRequestProcessor
#
# default since DSpace 4.0 is to use the Discovery search provider
plugin.single.org.dspace.app.webui.search.SearchRequestProcessor = \
		org.dspace.app.webui.discovery.DiscoverySearchRequestProcessor

#### XMLUI Discovery (extra Discovery setting that applies only to XMLUI) ####
# uncomment the following configuration if you want to restore the legacy Lucene
# search provider with XMLUI (be sure to re-enable also the search consumer)
# plugin.single.org.dspace.app.xmlui.aspect.administrative.mapper.SearchRequestProcessor = \
#		org.dspace.app.xmlui.aspect.administrative.mapper.LuceneSearchRequestProcessor
#
# default since DSpace 4.0 is to use the Discovery search provider
plugin.single.org.dspace.app.xmlui.aspect.administrative.mapper.SearchRequestProcessor = \
		org.dspace.app.xmlui.aspect.administrative.mapper.DiscoverySearchRequestProcessor

#### Sidebar Facets ####
# to show facets on the site home page, community, collection
# comment out the following lines if you disable Discovery or don't want
# to show facets on side bars
# TagCloudProcessor is responsible for displaying a tag-cloud facet on the 
# site home page, community or collection home page
plugin.sequence.org.dspace.plugin.CommunityHomeProcessor = \
        org.dspace.app.webui.components.RecentCommunitySubmissions,\
        org.dspace.app.webui.discovery.SideBarFacetProcessor
#        org.dspace.app.webui.tagcloud.TagCloudProcessor

plugin.sequence.org.dspace.plugin.CollectionHomeProcessor = \
        org.dspace.app.webui.components.CollectionItemList,\
        org.dspace.app.webui.discovery.SideBarFacetProcessor
#        org.dspace.app.webui.tagcloud.TagCloudProcessor
#        org.dspace.app.webui.components.RecentCollectionSubmissions,\

plugin.sequence.org.dspace.plugin.SiteHomeProcessor = \
        org.dspace.app.webui.components.RecentSiteSubmissions,\
<<<<<<< HEAD
        org.dspace.app.webui.discovery.GlobalFacetProcessor
#        org.dspace.app.webui.discovery.SideBarFacetProcessor,\        
#        org.dspace.app.webui.components.TopCommunitiesSiteProcessor,\
=======
        org.dspace.app.webui.discovery.SideBarFacetProcessor
#        org.dspace.app.webui.tagcloud.TagCloudProcessor
>>>>>>> b7a469d5

#### JSON JSPUI Request Handler ####
# define any JSON handler here
#
# comment out this line if you disable Discovery
plugin.named.org.dspace.app.webui.json.JSONRequest = \
	org.dspace.app.webui.discovery.DiscoveryJSONRequest = discovery,\
	org.dspace.app.webui.json.SubmissionLookupJSONRequest = submissionLookup,\
	org.dspace.app.webui.json.UploadProgressJSON = uploadProgress,\
	org.dspace.app.webui.handle.HandleJSONResolver = hdlresolver,\
	org.dspace.app.webui.cris.servlet.JSONResearcherNetworkServlet = collaborationnetwork,\
	org.dspace.app.webui.cris.servlet.JSONDeptNetworkServlet = departmentnetwork,\
	org.dspace.app.webui.cris.servlet.ClaimRPJSONServlet = claimrp


### i18n -  Locales / Language ####
# Default Locale
# A Locale in the form country or country_language or country_language_variant
# if no default locale is defined the server default locale will be used.
default.locale = en

# All the Locales, that are supported by this instance of DSpace
# A comma-separated list of Locales. All types of Locales country, country_language, country_language_variant
# Note that the appropriate file are present, especially that all the Messages_x.properties are there
# may be used, e. g: webui.supported.locales = en, de

#### Submission License substitution variables ####
# it is possible include contextual information in the submission license using substitution variables
# the text substitution is driven by a plugin implementation
plugin.named.org.dspace.content.license.LicenseArgumentFormatter = \
	org.dspace.content.license.SimpleDSpaceObjectLicenseFormatter = collection, \
	org.dspace.content.license.SimpleDSpaceObjectLicenseFormatter = item, \
	org.dspace.content.license.SimpleDSpaceObjectLicenseFormatter = eperson

#### Syndication Feed (RSS) Settings ######

# enable syndication feeds - links display on community and collection home pages
# (This setting is not used by XMLUI, as you enable feeds in your theme)
webui.feed.enable = true
# number of DSpace items per feed (the most recent submissions)
webui.feed.items = 4
# maximum number of feeds in memory cache
# value of 0 will disable caching
webui.feed.cache.size = 100
# number of hours to keep cached feeds before checking currency
# value of 0 will force a check with each request
webui.feed.cache.age = 48
# which syndication formats to offer
# use one or more (comma-separated) values from list:
# rss_0.90, rss_0.91, rss_0.92, rss_0.93, rss_0.94, rss_1.0, rss_2.0
webui.feed.formats = rss_1.0,rss_2.0,atom_1.0
# URLs returned by the feed will point at the global handle server (e.g. http://hdl.handle.net/123456789/1)
# Set to true to use local server URLs (i.e. http://myserver.myorg/handle/123456789/1)
webui.feed.localresolve = false

# Customize each single-value field displayed in the
# feed information for each item.  Each of
# the below fields takes a *single* metadata field
#
# The form is <schema prefix>.<element>[.<qualifier>|.*]
webui.feed.item.title = dc.title
webui.feed.item.date = dc.date.issued

# Customise the metadata fields to show in the feed for each item's description.
# Elements will be displayed in the order that they are specified here.
#
# The form is <schema prefix>.<element>[.<qualifier>|.*][(date)], ...
#
# Similar to the item display UI, the name of the field for display
# in the feed will be drawn from the current UI dictionary,
# using the key:
# "metadata.<field>"
#
# e.g.   "metadata.dc.title"
#        "metadata.dc.contributor.author"
#        "metadata.dc.date.issued"
webui.feed.item.description = dc.title, dc.contributor.author, \
                                                          dc.contributor.editor, dc.description.abstract, \
                                                          dc.description
# name of field to use for authors (Atom only) - repeatable
webui.feed.item.author = dc.contributor.author

# Customize the extra namespaced DC elements added to the item (RSS) or entry
# (Atom) element.  These let you include individual metadata values in a
# structured format for easy extraction by the recipient, instead of (or in
# addition to) appending these values to the Description field.
## dc:creator value(s)
#webui.feed.item.dc.creator = dc.contributor.author
## dc:date value (may be contradicted by webui.feed.item.date)
#webui.feed.item.dc.date = dc.date.issued
## dc:description (e.g. for a distinct field that is ONLY the abstract)
#webui.feed.item.dc.description = dc.description.abstract

# Customize the image icon included with the site-wide feeds:
# Must be an absolute URL, e.g.
## webui.feed.logo.url = ${dspace.url}/themes/mysite/images/mysite-logo.png

# iTunes Podcast Enhanced RSS Feed Properties
# Add all the communities / collections, separated by commas (no spaces) that should
# have the iTunes podcast metadata added to their RSS feed.
# Default: Disabled, No collections or communities have iTunes Podcast enhanced metadata in their feed.
# webui.feed.podcast.collections =123456789/2,123456789/3 
# webui.feed.podcast.communities =123456789/1

# Which MIMETypes of Bitstreams would you like to have podcastable in your item?
# Separate multiple entries with commas.
#webui.feed.podcast.mimetypes=audio/x-mpeg

# For the iTunes Podcast Feed, if you would like to specify an external media file,
# not on your DSpace server to be enclosed within the entry for each item, 
# specify which metadata field will hold the URI to the external media file. 
# This is useful if you store the metadata in DSpace, and a separate streaming server to host the media.
# Default: dc.source.uri
#webui.feed.podcast.sourceuri = dc.source.uri

#### OpenSearch Settings ####
# NB: for result data formatting, OpenSearch uses Syndication Feed Settings
# so even if Syndication Feeds are not enabled, they must be configured
# enable open search
websvc.opensearch.enable = true
# context for html request URLs - change only for non-standard servlet mapping
websvc.opensearch.uicontext = simple-search
# context for RSS/Atom request URLs - change only for non-standard servlet mapping
websvc.opensearch.svccontext = open-search/
# present autodiscovery link in every page head
websvc.opensearch.autolink = true
# number of hours to retain results before recalculating
websvc.opensearch.validity = 48
# short name used in browsers for search service
# should be 16 or fewer characters
websvc.opensearch.shortname = DSpace
# longer (up to 48 characters) name
websvc.opensearch.longname = ${dspace.name}
# brief service description
websvc.opensearch.description = ${dspace.name} DSpace repository
# location of favicon for service, if any must be 16X16 pixels
websvc.opensearch.faviconurl = http://www.dspace.org/images/favicon.ico
# sample query - should return results
websvc.opensearch.samplequery = photosynthesis
# tags used to describe search service
websvc.opensearch.tags = IR DSpace
# result formats offered - use 1 or more comma-separated from: html,atom,rss
# NB: html is required for autodiscovery in browsers to function,
# and must be the first in the list if present
websvc.opensearch.formats = html,atom,rss


#### Content Inline Disposition Threshold ####
#
# Set the max size of a bitstream that can be served inline
# Use -1 to force all bitstream to be served inline
# The 'webui.*' setting is for the JSPUI, and
# the 'xmlui.*' setting is for the XMLUI
webui.content_disposition_threshold = 8388608
xmlui.content_disposition_threshold = 8388608


#### Multi-file HTML document/site settings #####
#
# When serving up composite HTML items, how deep can the request be for us to
# serve up a file with the same name?
#
# e.g. if we receive a request for "foo/bar/index.html"
# and we have a bitstream called just "index.html"
# we will serve up that bitstream for the request if webui.html.max-depth-guess
# is 2 or greater.  If webui.html.max-depth-guess is 1 or less, we would not
# serve that bitstream, as the depth of the file is greater.
#
# If webui.html.max-depth-guess is zero, the request filename and path must
# always exactly match the bitstream name.  Default value is 3.
#
# The 'webui.*' setting is for the JSPUI, and
# the 'xmlui.*' setting is for the XMLUI
#
# webui.html.max-depth-guess = 3
# xmlui.html.max-depth-guess = 3


#### Sitemap settings #####
# the directory where the generated sitemaps are stored
sitemap.dir = ${dspace.dir}/sitemaps

#
# Comma-separated list of search engine URLs to 'ping' when a new Sitemap has
# been created.  Include everything except the Sitemap URL itself (which will
# be URL-encoded and appended to form the actual URL 'pinged').
#
sitemap.engineurls = http://www.google.com/webmasters/sitemaps/ping?sitemap=

# Add this to the above parameter if you have an application ID with Yahoo
# (Replace REPLACE_ME with your application ID)
# http://search.yahooapis.com/SiteExplorerService/V1/updateNotification?appid=REPLACE_ME&url=
#
# No known Sitemap 'ping' URL for MSN/Live search

#####  SHERPA/Romeo Integration Settings ####
# the SHERPA/RoMEO endpoint
sherpa.romeo.url = http://www.sherpa.ac.uk/romeo/api29.php

# to disable the sherpa/romeo integration
# uncomment the follow line 
# webui.submission.sherparomeo-policy-enabled = false

# please register for a free api access key to get many benefits
# http://www.sherpa.ac.uk/news/romeoapikeys.htm
# sherpa.romeo.apikey = YOUR-API-KEY

#####  Authority Control Settings  #####
#plugin.named.org.dspace.content.authority.ChoiceAuthority = \
# org.dspace.content.authority.SampleAuthority = Sample, \
# org.dspace.content.authority.LCNameAuthority = LCNameAuthority, \
# org.dspace.content.authority.SHERPARoMEOPublisher = SRPublisher, \
# org.dspace.content.authority.SHERPARoMEOJournalTitle = SRJournalTitle, \
#  org.dspace.content.authority.SolrAuthority = SolrAuthorAuthority

#Uncomment to enable ORCID authority control
#plugin.named.org.dspace.content.authority.ChoiceAuthority = \
#    org.dspace.content.authority.SolrAuthority = SolrAuthorAuthority

## The DCInputAuthority plugin is automatically configured with every
## value-pairs element in input-forms.xml, namely:
##   common_identifiers, common_types, common_iso_languages
##
## The DSpaceControlledVocabulary plugin is automatically configured
## with every *.xml file in [dspace]/config/controlled-vocabularies,
## and creates a plugin instance for each, using base filename as the name.
## eg: nsi, srsc.
## Each DSpaceControlledVocabulary plugin comes with three configuration options:
# vocabulary.plugin._plugin_.hierarchy.store = <true|false>    # default: true
# vocabulary.plugin._plugin_.hierarchy.suggest = <true|false>  # default: true
# vocabulary.plugin._plugin_.delimiter = "<string>"            # default: "::"
##
## An example using "srsc" can be found later in this section

#plugin.selfnamed.org.dspace.content.authority.ChoiceAuthority = \
# org.dspace.content.authority.DCInputAuthority, \
# org.dspace.content.authority.DSpaceControlledVocabulary

## configure LC Names plugin
#lcname.url = http://alcme.oclc.org/srw/search/lcnaf

##
## This sets the default lowest confidence level at which a metadata value is included
## in an authority-controlled browse (and search) index.  It is a symbolic
## keyword, one of the following values (listed in descending order):
##   accepted
##   uncertain
##   ambiguous
##   notfound
##   failed
##   rejected
##   novalue
##   unset
## See manual or org.dspace.content.authority.Choices source for descriptions.
authority.minconfidence = ambiguous

# Configuration settings for ORCID based authority control, uncomment the lines below to enable configuration
#solr.authority.server=${solr.server}/authority
#choices.plugin.dc.contributor.author = SolrAuthorAuthority
#choices.presentation.dc.contributor.author = authorLookup
#authority.controlled.dc.contributor.author = true
#
#authority.author.indexer.field.1=dc.contributor.author

## demo: use LC plugin for author
#choices.plugin.dc.contributor.author =  LCNameAuthority
#choices.presentation.dc.contributor.author = lookup
#authority.controlled.dc.contributor.author = true
##
## This sets the lowest confidence level at which a metadata value is included
## in an authority-controlled browse (and search) index.  It is a symbolic
## keyword from the same set as for the default "authority.minconfidence"
#authority.minconfidence.dc.contributor.author = accepted

## demo: subject code autocomplete, using srsc as authority
## (DSpaceControlledVocabulary plugin must be enabled)
## Warning: when enabling this feature any controlled vocabulary configuration in the input-forms.xml for the metadata field will be overridden.
#choices.plugin.dc.subject = srsc
#choices.presentation.dc.subject = select
#vocabulary.plugin.srsc.hierarchy.store = true
#vocabulary.plugin.srsc.hierarchy.suggest = true
#vocabulary.plugin.srsc.delimiter = "::"

## Demo: publisher name lookup through SHERPA/RoMEO:
#choices.plugin.dc.publisher = SRPublisher
#choices.presentation.dc.publisher = suggest

## demo: journal title lookup, with ISSN as authority
#choices.plugin.dc.title.alternative = SRJournalTitle
#choices.presentation.dc.title.alternative = suggest
#authority.controlled.dc.title.alternative = true

## demo: use choice authority (without authority-control) to restrict dc.type on EditItemMetadata page
#choices.plugin.dc.type = common_types
#choices.presentation.dc.type = select

## demo: same idea for dc.language.iso
#choices.plugin.dc.language.iso = common_iso_languages
#choices.presentation.dc.language.iso = select

# Change number of choices shown in the select in Choices lookup popup
#xmlui.lookup.select.size = 12


#### Ordering of bitstreams ####

## Specify the ordering that bitstreams are listed.
##
## Bitstream field to sort on.  Values: sequence_id or name. Default: sequence_id
webui.bitstream.order.field = bitstream_order

## Direction of sorting order. Values: DESC or ASC. Default: ASC
#webui.bitstream.order.direction = ASC


##### Google Scholar Metadata Configuration #####
google-metadata.config = ${dspace.dir}/config/crosswalks/google-metadata.properties
google-metadata.enable = true

#---------------------------------------------------------------#
#--------------JSPUI SPECIFIC CONFIGURATIONS--------------------#
#---------------------------------------------------------------#
# These configs are only used by the JSP User Interface         #
#---------------------------------------------------------------#
##### JSPUI Layout #####
# set this value if you want to use a diffent main template. 
# The value must match the name of a subfolder of dspace-jspui/src/main/webapp/layout
# jspui.template.name = 

##### Show community or collection logo in list #####
# jspui.home-page.logos = true
# jspui.community-home.logos = true
# jspui.community-list.logos = true

##### Item Home Processor #####

plugin.sequence.org.dspace.plugin.ItemHomeProcessor = \
        org.dspace.app.webui.components.VersioningItemHome

##### Upload File settings #####

# Where to temporarily store uploaded files
upload.temp.dir = ${dspace.dir}/upload

# Maximum size of uploaded files in bytes, negative setting will result in no limit being set
# 512Mb
upload.max = 536870912


###### Statistical Report Configuration Settings ######

# should the stats be publicly available?  should be set to false if you only
# want administrators to access the stats, or you do not intend to generate
# any
report.public = false

# directory where live reports are stored
report.dir = ${dspace.dir}/reports/



###### Web Interface Settings ######


# Customise the DC metadata fields to show in the default simple item view.
#
# The form is <schema prefix>.<element>[.<qualifier>|.*][(date)|(link)|(nobreakline)], ...
#
# For example:
#    dc.title               = Dublin Core element 'title' (unqualified)
#    dc.title.alternative   = DC element 'title', qualifier 'alternative'
#    dc.title.*             = All fields with Dublin Core element 'title'
#                             (any or no qualifier)
#    dc.identifier.uri(link) = DC identifier.uri, render as a link
#    dc.date.issued(date)   = DC date.issued, render as a date
#    dc.subject(nobreakline)   = DC subject.keyword, rendered as separated values 
#                               (see also webui.itemdisplay.nobreakline.separator option)
#    dc.language(inputform)   = If the dc.language is in a controlled vocabulary, then the displayed value will be shown based on the stored value from the value-pairs-name in input forms.
#			      The input-forms will be loaded based on the session locale. If the displayed value is not found, then the value will be shown as is. 	
#    "link/date" options can be combined with "nobreakline" option using a space among them i.e "dc.identifier.uri(link nobreakline)"
#
# If an item has no value for a particular field, it won't be displayed.
# The name of the field for display will be drawn from the current UI
# dictionary, using the key:
#
# "metadata.<style>.<field>" or if undefined the key "metadata.<field>"
#
# e.g.   "metadata.default.dc.title" or "metadata.default.dc.title"
#        "metadata.dc.contributor.*" or "metadata.default.dc.contributor.*"
#        "metadata.dc.date.issued" or "metadata.default.dc.date.issued"
#
#webui.itemdisplay.default = dc.title, dc.title.alternative, dc.contributor.*, \
#                            dc.subject(nobreakline), dc.date.issued(date), dc.publisher, \
#                            dc.identifier.citation, dc.relation.ispartofseries, \
#                            dc.description.abstract, dc.description, \
#                            dc.identifier.govdoc, dc.identifier.uri(link), \
#                            dc.identifier.isbn, dc.identifier.issn, \
#                            dc.identifier.ismn, dc.identifier
#
# When using "resolver" in webui.itemdisplay to render identifiers as resolvable
# links, the base URL is taken from <code>webui.resolver.<n>.baseurl</code>
# where <code>webui.resolver.<n>.urn</code> matches the urn specified in the metadata value.
# The value is appended to the "baseurl" as is, so the baseurl need to end with slash almost in any case.
# If no urn is specified in the value it will be displayed as simple text.
#
#webui.resolver.1.urn = doi
#webui.resolver.1.baseurl = http://dx.doi.org/
#webui.resolver.2.urn = hdl
#webui.resolver.2.baseurl = http://hdl.handle.net/
#
# For the doi and hdl urn defaults values are provided, respectively http://dx.doi.org and
# http://hdl.handle.net are used.<br>
#
# If a metadata value with style: "doi", "handle" or "resolver" matches a URL
# already, it is simply rendered as a link with no other manipulation.

# If nobreakline option is applied for a field in itemdisplay then the following option defines the separator string.
# If a non-breaking space is needed before or after the separator, this can be included using &nbsp; 
# (i.e. webui.itemdisplay.separator = ;&nbsp;)
# If ommitted, the default separator is ';&nbsp;'
webui.itemdisplay.nobreakline.separator = ;

# Specify which strategy use for select the style for an item
plugin.single.org.dspace.app.webui.util.StyleSelection = \
                       org.dspace.app.webui.util.CollectionStyleSelection
                       #org.dspace.app.webui.util.MetadataStyleSelection

# If use CollectionStyleSelection
# Specify which collections use which views by Handle.
#
# webui.itemdisplay.<style>.collections = <collection handle>, ...
#
# FIXME: This should be more database-driven
#
# webui.itemdisplay.thesis.collections = 123456789/24, 123456789/35

# If use MetadataStyleSelection, you MUST
# Specify which metadata use as name of the style
#
# webui.itemdisplay.metadata-style = schema.element[.qualifier|.*]
# webui.itemdisplay.metadata-style = dc.type

# Customise the DC fields to use in the item listing page.  Elements will be
# displayed left to right in the order that they are specified here.
#
# The form is <schema prefix>.<element>[.<qualifier>|.*][(date)], ...
#
# Although not a requirement, it would make sense to include among the listed
# fields at least the date and title fields as specified by the
# webui.browse.index.* configuration options below.
#
# If you have enabled thumbnails (webui.browse.thumbnail.show), you must also
# include a 'thumbnail' entry in your columns - this is where the thumbnail will be displayed
#
# If you want to mark each item include a 'mark_[value]' (without the brackets - replace the word 'value' with anything that 
# has a meaning for your mark) entry in your columns - this is where the icon will be displayed.
# Do not forget to add a Spring bean with id = "org.dspace.app.itemmarking.ItemMarkingExtractor.[value]" 
# in file 'config/spring/api/item-marking.xml'. This bean is responsible for drawing the appropriate mark for each item.
# You can add more than one 'mark_[value]' options (with different value) in case you need to mark items more than one time for
# different purposes. Remember to add the respective beans in file 'config/spring/api/item-marking.xml'.
#
# webui.itemlist.columns = thumbnail, dc.date.issued(date), dc.title, dc.contributor.*
#
# You can customise the width of each column with the following line - you can have numbers (pixels)
# or percentages. For the 'thumbnail' column, a setting of '*' will use the max width specified
# for browse thumbnails (webui.browse.thumbnail.maxwidth, thumbnail.maxwidth)
# webui.itemlist.widths = *, 130, 60%, 40%

# Additionally, you can override the DC fields used on the listing page for
# a given browse index and/or sort option. As a sort option or index may be defined
# on a field that isn't normally included in the list, this allows you to display
# the fields that have been indexed / sorted on.
#
# There are a number of forms the configuration can take, and the order in which
# they are listed below is the priority in which they will be used (so a combination
# of an index name and sort name will take precedence over just the browse name).
#
# webui.itemlist.browse.<index name>.sort.<sort name>.columns
# webui.itemlist.sort.<sort name>.columns
# webui.itemlist.browse.<browse name>.columns
# webui.itemlist.<sort or index name>.columns
#
# In the last case, a sort option name will always take precedence over a browse
# index name. Note also, that for any additional columns you list, you will need to
# ensure there is an itemlist.<field name> entry in the messages file.
#
# The following example would display the date of accession in place of the issue date
# whenever the dateaccessioned browse index or sort option is selected.
#
# Just like webui.itemlist.columns, you will need to include a 'thumbnail' entry to display
# and thumbnails in the item list
#
# webui.itemlist.dateaccessioned.columns = thumbnail, dc.date.accessioned(date), dc.title, dc.contributor.*
#
# As above, you can customise the width of the columns for each configured column list, substituting '.widths' for
# '.columns' in the property name. See the setting for webui.itemlist.widths for more details
# webui.itemlist.dateaccessioned.widths = *, 130, 60%, 40%

# You can also set the overall size of the item list table with the following setting. It can lead to faster
# table rendering when used with the column widths above, but not generally recommended.
# webui.itemlist.tablewidth = 100%

webui.itemdisplay.simple = dc.title, dc.title.alternative, dc.contributor.author(crisref), \
                            dc.subject(nobreakline), dc.date.issued(date), dc.publisher, \
                            dc.identifier.citation, dc.relation.ispartofseries, \
                            dc.description.abstract, dc.description, \
                            dc.identifier.govdoc, dc.identifier.uri(link), \
                            dc.identifier.isbn, dc.identifier.issn, \
                            dc.identifier.ismn, dc.identifier
                            
webui.itemdisplay.default = dc.title, dc.title.alternative, dc.contributor.author(crisref), \
                            dc.subject(nobreakline), dc.date.issued(date), dc.publisher, \
                            dc.identifier.citation, dc.relation.ispartofseries, \
                            dc.description.abstract, dc.description, \
                            dc.identifier.govdoc, dc.identifier.uri(link), \
                            dc.identifier.isbn, dc.identifier.issn, \
                            dc.identifier.ismn, dc.identifier
                            
#### Additional configuration for Item Mapper ####

# the index name (from webui.browse.index above) to use for
# displaying items by author
#
itemmap.author.index = author


### MyDSpace display of group membership ####
#
# if omitted, the default behaviour is false
#
# webui.mydspace.showgroupmemberships = false


### Configure the search indices to appear in advanced search drop down lists
#
jspui.search.index.display.1 = ANY
jspui.search.index.display.2 = author
jspui.search.index.display.3 = title
jspui.search.index.display.4 = keyword
jspui.search.index.display.5 = abstract
jspui.search.index.display.6 = series
jspui.search.index.display.7 = sponsor
jspui.search.index.display.8 = identifier
jspui.search.index.display.9 = language


##### SFX Server (OpenURL) #####

# SFX query is appended to this URL.  If this property is commented out or
# omitted, SFX support is switched off.
# sfx.server.url = http://sfx.myu.edu:8888/sfx?

# This image will be displayed in the SFX link. If commented out, the SFX link will be only a text link.
# This customization usually contains an institution-branded SFX button.
# sfx.server.image_url = http://sfx.my.edu:8888/sfx.gif


#### Item Recommendation Settings #####

# show a link to the item recommendation page from item display page
webui.suggest.enable = false
#
# Enable only, if the user is logged in.
# If not set the  default value is  false
# webui.suggest.loggedinusers.only = true


#### Controlled Vocabulary Settings #####

# Enable or disable the controlled vocabulary add-on
# Warning: this feature is not compatible with WAI (it requires javascript to function)
#
# webui.controlledvocabulary.enable = true


#### Session invalidation #####

# Enable or disable session invalidation upon login or logout.
# This feature is enabled by default to help prevent session hijacking
# but may cause problems for shibboleth, etc
#
# webui.session.invalidate = true

# If you would like to use Google Analytics to track general website statistics then
# use the following parameter to provide your Analytics key. First sign up for an
# account at http://analytics.google.com, then create an entry for your repository
# website. Analytics will give you a snipet of JavaScript code to place on your site,
# inside that snipet is your Google Analytics key usually found in this line:
# _uacct = "UA-XXXXXXX-X"
# Take this key (just the UA-XXXXXX-X part) and place it here in this parameter.
# jspui.google.analytics.key=UA-XXXXXX-X

#---------------------------------------------------------------#
#--------------XMLUI SPECIFIC CONFIGURATIONS--------------------#
#---------------------------------------------------------------#
# These configs are only used by the XML User Interface         #
#---------------------------------------------------------------#


# Force all authenticated connections to use SSL, only non-authenticated
# connections are allowed over plain http. If set to true, then you need to
# ensure that the 'dspace.hostname' parameter is set to the correctly.
#xmlui.force.ssl = true

# Determine if new users should be allowed to register or edit their own metadata.
# These parameters are useful in conjunction with shibboleth where you want to
# disallow registration and disable the user's ability to edit their metadata
# because both come from Shibboleth.
#xmlui.user.registration=true
#xmlui.user.editmetadata=true

# Check if the user has a consistent ip address from the start of the login process
# to the end of the login process. Disabling this check is not recommended unless
# absolutely necessary as the ip check can be helpful for preventing session 
# hijacking. Possible reasons to set this to false: many-to-many wireless networks
# that prevent consistent ip addresses or complex proxying of requests.
# The default value is set to true.
#xmlui.session.ipcheck = true

# After a user has logged into the system, which url should they be directed too?
# Leave this parameter blank or undefined to direct users to the homepage, or
# "/profile" for the user's profile, or another reasonable choice is "/submissions"
# to see if the user has any tasks awaiting their attention. The default is the
# repository home page.
#xmlui.user.loginredirect=/profile

# Allow the user to override which theme is used to display a particular page.
# When submitting a request add the HTTP parameter "themepath" which corresponds
# to a particular theme, that specified theme will be used instead of the any
# other configured theme. Note that this is a potential security hole allowing
# execution of unintended code on the server, this option is only for development
# and debugging it should be turned off for any production repository. The default
# value unless otherwise specified is "false"
#xmlui.theme.allowoverrides = false

# Enabling this property will concatenate CSS, JS and JSON files where possible.
# CSS files can be concatenated if multiple CSS files with the same media attribute
# are used in the same page. Links to the CSS files are automatically referring to the
# concatenated resulting CSS file.
# The theme sitemap should be updated to use the ConcatenationReader for all js, css and json
# files before enabling this property.
#xmlui.theme.enableConcatenation = false

# Enabling this property will minify CSS, JS and JSON files where possible.
# The theme sitemap should be updated to use the ConcatenationReader for all js, css and json
# files before enabling this property.
#xmlui.theme.enableMinification = false

### Settings for Item lists in Mirage theme ###
# What should the emphasis be in the display of item lists?
# Possible values : 'file', 'metadata'. If your repository is
# used mainly for scientific papers 'metadata' is probably the
# best way. If you have a lot of images and other files 'file'
# will be the best starting point
# (metdata is the default value if this option is not specified)
#xmlui.theme.mirage.item-list.emphasis = file

### Settings for the Item page in Mirage2 theme ###
# Whether the title or the label of a file should be used to display it on the item page
mirage2.item-view.bitstream.href.label.1 = label
# Whether the title or the label of a file should be used as a fallback to display it on the item page
mirage2.item-view.bitstream.href.label.2 = title

# Determine which bundles administrators and collection administrators may upload
# into an existing item through the administrative interface. If the user does not
# have the appropriate privileges (add & write) on the bundle then that bundle will
# not be shown to the user as an option.
#xmlui.bundle.upload = ORIGINAL, METADATA, THUMBNAIL, LICENSE, CC-LICENSE

# On the community-list page should all the metadata about a community/collection
# be available to the theme. This parameter defaults to true, but if you are
# experiencing performance problems on the community-list page you should experiment
# with turning this option off.
#xmlui.community-list.render.full = false

# Normally, Manakin will fully verify any cache pages before using a cache copy.
# This means that when the community-list page is viewed the database is queried
# for each community/collection to see if their metadata has been modified. This
# can be expensive for repositories with a large community tree. To help solve
# this problem you can set the cache to be assumed valued for a specific set of time.
# The downside of this is that new or editing communities/collections may not show up
# the website for a period of time.
#xmlui.community-list.cache = 12 hours

# Optionally you may configure Manakin to take advantage of metadata stored as a
# bitstream. These metadata files should be inside the "METADATA" bundle and named
# either MODS.xml or METS.xml. If either of the following options are turned on then
# these files will be made available to the theme when rendering an item.
#xmlui.bitstream.mods = true
#xmlui.bitstream.mets = true

# If you would like to use Google Analytics to track general website statistics then
# use the following parameter to provide your Analytics key. First sign up for an
# account at http://analytics.google.com, then create an entry for your repository
# website. Analytics will give you a snipet of JavaScript code to place on your site,
# inside that snipet is your Google Analytics key usually found in this line:
# _uacct = "UA-XXXXXXX-X"
# Take this key (just the UA-XXXXXX-X part) and place it here in this parameter.
#xmlui.google.analytics.key=UA-XXXXXX-X

# Assign how many page views will be recorded and displayed in the control panel's
# activity viewer. The activity tab allows an administrator to debug problems in a
# running DSpace by understanding who and how their dspace is currently being used.
# The default value is 250.
#xmlui.controlpanel.activity.max = 250

# Determine where the control panel's activity viewer receives an event's IP address
# from. If your DSpace is in a load balanced enviornment or otherwise behind a
# context-switch then you will need to set the paramater to the HTTP parameter that
# records the original IP address.
#xmlui.controlpanel.activity.ipheader = X-Forward-For

#---------------------------------------------------------------#
#----------------REQUEST ITEM CONFIGURATION---------------------#
#---------------------------------------------------------------#

# Configuration of request-item. Possible values:
# all - Anonymous users can request an item
# logged - Login is mandatory to request an item
# empty/commented out - request-copy not allowed
request.item.type = all
# Helpdesk E-mail
mail.helpdesk = ${mail.admin}
# Should all Request Copy emails go to the helpdesk instead of the item submitter?
request.item.helpdesk.override = false

#------------END REQUEST ITEM CONFIGURATION---------------------#

webui.browse.index.5 = rpname:crisrp:rpname
webui.browse.index.6 = rpdept:metadata:crisrp.dept:text
webui.browse.index.7 = pjtitle:crisproject:crisproject
webui.browse.index.8 = ouname:crisou:ouname
webui.itemlist.columns = dc.date.issued(date),dc.title(title),dc.contributor.*(crisref)
webui.itemlist.sort-option.4 = rpname:crisrp.fullName:title
webui.itemlist.sort-option.5 = crisproject:crisproject.title:title
webui.itemlist.sort-option.6 = ouname:crisou.name:title
webui.itemlist.sort-option.7 = crisjournals:crisjournals.journalsname:title
webui.itemlist.crisrp.columns = crisrp.fullName(cristitle), crisrp.translatedName, crisrp.email
webui.itemlist.browse.rpname.columns = crisrp.fullName(cristitle), crisrp.translatedName, crisrp.email
webui.itemlist.browse.rpdept.columns = crisrp.fullName(cristitle), crisrp.translatedName, crisrp.email
webui.itemlist.crisproject.columns = crisproject.title(cristitle), crisproject.principalinvestigator.fullName
webui.itemlist.crisou.columns = crisou.name(cristitle), crisou.director.fullName
webui.itemlist.browse.ouname.columns = crisou.name(cristitle), crisou.director.fullName
##Configuration example for the journals dynamic object (prize is the shortname of the dynamic entity type definition)
webui.itemlist.crisjournals.columns = crisjournals.journalsname(cristitle), crisjournals.journalsissn
##Default configuration for CRIS dynamic object (all dynamic entities type definition match it - if you not set a configuraton like previous row)
webui.itemlist.crisdo.columns = crisdo.name(cristitle)
webui.itemlist.crisdo.widths = 60%

browse.solr.bi_crisou.filter = search.resourcetype:11
browse.solr.bi_crisproject.filter = search.resourcetype:10
browse.solr.bi_crisrp.filter = search.resourcetype:9
browse.solr.bi_item.filter = search.resourcetype:2
plugin.named.org.dspace.app.webui.util.IDisplayMetadataValueStrategy = \
	org.dspace.app.webui.util.DefaultDisplayStrategy = default,\
	org.dspace.app.webui.util.TitleDisplayStrategy = title,\
	org.dspace.app.webui.util.DateDisplayStrategy = date,\
	org.dspace.app.webui.util.LinkDisplayStrategy = link,\
	org.dspace.app.webui.util.ResolverDisplayStrategy = doi,\
	org.dspace.app.webui.util.ResolverDisplayStrategy = hdl,\
	org.dspace.app.webui.util.ResolverDisplayStrategy = mailto,\
	org.dspace.app.webui.cris.util.CrisDisplayStrategy = cristitle,\
	org.dspace.app.webui.cris.util.ItemCrisRefDisplayStrategy = crisref ,\
	org.dspace.app.webui.cris.util.CrisAfferenzaDisplayStrategy = crisafferenza,\
	org.dspace.app.webui.cris.util.CrisRPNestedDisplayStrategy = crisrpnested,\
	org.dspace.app.webui.cris.util.CrisPJNestedDisplayStrategy = crispjnested,\
	org.dspace.app.webui.cris.util.CrisOUNestedDisplayStrategy = crisounested,\
	org.dspace.app.webui.cris.util.CrisDONestedDisplayStrategy = crisdonested

browse.ouname.sort-options = 6
browse.pjtitle.sort-options = 5
browse.rpname.sort-options = 4
browse.title.sort-options = 1,2,3
browse.dateissued.sort-options = 1,2,3
browse.author.sort-options = 1
browse.subject.sort-options = 2, 3

#####  Authority Control Settings  #####
plugin.named.org.dspace.content.authority.ChoiceAuthority = \
 org.dspace.app.cris.integration.ORCIDAuthority = RPAuthority,\
 org.dspace.app.cris.integration.ProjectAuthority = ProjectAuthority,\
 org.dspace.app.cris.integration.OUAuthority = OUAuthority,\
 org.dspace.app.cris.integration.DOAuthority = JOURNALAuthority

authority.minconfidence = accepted

choices.plugin.dc.contributor.author = RPAuthority
choices.presentation.dc.contributor.author = lookup
authority.controlled.dc.contributor.author = true

choices.plugin.dc.relation = ProjectAuthority
choices.presentation.dc.relation = suggest
authority.controlled.dc.relation = true

choices.plugin.dc.description.sponsorship = OUAuthority
choices.presentation.dc.description.sponsorship = suggest
authority.controlled.dc.description.sponsorship = true

choices.plugin.dc.relation.ispartof = JOURNALAuthority
choices.presentation.dc.relation.ispartof = suggest
authority.controlled.dc.relation.ispartof = true
cris.DOAuthority.dc_relation_ispartof.filter = resourcetype_filter:"Journals"

## It comes from ItemEnhancer configuration - see cris-metadata.enhancers.xml
choices.plugin.crisitem.author.dept = OUAuthority
authority.controlled.crisitem.author.dept = true
authority.management.crisitem.author.dept = false

plugin.single.org.dspace.content.EPersonCRISIntegration = org.dspace.app.cris.util.Researcher<|MERGE_RESOLUTION|>--- conflicted
+++ resolved
@@ -36,12 +36,8 @@
 # Change to xmlui if you wish to use the xmlui as the default, or remove
 # "/jspui" and set webapp of your choice as the "ROOT" webapp in
 # the servlet engine.
-<<<<<<< HEAD
 # DSpace-CRIS run only on jspui
-dspace.url = ${dspace.baseUrl}/jspui
-=======
 dspace.url = ${dspace.url}
->>>>>>> b7a469d5
 
 # Optional: DSpace URL for mobile access
 # This 
@@ -748,16 +744,10 @@
 #
 # event.dispatcher.default.consumers = versioning, browse, discovery, eperson, harvester
 #
-<<<<<<< HEAD
-# uncomment event.consumer.doi.class and event.consumer.doi.filters below and add doi here
-# if you want to send metadata updates to your doi registration agency.
-event.dispatcher.default.consumers = versioning, discovery, eperson, harvester, crisorcid
-=======
 # Add doi here if you are using org.dspace.identifier.DOIIdentifierProvider to generate DOIs.
 # Adding doi here makes DSpace send metadata updates to your doi registration agency.
 # Add rdf here, if you are using dspace-rdf to export your repository content as RDF.
-event.dispatcher.default.consumers = versioning, discovery, eperson, harvester
->>>>>>> b7a469d5
+event.dispatcher.default.consumers = versioning, discovery, eperson, harvester, crisorcid
 
 # The noindex dispatcher will not create search or browse indexes (useful for batch item imports)
 event.dispatcher.noindex.class = org.dspace.event.BasicDispatcher
@@ -803,13 +793,10 @@
 event.consumer.authority.class = org.dspace.authority.indexer.AuthorityConsumer
 event.consumer.authority.filters = Item+Modify|Modify_Metadata
 
-<<<<<<< HEAD
 # crisorcid consumer
 event.consumer.crisorcid.class = org.dspace.app.cris.integration.authority.CrisConsumer
 event.consumer.crisorcid.filters = Item+Install
 
-=======
->>>>>>> b7a469d5
 # ...set to true to enable testConsumer messages to standard output
 #testConsumer.verbose = true
 
@@ -921,16 +908,10 @@
 # Defaults to true; If set to 'false', submitter has option to skip upload
 #webui.submit.upload.required = true
 
-<<<<<<< HEAD
-# Whether to enable the AJAX-based upload progress meter.  Defaults to
-# 'true'.
-#webui.submit.upload.ajax = true
-=======
 # If the browser supports it, JSPUI uses html5 File API to enhance file upload.
 # If this property is set to false the enhanced file upload is not used even
 # if the browser would support it.
 #webui.submit.upload.html5 = true
->>>>>>> b7a469d5
 
 # Whether or not to use the 'advanced' form of the access step.
 # Defaults to false, ie the simple form is used.
@@ -1405,14 +1386,10 @@
 
 plugin.sequence.org.dspace.plugin.SiteHomeProcessor = \
         org.dspace.app.webui.components.RecentSiteSubmissions,\
-<<<<<<< HEAD
         org.dspace.app.webui.discovery.GlobalFacetProcessor
 #        org.dspace.app.webui.discovery.SideBarFacetProcessor,\        
 #        org.dspace.app.webui.components.TopCommunitiesSiteProcessor,\
-=======
-        org.dspace.app.webui.discovery.SideBarFacetProcessor
 #        org.dspace.app.webui.tagcloud.TagCloudProcessor
->>>>>>> b7a469d5
 
 #### JSON JSPUI Request Handler ####
 # define any JSON handler here
