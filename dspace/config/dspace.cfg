#
# DSpace Configuration
#
# NOTE: The DSpace Configuration File is separated into several sections:
#  * General Configurations
#  * JSPUI & XMLUI Configurations
#  * JSPUI Specific Configurations
#  * XMLUI Specific Configurations
#
# Revision: $Revision$
#
# Date:     $Date$
#


#---------------------------------------------------------------#
#------------------GENERAL CONFIGURATIONS-----------------------#
#---------------------------------------------------------------#
# These configs are used by underlying DSpace API, and are      #
# therefore applicable to all interfaces                        #
#---------------------------------------------------------------#
##### Basic information ######

# DSpace installation directory
dspace.dir = ${default.dspace.dir}

# DSpace host name - should match base URL.  Do not include port number
dspace.hostname = localhost

# DSpace base host URL.  Include port number etc.
dspace.baseUrl = http://localhost:8080

# DSpace base URL.  Include port number etc., but NOT trailing slash
# Change to xmlui if you wish to use the xmlui as the default, or remove
# "/jspui" and set webapp of your choice as the "ROOT" webapp in
# the servlet engine.
<<<<<<< HEAD
# DSpace-CRIS run only on jspui
=======
>>>>>>> 3e75c5dd
dspace.url = ${dspace.baseUrl}/jspui

##### SOLR Server Default ####
default.solr.server = ${dspace.baseUrl}/solr

# Name of the site
dspace.name = DSpace at My University

##### Database settings #####

# Database name ("oracle", or "postgres")
db.name = ${default.db.name}
#db.name = postgres
#db.name = oracle

# URL for connecting to database
db.url = ${default.db.url}
#db.url = jdbc:postgresql://localhost:5432/dspace

# JDBC Driver
db.driver = ${default.db.driver}
#db.driver = org.postgresql.Driver

# Database username and password
db.username = ${default.db.username}
db.password = ${default.db.password}
#db.username = dspace
#db.password = dspace

# Schema name - if your database contains multiple schemas, you can avoid problems with
# retrieving the definitions of duplicate object names by specifying
# the schema name here that is used for DSpace by uncommenting the following entry
# db.schema =

# Connection pool parameters

# Maximum number of DB connections in pool
db.maxconnections = 30

# Maximum time to wait before giving up if all connections in pool are busy (milliseconds)
db.maxwait = 5000

# Maximum number of idle connections in pool (-1 = unlimited)
db.maxidle = -1

# Determine if prepared statement should be cached. (default is true)
db.statementpool = true

# Specify a name for the connection pool (useful if you have multiple applications sharing Tomcat's dbcp)
# If not specified, defaults to 'dspacepool'
# db.poolname = dspacepool

##### Email settings ######

# SMTP mail server
mail.server = ${default.mail.server}

# SMTP mail server authentication username and password (if required)
# mail.server.username = myusername
# mail.server.password = mypassword

# SMTP mail server alternate port (defaults to 25)
# mail.server.port = 25

# From address for mail
mail.from.address = dspace-noreply@myu.edu

# Currently limited to one recipient!
feedback.recipient = dspace-help@myu.edu

# General site administration (Webmaster) e-mail
mail.admin = dspace-help@myu.edu

# Recipient for server errors and alerts
# alert.recipient = email-address-here

# Recipient for new user registration emails
# registration.notify = email-address-here

# Set the default mail character set. This may be over ridden by providing a line
# inside the email template "charset: <encoding>", otherwise this default is used.
#mail.charset = UTF-8

# A comma separated list of hostnames that are allowed to refer browsers to email forms.
# Default behaviour is to accept referrals only from dspace.hostname
#mail.allowed.referrers = localhost

# Pass extra settings to the Java mail library. Comma separated, equals sign between
# the key and the value.
#mail.extraproperties = mail.smtp.socketFactory.port=465, \
#                       mail.smtp.socketFactory.class=javax.net.ssl.SSLSocketFactory, \
#                       mail.smtp.socketFactory.fallback=false

# An option is added to disable the mailserver. By default, this property is set to false
# By setting mail.server.disabled = true, DSpace will not send out emails.
# It will instead log the subject of the email which should have been sent
# This is especially useful for development and test environments where production data is used when testing functionality.
#mail.server.disabled = false

# Default language for metadata values
default.language = en_US


##### File Storage ######

# Asset (bitstream) store number 0 (zero)
assetstore.dir = ${dspace.dir}/assetstore

# Specify extra asset stores like this, counting from 1 upwards:
# assetstore.dir.1 = /second/assetstore
# assetstore.dir.2 = /third/assetstore

# Specify the number of the store to use for new bitstreams with this property
# The default is 0 (zero) which corresponds to the 'assetstore.dir' above
# assetstore.incoming = 1


##### SRB File Storage #####

# The same 'assetstore.incoming' property is used to support the use of SRB
# (Storage Resource Broker - see http://www.sdsc.edu/srb/) as an _optional_
# replacement of or supplement to conventional file storage. DSpace will work
# with or without SRB and full backward compatibility is maintained.
#
# The 'assetstore.incoming' property is an integer that references where _new_
# bitstreams will be stored.  The default (say the starting reference) is zero.
# The value will be used to identify the storage where all new bitstreams will
# be stored until this number is changed.  This number is stored in the
# Bitstream table (store_number column) in the DSpace database, so older
# bitstreams that may have been stored when 'asset.incoming' had a different
# value can be found.
#
# In the simple case in which DSpace uses local (or mounted) storage the
# number can refer to different directories (or partitions).  This gives DSpace
# some level of scalability.  The number links to another set of properties
# 'assetstore.dir', 'assetstore.dir.1' (remember zero is default),
# 'assetstore.dir.2', etc., where the values are directories.
#
# To support the use of SRB DSpace uses this same scheme but broadened to
# support:
# - using SRB instead of the local filesystem
# - using the local filesystem (native DSpace)
# - using a mix of SRB and local filesystem
#
# In this broadened use the 'asset.incoming' integer will refer one of the
# following storage locations
# - a local filesystem directory (native DSpace)
# - a set of SRB account parameters (host, port, zone, domain, username,
#       password, home directory, and resource)
#
# Should the be any conflict, like '2' refering to a local directory and
# to a set of SRB parameters, the program will select the local directory.
#
# If SRB is chosen from the first install of DSpace, it is suggested that
# 'assetstore.dir' (no integer appended) be retained to reference a local
# directory (as above under File Storage) because build.xml uses this value
# to do a mkdir. In this case, 'assetstore.incoming' can be set to 1 (i.e.
# uncomment the line in File Storage above) and the 'assetstore.dir' will not
# be used.
#
# Here is an example set of SRB parameters:
# Assetstore 1 - SRB
#srb.host.1 = mysrbmcathost.myu.edu
#srb.port.1 = 5544
#srb.mcatzone.1 = mysrbzone
#srb.mdasdomainname.1 = mysrbdomain
#srb.defaultstorageresource.1 = mydefaultsrbresource
#srb.username.1 = mysrbuser
#srb.password.1 = mysrbpassword
#srb.homedirectory.1 = /mysrbzone/home/mysrbuser.mysrbdomain
#srb.parentdir.1 = mysrbdspaceassetstore
#
# Assetstore n, n+1, ...
# Follow same pattern as for assetstores above (local or SRB)


##### Logging configuration #####

# Override default log4j configuration
# you may provide your own configuration here, existing
# alternatives are:
# log.init.config = ${dspace.dir}/config/log4j.xml
# log.init.config = ${dspace.dir}/config/log4j-console.properties

log.init.config = ${dspace.dir}/config/log4j.properties

# Where to put the logs (used in configuration only)
log.dir = ${dspace.dir}/log

# If enabled, the logging and the solr statistics system will look for
# an X-Forward header. If it finds it, it will use this for the user IP Address
# useProxies = true


##### Search settings #####

# Where to put search index files
search.dir = ${dspace.dir}/search

# Higher values of search.max-clauses will enable prefix searches to work on
# large repositories
# search.max-clauses = 2048

# Which Lucene Analyzer implementation to use.  If this is omitted or
# commented out, the standard DSpace analyzer (designed for English)
# is used by default.
# search.analyzer = org.dspace.search.DSAnalyzer

# Non-Stemming analyzer.  Does not "stem" words/terms. When using this analyzer,
# a search for "wellness" will always return items matching "wellness" and not "well".
# However, similarly a search for "experiments" will only return objects matching 
# "experiments" and not "experiment" or "experimenting".
# search.analyzer = org.dspace.search.DSNonStemmingAnalyzer

# Chinese analyzer
# search.analyzer = org.apache.lucene.analysis.cn.ChineseAnalyzer

# Boolean search operator to use, current supported values are OR and AND
# If this config item is missing or commented out, OR is used
# AND requires all search terms to be present
# OR requires one or more search terms to be present
search.operator = OR


##### Search indexing settings #####

# Maximum number of terms indexed for a single field in Lucene.
# Default is 10,000 words - often not enough for full-text indexing.
# If you change this, you'll need to re-index for the change
# to take effect on previously added items.
# -1 = unlimited (Integer.MAX_VALUE)
search.maxfieldlength = 10000


##### Fields to Index for Search #####

# DC metadata elements.qualifiers to be indexed for search
# format: - search.index.[number] = [search field]:element.qualifier
#         - * used as wildcard

###      changing these will change your search results,     ###
###  but will NOT automatically change your search displays  ###

search.index.1 = author:dc.contributor.*
search.index.2 = author:dc.creator.*
search.index.3 = title:dc.title.*
search.index.4 = keyword:dc.subject.*
search.index.5 = abstract:dc.description.abstract
search.index.6 = author:dc.description.statementofresponsibility
search.index.7 = series:dc.relation.ispartofseries
search.index.8 = abstract:dc.description.tableofcontents
search.index.9 = mime:dc.format.mimetype
search.index.10 = sponsor:dc.description.sponsorship
search.index.11 = identifier:dc.identifier.*
search.index.12 = language:dc.language.iso



##### Handle settings ######

# Canonical Handle URL prefix
#
# By default, DSpace is configured to use http://hdl.handle.net/
# as the canonical URL prefix when generating dc.identifier.uri
# during submission, and in the 'identifier' displayed in JSPUI
# item record pages.
#
# If you do not subscribe to CNRI's handle service, you can change this
# to match the persistent URL service you use, or you can force DSpace
# to use your site's URL, eg.
#handle.canonical.prefix = ${dspace.url}/handle/
#
# Note that this will not alter dc.identifer.uri metadata for existing
# items (only for subsequent submissions), but it will alter the URL 
# in JSPUI's 'identifier' message on item record pages for existing items.
#
# If omitted, the canonical URL prefix will be http://hdl.handle.net/
handle.canonical.prefix = http://hdl.handle.net/

# CNRI Handle prefix
handle.prefix = 123456789

# Directory for installing Handle server files
handle.dir = ${dspace.dir}/handle-server

##### Authorization system configuration - Delegate ADMIN #####

# COMMUNITY ADMIN configuration
# subcommunities and collections
#core.authorization.community-admin.create-subelement = true
#core.authorization.community-admin.delete-subelement = true
# his community
#core.authorization.community-admin.policies = true
#core.authorization.community-admin.admin-group = true
# collections in his community
#core.authorization.community-admin.collection.policies = true
#core.authorization.community-admin.collection.template-item = true
#core.authorization.community-admin.collection.submitters = true
#core.authorization.community-admin.collection.workflows = true
#core.authorization.community-admin.collection.admin-group = true
# item owned by collections in his community
#core.authorization.community-admin.item.delete = true
#core.authorization.community-admin.item.withdraw = true
#core.authorization.community-admin.item.reinstatiate = true
#core.authorization.community-admin.item.policies = true
# also bundle...
#core.authorization.community-admin.item.create-bitstream = true
#core.authorization.community-admin.item.delete-bitstream = true
#core.authorization.community-admin.item-admin.cc-license = true

# COLLECTION ADMIN
#core.authorization.collection-admin.policies = true
#core.authorization.collection-admin.template-item = true
#core.authorization.collection-admin.submitters = true
#core.authorization.collection-admin.workflows = true
#core.authorization.collection-admin.admin-group = true
# item owned by his collection
#core.authorization.collection-admin.item.delete = true
#core.authorization.collection-admin.item.withdraw = true
#core.authorization.collection-admin.item.reinstatiate = true
#core.authorization.collection-admin.item.policies = true
# also bundle...
#core.authorization.collection-admin.item.create-bitstream = true
#core.authorization.collection-admin.item.delete-bitstream = true
#core.authorization.collection-admin.item-admin.cc-license = true

# ITEM ADMIN
#core.authorization.item-admin.policies = true
# also bundle...
#core.authorization.item-admin.create-bitstream = true
#core.authorization.item-admin.delete-bitstream = true
#core.authorization.item-admin.cc-license = true


#### Restricted item visibilty settings ###
# By default RSS feeds, OAI-PMH and subscription emails will include ALL items
# regardless of permissions set on them.
#
# If you wish to only expose items through these channels where the ANONYMOUS
# user is granted READ permission, then set the following options to false
#
# Warning: In large repositories, setting harvest.includerestricted.oai to false may cause
# performance problems as all items will need to have their authorization permissions checked,
# but because DSpace has not implemented resumption tokens in ListIdentifiers, ALL items will
# need checking whenever a ListIdentifers request is made.
#
#harvest.includerestricted.rss = true
#harvest.includerestricted.oai = true
#harvest.includerestricted.subscription = true


#### Proxy Settings ######
# uncomment and specify both properties if proxy server required
# proxy server for external http requests - use regular hostname without port number
#http.proxy.host =

# port number of proxy server
#http.proxy.port =


#### Media Filter / Format Filter plugins (through PluginManager) ####
# Media/Format Filters help to full-text index content or
# perform automated format conversions

#Names of the enabled MediaFilter or FormatFilter plugins
filter.plugins = PDF Text Extractor, HTML Text Extractor, \
                                 PowerPoint Text Extractor, \
                                 Word Text Extractor, JPEG Thumbnail
# [To enable Branded Preview]: remove last line above, and uncomment 2 lines below
#                        Word Text Extractor, JPEG Thumbnail, \
#                        Branded Preview JPEG

#Assign 'human-understandable' names to each filter
plugin.named.org.dspace.app.mediafilter.FormatFilter = \
  org.dspace.app.mediafilter.PDFFilter = PDF Text Extractor, \
  org.dspace.app.mediafilter.HTMLFilter = HTML Text Extractor, \
  org.dspace.app.mediafilter.WordFilter = Word Text Extractor, \
  org.dspace.app.mediafilter.PowerPointFilter = PowerPoint Text Extractor, \
  org.dspace.app.mediafilter.JPEGFilter = JPEG Thumbnail, \
  org.dspace.app.mediafilter.BrandedPreviewJPEGFilter = Branded Preview JPEG

#Configure each filter's input format(s)
filter.org.dspace.app.mediafilter.PDFFilter.inputFormats = Adobe PDF
filter.org.dspace.app.mediafilter.HTMLFilter.inputFormats = HTML, Text
filter.org.dspace.app.mediafilter.WordFilter.inputFormats = Microsoft Word
filter.org.dspace.app.mediafilter.PowerPointFilter.inputFormats = Microsoft Powerpoint, Microsoft Powerpoint XML
filter.org.dspace.app.mediafilter.JPEGFilter.inputFormats = BMP, GIF, JPEG, image/png
filter.org.dspace.app.mediafilter.BrandedPreviewJPEGFilter.inputFormats = BMP, GIF, JPEG, image/png

#Custom settings for PDFFilter
# If true, all PDF extractions are written to temp files as they are indexed...this
# is slower, but helps ensure that PDFBox software DSpace uses doesn't eat up
# all your memory
#pdffilter.largepdfs = true
# If true, PDFs which still result in an Out of Memory error from PDFBox
# are skipped over...these problematic PDFs will never be indexed until
# memory usage can be decreased in the PDFBox software
#pdffilter.skiponmemoryexception = true


#### Crosswalk and Packager Plugin Settings ####
# Crosswalks are used to translate external metadata formats into DSpace's internal format (DIM)
# Packagers are used to ingest/export 'packages' (both content files and metadata)

# Configure table-driven MODS dissemination crosswalk
#  (add lower-case name for OAI-PMH)
crosswalk.mods.properties.MODS = crosswalks/mods.properties
crosswalk.mods.properties.mods = crosswalks/mods.properties

# Configure XSLT-driven submission crosswalk for MODS
crosswalk.submission.MODS.stylesheet= crosswalks/mods-submission.xsl

# Configure XSLT-driven submission crosswalk for EPDCX. Originally developed for use with SWORD.
crosswalk.submission.EPDCX.stylesheet = crosswalks/sword-swap-ingest.xsl

# Configure the QDCCrosswalk dissemination plugin for Qualified DC
#  (add lower-case name for OAI-PMH)
crosswalk.qdc.namespace.QDC.dc = http://purl.org/dc/elements/1.1/
crosswalk.qdc.namespace.QDC.dcterms = http://purl.org/dc/terms/
crosswalk.qdc.schemaLocation.QDC  = \
  http://purl.org/dc/terms/ http://dublincore.org/schemas/xmls/qdc/2006/01/06/dcterms.xsd \
  http://purl.org/dc/elements/1.1/ http://dublincore.org/schemas/xmls/qdc/2006/01/06/dc.xsd
crosswalk.qdc.properties.QDC = crosswalks/QDC.properties

crosswalk.qdc.namespace.qdc.dc = http://purl.org/dc/elements/1.1/
crosswalk.qdc.namespace.qdc.dcterms = http://purl.org/dc/terms/
crosswalk.qdc.schemaLocation.qdc  = \
  http://purl.org/dc/terms/ http://dublincore.org/schemas/xmls/qdc/2006/01/06/dcterms.xsd \
  http://purl.org/dc/elements/1.1/ http://dublincore.org/schemas/xmls/qdc/2006/01/06/dc.xsd
crosswalk.qdc.properties.qdc = crosswalks/QDC.properties

##
## Configure XSLT-driven submission crosswalk for MARC21
##
crosswalk.dissemination.marc.stylesheet = crosswalks/DIM2MARC21slim.xsl
crosswalk.dissemination.marc.schemaLocation = \
    http://www.loc.gov/MARC21/slim \
    http://www.loc.gov/standards/marcxml/schema/MARC21slim.xsd
crosswalk.dissemination.marc.preferList = true

# Crosswalk Plugin Configuration:
#   The purpose of Crosswalks is to translate an external metadata format to/from
#   the DSpace Internal Metadata format (DIM) or the DSpace Database.
#   Crosswalks are often used by one or more Packager plugins (see below).
plugin.named.org.dspace.content.crosswalk.IngestionCrosswalk = \
  org.dspace.content.crosswalk.AIPDIMCrosswalk = DIM, \
  org.dspace.content.crosswalk.AIPTechMDCrosswalk = AIP-TECHMD, \
  org.dspace.content.crosswalk.PREMISCrosswalk = PREMIS, \
  org.dspace.content.crosswalk.OREIngestionCrosswalk = ore, \
  org.dspace.content.crosswalk.NullIngestionCrosswalk = NIL, \
  org.dspace.content.crosswalk.OAIDCIngestionCrosswalk = dc, \
  org.dspace.content.crosswalk.DIMIngestionCrosswalk = dim, \
  org.dspace.content.crosswalk.METSRightsCrosswalk = METSRIGHTS, \
  org.dspace.content.crosswalk.RoleCrosswalk = DSPACE-ROLES

plugin.selfnamed.org.dspace.content.crosswalk.IngestionCrosswalk = \
  org.dspace.content.crosswalk.XSLTIngestionCrosswalk, \
  org.dspace.content.crosswalk.QDCCrosswalk

plugin.named.org.dspace.content.crosswalk.StreamIngestionCrosswalk = \
  org.dspace.content.crosswalk.NullStreamIngestionCrosswalk = NULLSTREAM, \
  org.dspace.content.crosswalk.CreativeCommonsRDFStreamIngestionCrosswalk = DSPACE_CCRDF, \
  org.dspace.content.crosswalk.LicenseStreamIngestionCrosswalk = DSPACE_DEPLICENSE

plugin.named.org.dspace.content.crosswalk.DisseminationCrosswalk = \
  org.dspace.content.crosswalk.AIPDIMCrosswalk = DIM, \
  org.dspace.content.crosswalk.AIPTechMDCrosswalk = AIP-TECHMD, \
  org.dspace.content.crosswalk.SimpleDCDisseminationCrosswalk = DC, \
  org.dspace.content.crosswalk.SimpleDCDisseminationCrosswalk = dc, \
  org.dspace.content.crosswalk.PREMISCrosswalk = PREMIS, \
  org.dspace.content.crosswalk.METSDisseminationCrosswalk = METS, \
  org.dspace.content.crosswalk.METSDisseminationCrosswalk = mets, \
  org.dspace.content.crosswalk.METSRightsCrosswalk = METSRIGHTS, \
  org.dspace.content.crosswalk.OREDisseminationCrosswalk = ore, \
  org.dspace.content.crosswalk.DIMDisseminationCrosswalk = dim, \
  org.dspace.content.crosswalk.RoleCrosswalk = DSPACE-ROLES
  

plugin.selfnamed.org.dspace.content.crosswalk.DisseminationCrosswalk = \
  org.dspace.content.crosswalk.MODSDisseminationCrosswalk , \
  org.dspace.content.crosswalk.XSLTDisseminationCrosswalk, \
  org.dspace.content.crosswalk.QDCCrosswalk, \
  org.dspace.content.crosswalk.XHTMLHeadDisseminationCrosswalk

plugin.named.org.dspace.content.crosswalk.StreamDisseminationCrosswalk = \
  org.dspace.content.crosswalk.CreativeCommonsRDFStreamDisseminationCrosswalk = DSPACE_CCRDF, \
  org.dspace.content.crosswalk.CreativeCommonsTextStreamDisseminationCrosswalk = DSPACE_CCTEXT, \
  org.dspace.content.crosswalk.LicenseStreamDisseminationCrosswalk = DSPACE_DEPLICENSE

# Packager Plugin Configuration:
#   Configures the ingest and dissemination packages that DSpace supports.
#   These Ingester and Disseminator classes support a specific package file format
#   (e.g. METS) which DSpace understands how to import/export.  Each Packager
#   plugin often will use one (or more) Crosswalk plugins to translate metadata (see above).
plugin.named.org.dspace.content.packager.PackageDisseminator = \
  org.dspace.content.packager.DSpaceAIPDisseminator = AIP, \
  org.dspace.content.packager.DSpaceMETSDisseminator = METS, \
  org.dspace.content.packager.RoleDisseminator = DSPACE-ROLES

plugin.named.org.dspace.content.packager.PackageIngester = \
  org.dspace.content.packager.DSpaceAIPIngester = AIP, \
  org.dspace.content.packager.PDFPackager  = Adobe PDF, PDF, \
  org.dspace.content.packager.DSpaceMETSIngester = METS, \
  org.dspace.content.packager.RoleIngester = DSPACE-ROLES


#### METS ingester configuration:
# These settings configure how DSpace will ingest a METS-based package

# Configures the METS-specific package ingesters (defined above)
# 'default' settings are specified by 'default' key

# Default Option to save METS manifest in the item: (default is false)
mets.default.ingest.preserveManifest = false

# Default Option to make use of collection templates when using the METS ingester (default is false)
mets.default.ingest.useCollectionTemplate = false

# Default crosswalk mappings
# Maps a METS 'mdtype' value to a DSpace crosswalk for processing.
# When the 'mdtype' value is same as the name of a crosswalk, that crosswalk
# will be called automatically (e.g. mdtype='PREMIS' calls the crosswalk named
# 'PREMIS', unless specified differently in below mapping)
# Format is 'mets.default.ingest.crosswalk.<mdType> = <DSpace-crosswalk-name>'
mets.default.ingest.crosswalk.DC = QDC
mets.default.ingest.crosswalk.DSpaceDepositLicense = DSPACE_DEPLICENSE
mets.default.ingest.crosswalk.Creative\ Commons = DSPACE_CCRDF
mets.default.ingest.crosswalk.CreativeCommonsRDF = DSPACE_CCRDF
mets.default.ingest.crosswalk.CreativeCommonsText = NULLSTREAM
mets.default.ingest.crosswalk.EPDCX = EPDCX

# Locally cached copies of METS schema documents to save time on ingest.  This
# will often speed up validation & ingest significantly.  Before enabling
# these settings, you must manually cache all METS schemas in
# [dspace]/config/schemas/ (does not exist by default).  Most schema documents
# can be found on the http://www.loc.gov/ website.
# Enable the below settings to pull these *.xsd files from your local cache.
# (Setting format: mets.xsd.<abbreviation> = <namespace> <local-file-name>)
#mets.xsd.mets = http://www.loc.gov/METS/ mets.xsd
#mets.xsd.xlink = http://www.w3.org/1999/xlink xlink.xsd
#mets.xsd.mods = http://www.loc.gov/mods/v3 mods.xsd
#mets.xsd.xml = http://www.w3.org/XML/1998/namespace xml.xsd
#mets.xsd.dc = http://purl.org/dc/elements/1.1/ dc.xsd
#mets.xsd.dcterms = http://purl.org/dc/terms/ dcterms.xsd
#mets.xsd.premis = http://www.loc.gov/standards/premis PREMIS.xsd
#mets.xsd.premisObject = http://www.loc.gov/standards/premis PREMIS-Object.xsd
#mets.xsd.premisEvent = http://www.loc.gov/standards/premis PREMIS-Event.xsd
#mets.xsd.premisAgent = http://www.loc.gov/standards/premis PREMIS-Agent.xsd
#mets.xsd.premisRights = http://www.loc.gov/standards/premis PREMIS-Rights.xsd

#### AIP Ingester & Disseminator Configuration
# These settings configure how DSpace will ingest/export its own
# AIP (Archival Information Package) format for backups and restores
# (Please note, as the DSpace AIP format is also METS based, it will also
# use many of the 'METS ingester configuration' settings directly above)

# AIP-specific ingestion crosswalk mappings
# (overrides 'mets.default.ingest.crosswalk' settings)
# Format is 'mets.dspaceAIP.ingest.crosswalk.<mdType> = <DSpace-crosswalk-name>'
mets.dspaceAIP.ingest.crosswalk.DSpaceDepositLicense = NULLSTREAM
mets.dspaceAIP.ingest.crosswalk.CreativeCommonsRDF = NULLSTREAM
mets.dspaceAIP.ingest.crosswalk.CreativeCommonsText = NULLSTREAM

# Create EPerson if necessary for Submitter when ingesting AIP (default=false)
# (by default, EPerson creation is already handled by 'DSPACE-ROLES' Crosswalk)
#mets.dspaceAIP.ingest.createSubmitter = false

## AIP-specific Disseminator settings
# These settings allow you to customize which metadata formats are exported in AIPs

# Technical metadata in AIP (exported to METS <techMD> section)
# Format is <label-for-METS>:<DSpace-crosswalk-name> [, ...] (label is optional)
# If unspecfied, defaults to "PREMIS"
aip.disseminate.techMD = PREMIS, DSPACE-ROLES

# Source metadata in AIP (exported to METS <sourceMD> section)
# Format is <label-for-METS>:<DSpace-crosswalk-name> [, ...] (label is optional)
# If unspecfied, defaults to "AIP-TECHMD"
aip.disseminate.sourceMD = AIP-TECHMD

# Preservation metadata in AIP (exported to METS <digipovMD> section)
# Format is <label-for-METS>:<DSpace-crosswalk-name> [, ...] (label is optional)
# If unspecified, defaults to nothing in <digiprovMD> section
#aip.disseminate.digiprovMD =

# Rights metadata in AIP (exported to METS <rightsMD> section)
# Format is <label-for-METS>:<DSpace-crosswalk-name> [, ...] (label is optional)
# If unspecified, default to adding all Licenses (CC and Deposit licenses),
# as well as METSRights information
aip.disseminate.rightsMD = DSpaceDepositLicense:DSPACE_DEPLICENSE, \
    CreativeCommonsRDF:DSPACE_CCRDF, CreativeCommonsText:DSPACE_CCTEXT, METSRIGHTS

# Descriptive metadata in AIP (exported to METS <dmdSec> section)
# Format is <label-for-METS>:<DSpace-crosswalk-name> [, ...] (label is optional)
# If unspecfied, defaults to "MODS, DIM"
aip.disseminate.dmd = MODS, DIM


#### Event System Configuration ####

# default synchronous dispatcher (same behavior as traditional DSpace)
event.dispatcher.default.class = org.dspace.event.BasicDispatcher

#
# uncomment below and comment out original property to enable discovery indexing
# event.dispatcher.default.consumers = search, browse, discovery, eperson, harvester
#
event.dispatcher.default.consumers = discovery, eperson, harvester

# The noindex dispatcher will not create search or browse indexs (usefull for batch item imports)
event.dispatcher.noindex.class = org.dspace.event.BasicDispatcher
event.dispatcher.noindex.consumers = eperson

# consumer to maintain the search index
event.consumer.search.class = org.dspace.search.SearchConsumer
event.consumer.search.filters = Community|Collection|Item|Bundle+Add|Create|Modify|Modify_Metadata|Delete|Remove

# consumer to maintain the discovery index
event.consumer.discovery.class = org.dspace.discovery.IndexEventConsumer
event.consumer.discovery.filters = Community|Collection|Item|Bundle+Add|Create|Modify|Modify_Metadata|Delete|Remove

# consumer to maintain the browse index
event.consumer.browse.class = org.dspace.browse.BrowseConsumer
event.consumer.browse.filters = Community|Collection|Item|Bundle+Add|Create|Modify|Modify_Metadata|Delete|Remove

# consumer related to EPerson changes
event.consumer.eperson.class = org.dspace.eperson.EPersonConsumer
event.consumer.eperson.filters = EPerson+Create

# consumer to clean up harvesting data
event.consumer.harvester.class = org.dspace.harvest.HarvestConsumer
event.consumer.harvester.filters = Item+Delete

# test consumer for debugging and monitoring
#event.consumer.test.class = org.dspace.event.TestConsumer
#event.consumer.test.filters = All+All

# ...set to true to enable testConsumer messages to standard output
#testConsumer.verbose = true

#### Embargo Settings ####
# DC metadata field to hold the user-supplied embargo terms
embargo.field.terms = SCHEMA.ELEMENT.QUALIFIER

# DC metadata field to hold computed "lift date" of embargo
embargo.field.lift = SCHEMA.ELEMENT.QUALIFIER

# string in terms field to indicate indefinite embargo
embargo.terms.open = forever

# implementation of embargo setter plugin - replace with local implementation if applicable
plugin.single.org.dspace.embargo.EmbargoSetter = org.dspace.embargo.DefaultEmbargoSetter

# implementation of embargo lifter plugin - - replace with local implementation if applicable
plugin.single.org.dspace.embargo.EmbargoLifter = org.dspace.embargo.DefaultEmbargoLifter

#### Checksum Checker Settings ####
# Default dispatcher in case none specified
plugin.single.org.dspace.checker.BitstreamDispatcher=org.dspace.checker.SimpleDispatcher

# check history retention
checker.retention.default=10y
checker.retention.CHECKSUM_MATCH=8w


### Item export and download settings ###
# The directory where the exports will be done and compressed
org.dspace.app.itemexport.work.dir = ${dspace.dir}/exports

# The directory where the compressed files will reside and be read by the downloader
org.dspace.app.itemexport.download.dir = ${dspace.dir}/exports/download

# The length of time in hours each archive should live for. When new archives are
# created this entry is used to delete old ones
org.dspace.app.itemexport.life.span.hours = 48

# The maximum size in Megabytes the export should be.  This is enforced before the
# compression.  Each bitstream's size in each item being exported is added up, if their
# cummulative sizes are more than this entry the export is not kicked off
org.dspace.app.itemexport.max.size = 200


# For backwards compatability, the subscription emails by default include any modified items
# uncomment the following entry for only new items to be emailed
# eperson.subscription.onlynew = true


#---------------------------------------------------------------#
#--------------JSPUI & XMLUI CONFIGURATIONS---------------------#
#---------------------------------------------------------------#
# These configs are used by both JSP and XML User Interfaces,   #
# except where explicitly stated otherwise.                     #
#---------------------------------------------------------------#

# whether to display the contents of the licence bundle (often just the deposit
# licence in standard DSpace installation
webui.licence_bundle.show = false

##### Hide Item Metadata Fields  #####
# Fields named here are hidden in the following places UNLESS the
# logged-in user is an Administrator:
#  1. XMLUI metadata XML view, and Item splash pages (long and short views).
#  2. JSPUI Item splash pages
#  3. OAI-PMH server, "oai_dc" format.
#     (NOTE: Other formats are _not_ affected.)
# To designate a field as hidden, add a property here in the form:
#    metadata.hide.SCHEMA.ELEMENT.QUALIFIER = true
#
# This default configuration hides the dc.description.provenance field,
# since that usually contains email addresses which ought to be kept
# private and is mainly of interest to administrators:
metadata.hide.dc.description.provenance = true

##### Settings for Submission Process #####

# Should the submit UI block submissions marked as theses?
webui.submit.blocktheses = false

# Whether or not we REQUIRE that a file be uploaded
# during the 'Upload' step in the submission process
# Defaults to true; If set to 'false', submitter has option to skip upload
#webui.submit.upload.required = true

#### Creative Commons settings ######

# The url to the web service API
cc.api.rooturl = http://api.creativecommons.org/rest/1.5

# Metadata field to hold CC license URI of selected license
# NB: XMLUI presentation code expects 'dc.rights.uri' to hold CC data. If you change
# this to another field, please consult documentation on how to update UI configuration 
cc.license.uri = dc.rights.uri

# Metadata field to hold CC license name of selected license (if defined)
# NB: XMLUI presentation code expects 'dc.rights' to hold CC data. If you change
# this to another field, please consult documentation on how to update UI configuration
cc.license.name = dc.rights

# Assign license name during web submission
cc.submit.setname = true

# Store license bitstream (RDF license text) during web submission
cc.submit.addbitstream = true

# A list of license classes that should be excluded from selection process
# class names - comma separated list -  must exactly match what service returns.
# At time of implementation, these are:
# publicdomain - "Public Domain"
# standard - "Creative Commons"
# recombo - "Sampling"
# zero - "CC0"
# mark - "Public Domain Mark"
cc.license.classfilter = recombo, mark

# Jurisdiction of the creative commons license -- is it ported or not?
# Use the key from the url seen in the response from the api call,
# http://api.creativecommons.org/rest/1.5/support/jurisdictions
# Commented out means the license is unported.
# (e.g. nz = New Zealand, uk = England and Wales, jp = Japan)
cc.license.jurisdiction = us

# Locale for CC dialogs
# A locale in the form language or language-country.
# If no default locale is defined the CC default locale will be used
cc.license.locale = en


##### Settings for Thumbnail creation #####

# whether to display thumbnails on browse and search results pages (1.2+)
# If you have customised the Browse columnlist, then you must also
# include a 'thumbnail' column in your configuration (1.5+)
# (This configuration is not used by XMLUI.  To show thumbnails in the
#  XMLUI, you just need to create a theme which displays them)
webui.browse.thumbnail.show = false

# max dimensions of the browse/search thumbs. Must be <= thumbnail.maxwidth
# and thumbnail.maxheight. Only need to be set if required to be smaller than
# dimension of thumbnails generated by mediafilter (1.2+)
#webui.browse.thumbnail.maxheight = 80
#webui.browse.thumbnail.maxwidth = 80

# whether to display the thumb against each bitstream (1.2+)
# (This configuration is not used by XMLUI.  To show thumbnails in the
#  XMLUI, you just need to create a theme which displays them)
webui.item.thumbnail.show = true

# where should clicking on a thumbnail from browse/search take the user
# Only values currently supported are "item" and "bitstream"
#webui.browse.thumbnail.linkbehaviour = item

# maximum width and height of generated thumbnails
thumbnail.maxwidth  = 80
thumbnail.maxheight = 80


#### Settings for Item Preview ####

webui.preview.enabled = false
# max dimensions of the preview image
webui.preview.maxwidth = 600
webui.preview.maxheight = 600
# the brand text
webui.preview.brand = My Institution Name
# an abbreviated form of the above text, this will be used
# when the preview image cannot fit the normal text
webui.preview.brand.abbrev = MyOrg
# the height of the brand
webui.preview.brand.height = 20
# font settings for the brand text
webui.preview.brand.font = SansSerif
webui.preview.brand.fontpoint = 12
#webui.preview.dc = rights


##### Settings for content count/strength information ####

# whether to display collection and community strengths
# (This configuration is not used by XMLUI.  To show strengths in the
#  XMLUI, you just need to create a theme which displays them)
webui.strengths.show = false

# if showing the strengths, should they be counted in real time or
# fetched from cache?  NOTE: To improve scaling/performance,
# the XMLUI only makes strengths available to themes if they are CACHED!
#
# Counts fetched in real time will perform an actual count of the
# database contents every time a page with this feature is requested,
# which will not scale.  If the below setting is to use the cache, you
# must run the following command periodically to update the count:
#
# [dspace]/bin/itemcounter
#
# The default is to count in real time
#
webui.strengths.cache = false


###### Browse Configuration ######
#
# Use this to configure the browse indices. Each entry will receive a link in the
# navigation. Each entry can be configured in one of two ways. The first is:
#
# webui.browse.index.<n> = <index name> : metadata : \
#                                                       <schema prefix>.<element>[.<qualifier>|.*] : \
#                                                       (date | title | text) : (asc | desc)
#
# This form represent a unique index of metadata values from the item.
#
# (date | title | text | <other>) refers to the datatype of the field.
#                       date: the index type will be treated as a date object
#                       title: the index type will be treated like a title, which will include
#                                       a link to the item page
#                       text: the index type will be treated as plain text.  If single mode is
#                                       specified then this will link to the full mode list
#           <other>: any other datatype will be treated the same as 'text', although
#                   it will apply any custom ordering normalisation configured below
#
#   The final part of the configuration is optional, and specifies the default ordering
#   for the index - whether it is ASCending (the default, and best for text indexes), or
#   DESCending (useful for dates - ie. most recent submissions)
#
#   NOTE: the text to render the index will use the <index name> parameter to select
#   the message key from Messages.properties using a key of the form:
#
# browse.type.metadata.<index name>
#
# The other form is for indexes of the items themselves, ie. each entry will be displayed
# according to the configuration of by webui.itemlist.columns:
#
# webui.browse.index.<n> = <index name> : item : <sort option name> : (asc | desc)
#
# sort option name: this is the sorting to be applied to the display. It must match the
#                   name given to one of the webui.itemlist.sort-option entries given below.
#
#   The final part of the configuration is optional, and specifies the default ordering
#   for the index - whether it is ASCending (the default, and best for text indexes), or
#   DESCending (useful for dates - ie. most recent submissions)

#   NOTE: the text to render the index will use the <sort option name> parameter to select
#   the message key from Messages.properties (for JSPUI) using a key of the form:
#
# browse.type.item.<sort option name>
#
# Note: the index numbers <n> must start from 1 and increment continuously by 1
# thereafter.  Deviation from this will cause an error during install or
# configuration update
#
# For compatibility with previous versions:
#
webui.browse.index.1 = dateissued:item:dateissued
webui.browse.index.2 = author:metadata:dc.contributor.*,dc.creator:text
webui.browse.index.3 = title:item:title
webui.browse.index.4 = subject:metadata:dc.subject.*:text
#webui.browse.index.5 = dateaccessioned:item:dateaccessioned

## example of authority-controlled browse category - see authority control config
#webui.browse.index.5 = lcAuthor:metadataAuthority:dc.contributor.author:authority

# Set the options for what can be sorted by
#
# Sort options will be available when browsing a list of items (i.e. an 'item' browse,
# or search results).  You can define an arbitrary number of fields
# to sort on, irrespective of which fields you display using webui.itemlist.columns
#
# the format is:
#
# webui.itemlist.sort-option.<n> = <option name> : \
#                                                                       <schema prefix>.<element>[.<qualifier>|.*] : \
#                                                                       (date | text | ...) : (show | hide)
#
# This is defined much the same as above.  The parameter after the metadata
# just lets the sorter know which normalisation to use - standard normalisations are title,
# text or date - however additional normalisations can be defined using the PluginManager.
#
# The final parts of the configuration is optional -  whether to SHOW (the default) or
# HIDE the option from the sorting controls in the user interface. This can be useful if
# you need to define a specific date sort for use by the recent items lists,
# but otherwise don't want users to choose that option.
#
webui.itemlist.sort-option.1 = title:dc.title:title
webui.itemlist.sort-option.2 = dateissued:dc.date.issued:date
webui.itemlist.sort-option.3 = dateaccessioned:dc.date.accessioned:date

# By default, the display of metadata in the browse indexes is case sensitive
# So, you will get seperate entries for the terms
#
#   Olive oil
#   olive oil
#
# However, clicking through from either of these will result in the same set of items
# (ie. any item that contains either representation in the correct field).
#
# Uncommenting the option below will make the metadata items case-insensitive. This will
# result in a single entry in the example above. However the value displayed may be either 'Olive oil'
# or 'olive oil' - depending on what representation was present in the first item indexed.
#
# If you care about the display of the metadata in the browse index - well, you'll have to go and
# fix the metadata in your items.
#
# webui.browse.metadata.case-insensitive = true

# Set the options for the size (number of characters) of the fields stored in the database.
#
# The default is 0, which is unlimited size for fields holding indexed data.  Some
# database implementations (e.g. Oracle) will enforce their own limit on this field
# size. Reducing the field size will decrease the potential size of your database and
# increase the speed of the browse, but it will also increase the chance of
# mis-ordering of similar fields.  Below are commented out, but proposed values for
# reasonably performance versus result quality
#
# Size of field for the browse value (this will affect display, and value sorting)
#
# webui.browse.value_columns.max = 500

# Size of field for hidden sort columns (this will affect only sorting, not display)
#
# webui.browse.sort_columns.max = 200

# Omission mark to place after truncated strings in display.  The default is "..."
#
# webui.browse.value_columns.omission_mark = ...

# Set the options for how the indexes are sorted
#
# All sort normalisations are carried out by the OrderFormatDelegate.
# The plugin manager can be used to specify your own delegates for each datatype.
#
# The default datatypes (and delegates) are:
#
# author = org.dspace.sort.OrderFormatAuthor
# title  = org.dspace.sort.OrderFormatTitle
# text   = org.dspace.sort.OrderFormatText
#
# If you redefine a default datatype here, the configuration will be used in preference
# to the default, however, if you do not explicitly redefine a datatype, then the
# default will still be used in addition to the datatypes you do specify.
#
# As of 1.5.2, the multi-lingual MARC 21 title ordering is configured as default.
# To use the previous title ordering, comment out the configuration below

plugin.named.org.dspace.sort.OrderFormatDelegate= \
        org.dspace.sort.OrderFormatTitleMarc21=title

## Set the options for how authors are displayed in the browse listing

# Define which field is the author/editor etc listing.  This should be listed in the
# field webui.itemlist.columns, otherwise it will have no effect.
# This cannot be a field already marked out as a title or a date, as this
# will also have no effect.  This is used in conjunction with the
# webui.browse.author-limit field below, to truncate author lists.  For
# configuring links to author publication lists use webui.browse.link below.
# (This setting is not used by the XMLUI as it is controlled by your theme)
#
# webui.browse.author-field = dc.contributor.*

# define how many authors to display before truncating and completing with "et al"
# (or language pack specific alternative)
#
# Use -1 for unlimited (which is what will be used if this option
# is omitted)
#
# webui.browse.author-limit = 3

# which fields should link to other browse listings.  This should associated
# the name of one of the above browse indices with a metadata field listed
# in <webui.itemlist.columns> above.  The form is:
#
# webui.browse.link.<n> = <index name>:<display column metadata>
#
# Note that cross linking will only work for fields other than title.
#
# The effect this has is to create links to browse views for the item clicked on.
# If it is a "single" type, it will link to a view of all the items which share
# that metadata element in common (i.e. all the papers by a single author).  If
# it is a "full" type, it will link to a view of the standard full browse page,
# starting with the value of the link clicked on.
# (This setting is not used by the XMLUI, as links are controlled by your theme)
#
# The default below defines the authors to link to other publications by that author
#
webui.browse.link.1 = author:dc.contributor.*



#### Additional configuration for Recent Submissions code ####

# the sort option name (from webui.itemlist.sort-option above) to use for
# displaying recent submissions.  (this
# is used by the Recent Submissions system and any other time based
# browse query such as FeedServlet)
#
recent.submissions.sort-option = dateaccessioned

# how many recent submissions should be displayed at any one time
recent.submissions.count = 5

# tell the community and collection pages that we are using the Recent
# Submissions code
plugin.sequence.org.dspace.plugin.CommunityHomeProcessor = \
        org.dspace.app.webui.components.RecentCommunitySubmissions

plugin.sequence.org.dspace.plugin.CollectionHomeProcessor = \
        org.dspace.app.webui.components.RecentCollectionSubmissions

#### Submission License substitution variables ####
# it is possible include contextual information in the submission license using substitution variables
# the text substitution is driven by a plugin implementation
plugin.named.org.dspace.content.license.LicenseArgumentFormatter = \
	org.dspace.content.license.SimpleDSpaceObjectLicenseFormatter = collection, \
	org.dspace.content.license.SimpleDSpaceObjectLicenseFormatter = item, \
	org.dspace.content.license.SimpleDSpaceObjectLicenseFormatter = eperson

#### Syndication Feed (RSS) Settings ######

# enable syndication feeds - links display on community and collection home pages
# (This setting is not used by XMLUI, as you enable feeds in your theme)
webui.feed.enable = true
# number of DSpace items per feed (the most recent submissions)
webui.feed.items = 4
# maximum number of feeds in memory cache
# value of 0 will disable caching
webui.feed.cache.size = 100
# number of hours to keep cached feeds before checking currency
# value of 0 will force a check with each request
webui.feed.cache.age = 48
# which syndication formats to offer
# use one or more (comma-separated) values from list:
# rss_0.90, rss_0.91, rss_0.92, rss_0.93, rss_0.94, rss_1.0, rss_2.0
webui.feed.formats = rss_1.0,rss_2.0,atom_1.0
# URLs returned by the feed will point at the global handle server (e.g. http://hdl.handle.net/123456789/1)
# Set to true to use local server URLs (i.e. http://myserver.myorg/handle/123456789/1)
webui.feed.localresolve = false

# Customize each single-value field displayed in the
# feed information for each item.  Each of
# the below fields takes a *single* metadata field
#
# The form is <schema prefix>.<element>[.<qualifier>|.*]
webui.feed.item.title = dc.title
webui.feed.item.date = dc.date.issued

# Customise the metadata fields to show in the feed for each item's description.
# Elements will be displayed in the order that they are specified here.
#
# The form is <schema prefix>.<element>[.<qualifier>|.*][(date)], ...
#
# Similar to the item display UI, the name of the field for display
# in the feed will be drawn from the current UI dictionary,
# using the key:
# "metadata.<field>"
#
# e.g.   "metadata.dc.title"
#        "metadata.dc.contributor.author"
#        "metadata.dc.date.issued"
webui.feed.item.description = dc.title, dc.contributor.author, \
                                                          dc.contributor.editor, dc.description.abstract, \
                                                          dc.description
# name of field to use for authors (Atom only) - repeatable
webui.feed.item.author = dc.contributor.author

# Customize the extra namespaced DC elements added to the item (RSS) or entry
# (Atom) element.  These let you include individual metadata values in a
# structured format for easy extraction by the recipient, instead of (or in
# addition to) appending these values to the Description field.
## dc:creator value(s)
#webui.feed.item.dc.creator = dc.contributor.author
## dc:date value (may be contradicted by webui.feed.item.date)
#webui.feed.item.dc.date = dc.date.issued
## dc:description (e.g. for a distinct field that is ONLY the abstract)
#webui.feed.item.dc.description = dc.description.abstract

# Customize the image icon included with the site-wide feeds:
# Must be an absolute URL, e.g.
## webui.feed.logo.url = ${dspace.url}/themes/mysite/images/mysite-logo.png

# iTunes Podcast Enhanced RSS Feed Properties
# Add all the communities / collections, separated by commas (no spaces) that should
# have the iTunes podcast metadata added to their RSS feed.
# Default: Disabled, No collections or communities have iTunes Podcast enhanced metadata in their feed.
# webui.feed.podcast.collections =123456789/2,123456789/3 
# webui.feed.podcast.communities =123456789/1

# Which MIMETypes of Bitstreams would you like to have podcastable in your item?
# Separate multiple entries with commas.
#webui.feed.podcast.mimetypes=audio/x-mpeg

# For the iTunes Podcast Feed, if you would like to specify an external media file,
# not on your DSpace server to be enclosed within the entry for each item, 
# specify which metadata field will hold the URI to the external media file. 
# This is useful if you store the metadata in DSpace, and a seperate streaming server to host the media.
# Default: dc.source.uri
#webui.feed.podcast.sourceuri = dc.source.uri

#### OpenSearch Settings ####
# NB: for result data formatting, OpenSearch uses Syndication Feed Settings
# so even if Syndication Feeds are not enabled, they must be configured
# enable open search
websvc.opensearch.enable = true
# context for html request URLs - change only for non-standard servlet mapping
websvc.opensearch.uicontext = simple-search
# context for RSS/Atom request URLs - change only for non-standard servlet mapping
websvc.opensearch.svccontext = open-search/
# present autodiscovery link in every page head
websvc.opensearch.autolink = true
# number of hours to retain results before recalculating
websvc.opensearch.validity = 48
# short name used in browsers for search service
# should be 16 or fewer characters
websvc.opensearch.shortname = DSpace
# longer (up to 48 characters) name
websvc.opensearch.longname = ${dspace.name}
# brief service description
websvc.opensearch.description = ${dspace.name} DSpace repository
# location of favicon for service, if any must be 16X16 pixels
websvc.opensearch.faviconurl = http://www.dspace.org/images/favicon.ico
# sample query - should return results
websvc.opensearch.samplequery = photosynthesis
# tags used to describe search service
websvc.opensearch.tags = IR DSpace
# result formats offered - use 1 or more comma-separated from: html,atom,rss
# NB: html is required for autodiscovery in browsers to function,
# and must be the first in the list if present
websvc.opensearch.formats = html,atom,rss


#### Content Inline Disposition Threshold ####
#
# Set the max size of a bitstream that can be served inline
# Use -1 to force all bitstream to be served inline
# The 'webui.*' setting is for the JSPUI, and
# the 'xmlui.*' setting is for the XMLUI
webui.content_disposition_threshold = 8388608
xmlui.content_disposition_threshold = 8388608


#### Multi-file HTML document/site settings #####
#
# When serving up composite HTML items, how deep can the request be for us to
# serve up a file with the same name?
#
# e.g. if we receive a request for "foo/bar/index.html"
# and we have a bitstream called just "index.html"
# we will serve up that bitstream for the request if webui.html.max-depth-guess
# is 2 or greater.  If webui.html.max-depth-guess is 1 or less, we would not
# serve that bitstream, as the depth of the file is greater.
#
# If webui.html.max-depth-guess is zero, the request filename and path must
# always exactly match the bitstream name.  Default value is 3.
#
# The 'webui.*' setting is for the JSPUI, and
# the 'xmlui.*' setting is for the XMLUI
#
# webui.html.max-depth-guess = 3
# xmlui.html.max-depth-guess = 3


#### Sitemap settings #####
# the directory where the generated sitemaps are stored
sitemap.dir = ${dspace.dir}/sitemaps

#
# Comma-separated list of search engine URLs to 'ping' when a new Sitemap has
# been created.  Include everything except the Sitemap URL itself (which will
# be URL-encoded and appended to form the actual URL 'pinged').
#
sitemap.engineurls = http://www.google.com/webmasters/sitemaps/ping?sitemap=

# Add this to the above parameter if you have an application ID with Yahoo
# (Replace REPLACE_ME with your application ID)
# http://search.yahooapis.com/SiteExplorerService/V1/updateNotification?appid=REPLACE_ME&url=
#
# No known Sitemap 'ping' URL for MSN/Live search


#####  Authority Control Settings  #####

#plugin.named.org.dspace.content.authority.ChoiceAuthority = \
# org.dspace.content.authority.SampleAuthority = Sample, \
# org.dspace.content.authority.LCNameAuthority = LCNameAuthority, \
# org.dspace.content.authority.SHERPARoMEOPublisher = SRPublisher, \
# org.dspace.content.authority.SHERPARoMEOJournalTitle = SRJournalTitle

## The DCInputAuthority plugin is automatically configured with every
## value-pairs element in input-forms.xml, namely:
##   common_identifiers, common_types, common_iso_languages
##
## The DSpaceControlledVocabulary plugin is automatically configured
## with every *.xml file in [dspace]/config/controlled-vocabularies,
## and creates a plugin instance for each, using base filename as the name.
## eg: nsi, srsc.
## Each DSpaceControlledVocabulary plugin comes with three configuration options:
# vocabulary.plugin._plugin_.hierarchy.store = <true|false>    # default: true
# vocabulary.plugin._plugin_.hierarchy.suggest = <true|false>  # default: true
# vocabulary.plugin._plugin_.delimiter = "<string>"            # default: "::"
##
## An example using "srsc" can be found later in this section

#plugin.selfnamed.org.dspace.content.authority.ChoiceAuthority = \
# org.dspace.content.authority.DCInputAuthority, \
# org.dspace.content.authority.DSpaceControlledVocabulary

## configure LC Names plugin
#lcname.url = http://alcme.oclc.org/srw/search/lcnaf

## configure SHERPA/RoMEO authority plugin
#sherpa.romeo.url = http://www.sherpa.ac.uk/romeo/api24.php

##
## This sets the default lowest confidence level at which a metadata value is included
## in an authority-controlled browse (and search) index.  It is a symbolic
## keyword, one of the following values (listed in descending order):
##   accepted
##   uncertain
##   ambiguous
##   notfound
##   failed
##   rejected
##   novalue
##   unset
## See manual or org.dspace.content.authority.Choices source for descriptions.
authority.minconfidence = ambiguous

## demo: use LC plugin for author
#choices.plugin.dc.contributor.author =  LCNameAuthority
#choices.presentation.dc.contributor.author = lookup
#authority.controlled.dc.contributor.author = true
##
## This sets the lowest confidence level at which a metadata value is included
## in an authority-controlled browse (and search) index.  It is a symbolic
## keyword from the same set as for the default "authority.minconfidence"
#authority.minconfidence.dc.contributor.author = accepted

## demo: subject code autocomplete, using srsc as authority
## (DSpaceControlledVocabulary plugin must be enabled)
#choices.plugin.dc.subject = srsc
#choices.presentation.dc.subject = select
#vocabulary.plugin.srsc.hierarchy.store = true
#vocabulary.plugin.srsc.hierarchy.suggest = true
#vocabulary.plugin.srsc.delimiter = "::"

## Demo: publisher name lookup through SHERPA/RoMEO:
#choices.plugin.dc.publisher = SRPublisher
#choices.presentation.dc.publisher = suggest

## demo: journal title lookup, with ISSN as authority
#choices.plugin.dc.title.alternative = SRJournalTitle
#choices.presentation.dc.title.alternative = suggest
#authority.controlled.dc.title.alternative = true

## demo: use choice authority (without authority-control) to restrict dc.type on EditItemMetadata page
#choices.plugin.dc.type = common_types
#choices.presentation.dc.type = select

## demo: same idea for dc.language.iso
#choices.plugin.dc.language.iso = common_iso_languages
#choices.presentation.dc.language.iso = select

# Change number of choices shown in the select in Choices lookup popup
#xmlui.lookup.select.size = 12


#### Ordering of bitstreams ####

## Specify the ordering that bitstreams are listed.
##
## Bitstream field to sort on.  Values: sequence_id or name. Default: sequence_id
webui.bitstream.order.field = bitstream_order

## Direction of sorting order. Values: DESC or ASC. Default: ASC
#webui.bitstream.order.direction = ASC


##### Google Scholar Metadata Configuration #####
google-metadata.config = ${dspace.dir}/config/crosswalks/google-metadata.properties
google-metadata.enable = true

#---------------------------------------------------------------#
#--------------JSPUI SPECIFIC CONFIGURATIONS--------------------#
#---------------------------------------------------------------#
# These configs are only used by the JSP User Interface         #
#---------------------------------------------------------------#

##### Upload File settings #####

# Where to temporarily store uploaded files
upload.temp.dir = ${dspace.dir}/upload

# Maximum size of uploaded files in bytes, negative setting will result in no limit being set
# 512Mb
upload.max = 536870912


###### Statistical Report Configuration Settings ######

# should the stats be publicly available?  should be set to false if you only
# want administrators to access the stats, or you do not intend to generate
# any
report.public = false

# directory where live reports are stored
report.dir = ${dspace.dir}/reports/



###### Web Interface Settings ######


# Customise the DC metadata fields to show in the default simple item view.
#
# The form is <schema prefix>.<element>[.<qualifier>|.*][(date)|(link)], ...
#
# For example:
#    dc.title               = Dublin Core element 'title' (unqualified)
#    dc.title.alternative   = DC element 'title', qualifier 'alternative'
#    dc.title.*             = All fields with Dublin Core element 'title'
#                             (any or no qualifier)
#    dc.identifier.uri(link) = DC identifier.uri, render as a link
#    dc.date.issued(date)   = DC date.issued, render as a date
#
# If an item has no value for a particular field, it won't be displayed.
# The name of the field for display will be drawn from the current UI
# dictionary, using the key:
#
# "metadata.<style>.<field>" or if undefined the key "metadata.<field>"
#
# e.g.   "metadata.default.dc.title" or "metadata.default.dc.title"
#        "metadata.dc.contributor.*" or "metadata.default.dc.contributor.*"
#        "metadata.dc.date.issued" or "metadata.default.dc.date.issued"
#
#webui.itemdisplay.default = dc.title, dc.title.alternative, dc.contributor.*, \
#                            dc.subject, dc.date.issued(date), dc.publisher, \
#                            dc.identifier.citation, dc.relation.ispartofseries, \
#                            dc.description.abstract, dc.description, \
#                            dc.identifier.govdoc, dc.identifier.uri(link), \
#                            dc.identifier.isbn, dc.identifier.issn, \
#                            dc.identifier.ismn, dc.identifier
#
# When using "resolver" in webui.itemdisplay to render identifiers as resolvable
# links, the base URL is taken from <code>webui.resolver.<n>.baseurl</code>
# where <code>webui.resolver.<n>.urn</code> matches the urn specified in the metadata value.
# The value is appended to the "baseurl" as is, so the baseurl need to end with slash almost in any case.
# If no urn is specified in the value it will be displayed as simple text.
#
#webui.resolver.1.urn = doi
#webui.resolver.1.baseurl = http://dx.doi.org/
#webui.resolver.2.urn = hdl
#webui.resolver.2.baseurl = http://hdl.handle.net/
#
# For the doi and hdl urn defaults values are provided, respectively http://dx.doi.org and
# http://hdl.handle.net are used.<br>
#
# If a metadata value with style: "doi", "handle" or "resolver" matches a URL
# already, it is simply rendered as a link with no other manipulation.

# Specify which strategy use for select the style for an item
plugin.single.org.dspace.app.webui.util.StyleSelection = \
                       org.dspace.app.webui.util.CollectionStyleSelection
                       #org.dspace.app.webui.util.MetadataStyleSelection

# If use CollectionStyleSelection
# Specify which collections use which views by Handle.
#
# webui.itemdisplay.<style>.collections = <collection handle>, ...
#
# FIXME: This should be more database-driven
#
# webui.itemdisplay.thesis.collections = 123456789/24, 123456789/35

# If use MetadataStyleSelection, you MUST
# Specify which metadata use as name of the style
#
# webui.itemdisplay.metadata-style = schema.element[.qualifier|.*]
# webui.itemdisplay.metadata-style = dc.type

# Customise the DC fields to use in the item listing page.  Elements will be
# displayed left to right in the order that they are specified here.
#
# The form is <schema prefix>.<element>[.<qualifier>|.*][(date)], ...
#
# Although not a requirement, it would make sense to include among the listed
# fields at least the date and title fields as specified by the
# webui.browse.index.* configuration options below.
#
# If you have enabled thumbnails (webui.browse.thumbnail.show), you must also
# include a 'thumbnail' entry in your columns - this is where the thumbnail will be displayed
#
# webui.itemlist.columns = thumbnail, dc.date.issued(date), dc.title, dc.contributor.*
#
# You can customise the width of each column with the following line - you can have numbers (pixels)
# or percentages. For the 'thumbnail' column, a setting of '*' will use the max width specified
# for browse thumbnails (webui.browse.thumbnail.maxwidth, thumbnail.maxwidth)
# webui.itemlist.widths = *, 130, 60%, 40%

# Additionally, you can override the DC fields used on the listing page for
# a given browse index and/or sort option. As a sort option or index may be defined
# on a field that isn't normally included in the list, this allows you to display
# the fields that have been indexed / sorted on.
#
# There are a number of forms the configuration can take, and the order in which
# they are listed below is the priority in which they will be used (so a combination
# of an index name and sort name will take precedence over just the browse name).
#
# webui.itemlist.browse.<index name>.sort.<sort name>.columns
# webui.itemlist.sort.<sort name>.columns
# webui.itemlist.browse.<browse name>.columns
# webui.itemlist.<sort or index name>.columns
#
# In the last case, a sort option name will always take precedence over a browse
# index name. Note also, that for any additional columns you list, you will need to
# ensure there is an itemlist.<field name> entry in the messages file.
#
# The following example would display the date of accession in place of the issue date
# whenever the dateaccessioned browse index or sort option is selected.
#
# Just like webui.itemlist.columns, you will need to include a 'thumbnail' entry to display
# and thumbnails in the item list
#
# webui.itemlist.dateaccessioned.columns = thumbnail, dc.date.accessioned(date), dc.title, dc.contributor.*
#
# As above, you can customise the width of the columns for each configured column list, substituting '.widths' for
# '.columns' in the property name. See the setting for webui.itemlist.widths for more details
# webui.itemlist.dateaccessioned.widths = *, 130, 60%, 40%

# You can also set the overall size of the item list table with the following setting. It can lead to faster
# table rendering when used with the column widths above, but not generally recommended.
# webui.itemlist.tablewidth = 100%


### i18n -  Locales / Language ####
# Default Locale
# A Locale in the form country or country_language or country_language_variant
# if no default locale is defined the server default locale will be used.
default.locale = en

# All the Locales, that are supported by this instance of DSpace
# A comma seperated list of Locales. All types of Locales country, country_language, country_language_variant
# Note that the appropriate file are present, especially that all the Messages_x.properties are there
# may be used, e. g: webui.supported.locales = en, de


#### Additional configuration for Item Mapper ####

# the index name (from webui.browse.index above) to use for
# displaying items by author
#
itemmap.author.index = author


### MyDSpace display of group membership ####
#
# if omitted, the default behaviour is false
#
# webui.mydspace.showgroupmemberships = false


##### SFX Server #####

# SFX query is appended to this URL.  If this property is commented out or
# omitted, SFX support is switched off.
# sfx.server.url = http://sfx.myu.edu:8888/sfx?


#### Item Recommendation Settings #####

# show a link to the item recommendation page from item display page
webui.suggest.enable = false
#
# Enable only, if the user is logged in.
# If not set the  default value is  false
# webui.suggest.loggedinusers.only = true


#### Controlled Vocabulary Settings #####

# Enable or disable the controlled vocabulary add-on
# Warning: this feature is not compatible with WAI (it requires javascript to function)
#
# webui.controlledvocabulary.enable = true


#### Session invalidation #####

# Enable or disable session invalidation upon login or logout.
# This feature is enabled by default to help prevent session hijacking
# but may cause problems for shibboleth, etc
#
# webui.session.invalidate = true

#---------------------------------------------------------------#
#--------------XMLUI SPECIFIC CONFIGURATIONS--------------------#
#---------------------------------------------------------------#
# These configs are only used by the XML User Interface         #
#---------------------------------------------------------------#


# A list of supported locales for Manakin. Manakin will look at a user's browser
# configuration for the first language that appears in this list to make available
# to in the interface. This parameter is a comma seperated list of Locales. All
# types of Locales country, country_language, country_language_variant
# Note that that if the approprate files are not present (i.e. Messages_XX_XX.xml)
# then Manakin will fall back through to a more general language.
#xmlui.supported.locales = en, de

# Force all authenticated connections to use SSL, only non-authenticated
# connections are allowed over plain http. If set to true, then you need to
# ensure that the 'dspace.hostname' parameter is set to the correctly.
#xmlui.force.ssl = true

# Determine if new users should be allowed to register or edit their own metadata.
# These parameters are usefull in congunction with shibboleth where you want to
# disallow registration and disable the user's ability to edit their metadata
# because both come from Shibboleth.
#xmlui.user.registration=true
#xmlui.user.editmetadata=true


# Determine if super administrators (those whom are in the Administrators group)
# can login as another user from the "edit eperson" page. This is usefull for
# debugging problems in a running dspace instance, especially in the workflow
# process. The default value is false, i.e. no one may assume the login of another user.
#xmlui.user.assumelogin = true

# After a user has logged into the system, which url should they be directed too?
# Leave this parameter blank or undefined to direct users to the homepage, or
# "/profile" for the user's profile, or another reasonable choice is "/submissions"
# to see if the user has any tasks awaiting their attention. The default is the
# repository home page.
#xmlui.user.loginredirect=/profile

# Allow the user to override which theme is used to display a particular page.
# When submitting a request add the HTTP parameter "themepath" which corresponds
# to a particular theme, that specified theme will be used instead of the any
# other configured theme. Note that this is a potential security hole allowing
# execution of unintended code on the server, this option is only for development
# and debugging it should be turned off for any production repository. The default
# value unless otherwise specified is "false"
#xmlui.theme.allowoverrides = false

# Enabling this property will concatenate CSS, JS and JSON files where possible.
# CSS files can be concatenated if multiple CSS files with the same media attribute
# are used in the same page. Links to the CSS files are automatically referring to the
# concatenated resulting CSS file.
# The theme sitemap should be updated to use the ConcatenationReader for all js, css and json
# files before enabling this property.
#xmlui.theme.enableConcatenation = false

# Enabling this property will minify CSS, JS and JSON files where possible.
# The theme sitemap should be updated to use the ConcatenationReader for all js, css and json
# files before enabling this property.
#xmlui.theme.enableMinification = false

### Setings for Item lists in Mirage theme ###
# What should the emphasis be in the display of item lists?
# Possible values : 'file', 'metadata'. If your repository is
# used mainly for scientific papers 'metadata' is probably the
# best way. If you have a lot of images and other files 'file'
# will be the best starting point
# (metdata is the default value if this option is not specified)
#xmlui.theme.mirage.item-list.emphasis = file

# Determine which bundles administrators and collection administrators may upload
# into an existing item through the administrative interface. If the user does not
# have the appropriate privileges (add & write) on the bundle then that bundle will
# not be shown to the user as an option.
#xmlui.bundle.upload = ORIGINAL, METADATA, THUMBNAIL, LICENSE, CC-LICENSE

# On the community-list page should all the metadata about a community/collection
# be available to the theme. This parameter defaults to true, but if you are
# experiencing performance problems on the community-list page you should experiment
# with turning this option off.
#xmlui.community-list.render.full = false

# Normally, Manakin will fully verify any cache pages before using a cache copy.
# This means that when the community-list page is viewed the database is queried
# for each community/collection to see if their metadata has been modified. This
# can be expensive for repositories with a large community tree. To help solve
# this problem you can set the cache to be assumed valued for a specific set of time.
# The downside of this is that new or editing communities/collections may not show up
# the website for a period of time.
#xmlui.community-list.cache = 12 hours

# Optionally you may configure Manakin to take advantage of metadata stored as a
# bitstream. These metadata files should be inside the "METADATA" bundle and named
# either MODS.xml or METS.xml. If either of the following options are turned on then
# these files will be made available to the theme when rendering an item.
#xmlui.bitstream.mods = true
#xmlui.bitstream.mets = true

# If you would like to use google analytics to track general website statistics then
# use the following parameter to provide your analytics key. First sign up for an
# account at http://analytics.google.com, then create an entry for your repositories
# website. Analytics will give you a snipit of javascript code to place on your site,
# inside that snip it is your google analytics key usually found in the line:
# _uacct = "UA-XXXXXXX-X"
# Take this key (just the UA-XXXXXX-X part) and place it here in this parameter.
#xmlui.google.analytics.key=UA-XXXXXX-X

# Assign how many page views will be recorded and displayed in the control panel's
# activity viewer. The activity tab allows an administrator to debug problems in a
# running DSpace by understanding who and how their dspace is currently being used.
# The default value is 250.
#xmlui.controlpanel.activity.max = 250

# Determine where the control panel's activity viwer recieves an events IP address
# from. If your DSpace is in a load balanced enviornment or otherwise behind a
# context-switch then you will need to set the paramater to the HTTP parameter that
# records the original IP address.
#xmlui.controlpanel.activity.ipheader = X-Forward-For


###### Browse Configuration ######
#
# Define the DAO class to use this must meet your storage choice for the browse system (RDBMS: PostgreSQL or Oracle, SOLR)
#
# PostgreSQL:
# browseDAO.class = org.dspace.browse.BrowseDAOPostgres
# browseCreateDAO.class = org.dspace.browse.BrowseCreateDAOPostgres
#
# Oracle:
# browseDAO.class = org.dspace.browse.BrowseDAOOracle
# browseCreateDAO.class = org.dspace.browse.BrowseCreateDAOOracle
#
# SOLR:
browseDAO.class = org.dspace.browse.SolrBrowseDAO
browseCreateDAO.class = org.dspace.browse.SolrBrowseCreateDAO

#### Sidebar Facets ####
# to show facets on the site home page, community, collection or item 
# uncomment the following lines
plugin.sequence.org.dspace.plugin.CommunityHomeProcessor = \
        org.dspace.app.webui.components.RecentCommunitySubmissions,\
        org.dspace.app.webui.discovery.SideBarFacetProcessor

plugin.sequence.org.dspace.plugin.CollectionHomeProcessor = \
        org.dspace.app.webui.components.RecentCollectionSubmissions,\
        org.dspace.app.webui.discovery.SideBarFacetProcessor

plugin.sequence.org.dspace.plugin.SiteHomeProcessor = \
        org.dspace.app.webui.discovery.SideBarFacetProcessor

plugin.sequence.org.dspace.plugin.ItemHomeProcessor = \
        org.dspace.app.webui.discovery.SideBarFacetProcessor

plugin.named.org.dspace.app.webui.json.JSONRequest = \
	org.dspace.app.webui.discovery.DiscoveryJSONRequest = discovery,\
	org.dspace.app.webui.cris.servlet.JSONResearcherNetworkServlet = collaborationnetwork,\
	org.dspace.app.webui.cris.servlet.JSONDeptNetworkServlet = departmentnetwork
	
plugin.single.org.dspace.app.webui.search.SearchRequestProcessor = \
	org.dspace.app.webui.discovery.DiscoverySearchRequestProcessor	

webui.browse.index.5 = rpname:crisrp:rpname
webui.browse.index.6 = rpdept:metadata:crisrp.dept:text
webui.browse.index.7 = pjtitle:crisproject:crisproject
webui.browse.index.8 = ouname:crisou:ouname
webui.itemlist.sort-option.4 = rpname:crisrp.fullName:title
webui.itemlist.sort-option.5 = crisproject:crisproject.title:title
webui.itemlist.sort-option.6 = ouname:crisou.name:title
webui.itemlist.sort-option.7 = crisjournals:crisjournals.journalsname:title
webui.itemlist.crisrp.columns = crisrp.fullName(cristitle), crisrp.translatedName, crisrp.email
webui.itemlist.browse.rpname.columns = crisrp.fullName(cristitle), crisrp.translatedName, crisrp.email
webui.itemlist.browse.rpdept.columns = crisrp.fullName(cristitle), crisrp.translatedName, crisrp.email
webui.itemlist.crisproject.columns = crisproject.title(cristitle), crisproject.principalinvestigator.fullName
webui.itemlist.crisou.columns = crisou.name(cristitle), crisou.director.fullName
webui.itemlist.browse.ouname.columns = crisou.name(cristitle), crisou.director.fullName
##Configuration example for the journals dynamic object (prize is the shortname of the dynamic entity type definition)
webui.itemlist.crisjournals.columns = crisjournals.journalsname(cristitle), crisjournals.journalsissn
##Default configuration for CRIS dynamic object (all dynamic entities type definition match it - if you not set a configuraton like previous row)
webui.itemlist.crisdo.columns = crisdo.name(cristitle)
webui.itemlist.crisdo.widths = 60%

browse.solr.bi_crisou.filter = search.resourcetype:11
browse.solr.bi_crisproject.filter = search.resourcetype:10
browse.solr.bi_crisrp.filter = search.resourcetype:9
browse.solr.bi_item.filter = search.resourcetype:2
plugin.named.org.dspace.app.webui.util.IDisplayMetadataValueStrategy = \
	org.dspace.app.webui.util.DefaultDisplayStrategy = default,\
	org.dspace.app.webui.util.TitleDisplayStrategy = title,\
	org.dspace.app.webui.util.DateDisplayStrategy = date,\
	org.dspace.app.webui.util.LinkDisplayStrategy = link,\
	org.dspace.app.webui.util.ResolverDisplayStrategy = doi,\
	org.dspace.app.webui.util.ResolverDisplayStrategy = hdl,\
	org.dspace.app.webui.util.ResolverDisplayStrategy = mailto,\
	org.dspace.app.webui.cris.util.CrisDisplayStrategy = cristitle

browse.ouname.sort-options = 6
browse.pjtitle.sort-options = 5
browse.rpname.sort-options = 4
browse.title.sort-options = 1,2,3
browse.dateissued.sort-options = 1,2,3
browse.author.sort-options = 1
browse.subject.sort-options = 2, 3

#####  Authority Control Settings  #####
plugin.named.org.dspace.content.authority.ChoiceAuthority = \
 org.dspace.app.cris.integration.RPAuthority = RPAuthority,\
 org.dspace.app.cris.integration.ProjectAuthority = ProjectAuthority,\
 org.dspace.app.cris.integration.OUAuthority = OUAuthority,\
 org.dspace.app.cris.integration.DOAuthority = JOURNALAuthority

authority.minconfidence = accepted

choices.plugin.dc.contributor.author = RPAuthority
choices.presentation.dc.contributor.author = suggest
authority.controlled.dc.contributor.author = true

choices.plugin.dc.relation = ProjectAuthority
choices.presentation.dc.relation = suggest
authority.controlled.dc.relation = true

choices.plugin.dc.description.sponsorship = OUAuthority
choices.presentation.dc.description.sponsorship = suggest
authority.controlled.dc.description.sponsorship = true

choices.plugin.dc.relation.ispartof = JOURNALAuthority
choices.presentation.dc.relation.ispartof = suggest
authority.controlled.dc.relation.ispartof = true
cris.DOAuthority.dc_relation_ispartof.filter = resourcetype_filter:"Journals"

## It comes from ItemEnhancer configuration - see cris-metadata.enhancers.xml
choices.plugin.crisitem.author.dept = OUAuthority
authority.controlled.crisitem.author.dept = true
authority.management.crisitem.author.dept = false<|MERGE_RESOLUTION|>--- conflicted
+++ resolved
@@ -34,10 +34,7 @@
 # Change to xmlui if you wish to use the xmlui as the default, or remove
 # "/jspui" and set webapp of your choice as the "ROOT" webapp in
 # the servlet engine.
-<<<<<<< HEAD
 # DSpace-CRIS run only on jspui
-=======
->>>>>>> 3e75c5dd
 dspace.url = ${dspace.baseUrl}/jspui
 
 ##### SOLR Server Default ####
