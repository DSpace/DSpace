--- conflicted
+++ resolved
@@ -869,15 +869,9 @@
 
 ##### Settings for Submission Process #####
 
-<<<<<<< HEAD
 #Default relationship type in submission
 submission.default.entitytype = Publication
 
-# Should the submit UI block submissions marked as theses?
-webui.submit.blocktheses = false
-
-=======
->>>>>>> 5956609b
 # Whether or not we REQUIRE that a file be uploaded
 # during the 'Upload' step in the submission process
 # Defaults to true; If set to 'false', submitter has option to skip upload
@@ -1329,13 +1323,7 @@
 #
 # Set the max size of a bitstream that can be served inline
 # Use -1 to force all bitstream to be served inline
-<<<<<<< HEAD
-# The 'webui.*' setting is for the JSPUI, and
-# the 'xmlui.*' setting is for the XMLUI
-webui.content_disposition_threshold = 0
-=======
 webui.content_disposition_threshold = 8388608
->>>>>>> 5956609b
 
 
 #### Multi-file HTML document/site settings #####
@@ -1413,11 +1401,7 @@
 # Your public or member API Credentials, see
 # https://orcid.org/content/register-client-application-0
 orcid.clientid =
-<<<<<<< HEAD
-orcid.clientsecret = 
-=======
 orcid.clientsecret =
->>>>>>> 5956609b
 
 #ORCID JWT Endpoint
 orcid.oauth.url = https://orcid.org/oauth/token
@@ -1472,8 +1456,8 @@
 ## demo: subject code autocomplete, using srsc as authority
 ## (DSpaceControlledVocabulary plugin must be enabled)
 ## Warning: when enabling this feature any controlled vocabulary configuration in the input-forms.xml for the metadata field will be overridden.
-#vocabulary.plugin.srsc.hierarchy.store = false
-#vocabulary.plugin.srsc.hierarchy.suggest = false
+#vocabulary.plugin.srsc.hierarchy.store = true
+#vocabulary.plugin.srsc.hierarchy.suggest = true
 #vocabulary.plugin.srsc.delimiter = "::"
 
 ##### Google Scholar Metadata Configuration #####
@@ -1569,27 +1553,7 @@
 # This customization usually contains an institution-branded SFX button.
 # sfx.server.image_url = http://sfx.my.edu:8888/sfx.gif
 
-<<<<<<< HEAD
-
-#### Item Recommendation Settings #####
-
-# show a link to the item recommendation page from item display page
-webui.suggest.enable = false
-#
-# Enable only, if the user is logged in.
-# If not set the  default value is  false
-# webui.suggest.loggedinusers.only = true
-
-#### Session invalidation #####
-
-# Enable or disable session invalidation upon login or logout.
-# This feature is enabled by default to help prevent session hijacking
-# but may cause problems for shibboleth, etc
-#
-# webui.session.invalidate = true
-=======
 ##### Google Analytics #####
->>>>>>> 5956609b
 
 # If you would like to use Google Analytics to track general website statistics then
 # use the following parameter to provide your Analytics key. First sign up for an
@@ -1670,7 +1634,6 @@
 #--------------------ORCID CONFIGURATIONS--------------------------#
 #------------------------------------------------------------------#
 
-<<<<<<< HEAD
 orcid.domain-url= https://sandbox.orcid.org
 orcid-api.authorize-url = https://sandbox.orcid.org/oauth/authorize
 orcid-api.token-url = https://sandbox.orcid.org/oauth/token
@@ -1681,7 +1644,6 @@
 orcid-api.scope = /read-limited
 orcid-api.scope = /activities/update
 orcid-api.scope = /person/update
-
 ##### ORCID Metadata Configuration #####
 orcid-work-metadata.config = ${dspace.dir}/config/crosswalks/orcid-work-metadata.properties
 
@@ -1715,8 +1677,6 @@
 #### Item correction configuration ###
 item-correction.enabled = true
 
-=======
->>>>>>> 5956609b
 #------------------------------------------------------------------#
 #-------------------MODULE CONFIGURATIONS--------------------------#
 #------------------------------------------------------------------#
@@ -1752,20 +1712,11 @@
 include = ${module_dir}/clamav.cfg
 include = ${module_dir}/curate.cfg
 include = ${module_dir}/discovery.cfg
-<<<<<<< HEAD
-include = ${module_dir}/doi-curation.cfg
-include = ${module_dir}/fetchccdata.cfg
-=======
->>>>>>> 5956609b
 include = ${module_dir}/google-analytics.cfg
-include = ${module_dir}/google-scholar.cfg
 include = ${module_dir}/healthcheck.cfg
-<<<<<<< HEAD
+include = ${module_dir}/irus-statistics.cfg
 include = ${module_dir}/authority.cfg
 include = ${module_dir}/cris.cfg
-=======
-include = ${module_dir}/irus-statistics.cfg
->>>>>>> 5956609b
 include = ${module_dir}/oai.cfg
 include = ${module_dir}/rdf.cfg
 include = ${module_dir}/rest.cfg
@@ -1779,14 +1730,9 @@
 include = ${module_dir}/translator.cfg
 include = ${module_dir}/usage-statistics.cfg
 include = ${module_dir}/versioning.cfg
-<<<<<<< HEAD
 include = ${module_dir}/workflow.cfg
 include = ${module_dir}/deduplication.cfg
-include = ${module_dir}/irus-statistics.cfg
 include = ${module_dir}/audit.cfg
 include = ${module_dir}/metrics.cfg
 include = ${module_dir}/oaire-nbevents.cfg
-include = ${module_dir}/suggestion.cfg
-=======
-include = ${module_dir}/workflow.cfg
->>>>>>> 5956609b
+include = ${module_dir}/suggestion.cfg