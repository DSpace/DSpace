--- conflicted
+++ resolved
@@ -20,12 +20,9 @@
     This is the DSpace "statistics" core, which holds records of each reference
     to DSpace content.  Each search or view/download event is logged here.
     See dspace-api:org.dspace.statistics.SolrLoggerServiceImpl.
-<<<<<<< HEAD
-=======
 
     You should find the extensively commented example schema distributed with
     Solr in [Solr]/server/solr/configsets/_default/conf/.
->>>>>>> acd9de96
 -->
 
 <schema name="statistics" version="1.1">
@@ -34,7 +31,6 @@
     <fieldType name="string" class="solr.StrField" sortMissingLast="true" omitNorms="true"/>
 
     <fieldType name="boolean" class="solr.BoolField" sortMissingLast="true" omitNorms="true"/>
-<<<<<<< HEAD
 
     <fieldType name="integer" class="solr.IntPointField" omitNorms="true" docValues="true"/>
     <fieldType name="long" class="solr.LongPointField" omitNorms="true" docValues="true"/>
@@ -43,16 +39,6 @@
 
     <fieldType name="date" class="solr.DatePointField" sortMissingLast="true" omitNorms="true" docValues="true"/>
 
-=======
-
-    <fieldType name="integer" class="solr.IntPointField" omitNorms="true" docValues="true"/>
-    <fieldType name="long" class="solr.LongPointField" omitNorms="true" docValues="true"/>
-    <fieldType name="float" class="solr.FloatPointField" omitNorms="true" docValues="true"/>
-    <fieldType name="double" class="solr.DoublePointField" omitNorms="true" docValues="true"/>
-
-    <fieldType name="date" class="solr.DatePointField" sortMissingLast="true" omitNorms="true" docValues="true"/>
-
->>>>>>> acd9de96
     <fieldType name="text" class="solr.TextField" positionIncrementGap="100">
       <analyzer type="index">
         <tokenizer class="solr.WhitespaceTokenizerFactory"/>
