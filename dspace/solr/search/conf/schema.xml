--- conflicted
+++ resolved
@@ -240,10 +240,7 @@
         <filter class="solr.LowerCaseFilterFactory"/>
         <filter class="solr.EnglishPorterFilterFactory" protected="protwords.txt"/>
         <filter class="solr.RemoveDuplicatesTokenFilterFactory"/>
-<<<<<<< HEAD
         <filter class="solr.ASCIIFoldingFilterFactory"/>
-=======
->>>>>>> b05e67a5
       </analyzer>
       <analyzer type="query">
         <tokenizer class="solr.WhitespaceTokenizerFactory"/>
@@ -257,10 +254,7 @@
         <filter class="solr.LowerCaseFilterFactory"/>
         <filter class="solr.EnglishPorterFilterFactory" protected="protwords.txt"/>
         <filter class="solr.RemoveDuplicatesTokenFilterFactory"/>
-<<<<<<< HEAD
         <filter class="solr.ASCIIFoldingFilterFactory"/>
-=======
->>>>>>> b05e67a5
       </analyzer>
     </fieldType>
 
@@ -430,9 +424,6 @@
         <filter class="solr.TrimFilterFactory" />
       </analyzer>
     </fieldType>
-<<<<<<< HEAD
-
-=======
     
     <!-- This field is used for store metadatavalue (with authority, prefered label, variants and 
     	 language) to use in projection  -->
@@ -443,7 +434,6 @@
         </analyzer>
     </fieldType>
     
->>>>>>> b05e67a5
     <!--This field is used for auto complete features in the discovery search-->
     <fieldType name="dspaceAutoComplete" class="solr.TextField" sortMissingLast="true" omitNorms="true">
         <analyzer>
@@ -455,29 +445,17 @@
             <filter class="solr.StopFilterFactory" />
             <!-- The TrimFilter removes any leading or trailing whitespace -->
             <filter class="solr.TrimFilterFactory" />
-<<<<<<< HEAD
             <filter class="solr.ASCIIFoldingFilterFactory"/>
         </analyzer>
     </fieldType>
 
-    <fieldType name="dspaceFilter" class="solr.TextField" sortMissingLast="true" omitNorms="true">
+    <fieldType name="keywordFilter" class="solr.TextField" sortMissingLast="true" omitNorms="true">
         <analyzer>
             <!--Treats the entire field as a single token, regardless of its content-->
             <tokenizer class="solr.KeywordTokenizerFactory"/>
 			<filter class="solr.ASCIIFoldingFilterFactory"/>
             <!--<filter class="solr.LowerCaseFilterFactory" />-->
-=======
-        </analyzer>
-    </fieldType>
-
-    <fieldType name="keywordFilter" class="solr.TextField" sortMissingLast="true" omitNorms="true">
-        <analyzer>
-            <!--Treats the entire field as a single token, regardless of its content-->
-            <tokenizer class="solr.KeywordTokenizerFactory"/>
-
-            <!--<filter class="solr.LowerCaseFilterFactory" />-->
             <filter class="solr.TrimFilterFactory" />
->>>>>>> b05e67a5
         </analyzer>
     </fieldType>
  </types>
@@ -515,11 +493,7 @@
     <field name="text" type="text" indexed="true" stored="false" multiValued="true"/>
 
 
-<<<<<<< HEAD
-   <field name="fulltext" type="text" indexed="true" stored="false" multiValued="true"/>
-=======
    <field name="fulltext" type="text" indexed="true" stored="true" multiValued="true"/>
->>>>>>> b05e67a5
 
     <!-- Internal DSpace Object ID -->
    <field name="search.resourceid" type="sint" indexed="true" stored="true" required="true" omitNorms="true" />
@@ -527,11 +501,6 @@
     <!-- Internal DSpaceObject Type ID -->
    <field name="search.resourcetype" type="sint" indexed="true" stored="true" required="true" omitNorms="true" />
 
-<<<<<<< HEAD
-    <!-- All Items/Communities/Collections placed in Discovery must have a unique handle -->
-   <field name="handle" type="string" indexed="true" stored="true" required="true" omitNorms="true" />
-
-=======
     <!-- All object placed in Discovery must have an unique id (for standard DSpaceObject it is resourceID-resourceTypeID) -->
    <field name="search.uniqueid" type="string" indexed="true" stored="true" required="true" omitNorms="true" />
    
@@ -544,7 +513,6 @@
       
    <field name="read" type="string" indexed="true" stored="true" omitNorms="true" multiValued="true" />
    
->>>>>>> b05e67a5
     <!-- Community and collection hierarchy of the Item of interest (candidate for hierarchical facetting ) -->
    <field name="location" type="lowerCaseSort" indexed="true" stored="true" multiValued="true" required="false" omitNorms="true" />
     <field name="location.comm" type="lowerCaseSort" indexed="true" stored="true" multiValued="true" required="false" omitNorms="true" />
@@ -560,17 +528,6 @@
    <!--<copyField source="dc.creator" dest="dc.contributor.author_sort"/>-->
 
 
-<<<<<<< HEAD
-     <!--Dynamic field used for search autocompletion-->
-    <dynamicField name="*_ac" type="dspaceAutoComplete" indexed="true" stored="true" omitNorms="true" multiValued="true"/>
-
-     <!--Dynamic field used for sidebar filters-->
-     <dynamicField name="*_filter" type="dspaceFilter" indexed="true" stored="true" multiValued="true" omitNorms="true" />
-
-
-     <dynamicField name="*_sort" type="lowerCaseSort" indexed="true" stored="true" multiValued="false" omitNorms="true"/>
-
-=======
  	<!--Dynamic field used to store metadata for projection-->
     <dynamicField name="*_stored" type="dspaceMetadataProjection" indexed="false" stored="true" multiValued="true"/>
 
@@ -594,17 +551,12 @@
      <!--Dynamic field used for related item searches-->
      <dynamicField name="*_mlt" type="text" indexed="true" stored="true" multiValued="true" omitNorms="true" termVectors="true" termPositions="true" termOffsets="true"/>
 
->>>>>>> b05e67a5
      <!--Date matching-->
     <dynamicField name="*.year" type="sint" indexed="true" stored="true" multiValued="true" omitNorms="true" />
     <dynamicField name="*_dt" type="date" indexed="true" stored="true" multiValued="false" omitNorms="true" />
 
 
-<<<<<<< HEAD
-    <!--Used for matching on all other fields-->
-=======
     <!--Used for matching on all other fields -->
->>>>>>> b05e67a5
      <dynamicField name="*" type="text" multiValued="true"/>
 
    <!-- non-tokenized version of manufacturer to make it easier to sort or group
@@ -645,11 +597,7 @@
  <!-- Field to use to determine and enforce document uniqueness.
       Unless this field is marked with required="false", it will be a required field
    -->
-<<<<<<< HEAD
- <uniqueKey>handle</uniqueKey>
-=======
  <uniqueKey>search.uniqueid</uniqueKey>
->>>>>>> b05e67a5
 
  <!-- field for the QueryParser to use when an explicit fieldname is absent -->
  <defaultSearchField>text</defaultSearchField>
