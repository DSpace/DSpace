--- conflicted
+++ resolved
@@ -536,8 +536,7 @@
 
    <field name="discoverable" type="string" indexed="true" stored="true" omitNorms="true" docValues="true" />
       
-<<<<<<< HEAD
-   <field name="read" type="string" indexed="true" stored="true" omitNorms="true" multiValued="true" />
+   <field name="read" type="string" indexed="true" stored="true" omitNorms="true" multiValued="true" docValues="true" />
 
    <!-- CRIS special fields -->
    <field name="cris-uuid" type="string" indexed="true" stored="true" omitNorms="true" />
@@ -561,10 +560,6 @@
    <dynamicField name="*_mvuntokenized" type="string" indexed="true" stored="true" multiValued="true" required="false" omitNorms="true" />
    <dynamicField name="*_untokenized" type="string" indexed="true" stored="true" required="false" omitNorms="true" />
        
-=======
-   <field name="read" type="string" indexed="true" stored="true" omitNorms="true" multiValued="true" docValues="true" />
-   
->>>>>>> b7a469d5
     <!-- Community and collection hierarchy of the Item of interest (candidate for hierarchical facetting ) -->
    <field name="location" type="lowerCaseSort" indexed="true" stored="true" multiValued="true" required="false" omitNorms="true" />
     <field name="location.comm" type="lowerCaseSort" indexed="true" stored="true" multiValued="true" required="false" omitNorms="true" />
