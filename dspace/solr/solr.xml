--- conflicted
+++ resolved
@@ -1,4 +1,3 @@
-<<<<<<< HEAD
 <?xml version="1.0" encoding="UTF-8" ?>
 <!--
  Licensed to the Apache Software Foundation (ASF) under one or more
@@ -36,42 +35,4 @@
 	<core name="network" instanceDir="network" />
   </cores>
   
-</solr>
-=======
-<?xml version="1.0" encoding="UTF-8" ?>
-<!--
- Licensed to the Apache Software Foundation (ASF) under one or more
- contributor license agreements.  See the NOTICE file distributed with
- this work for additional information regarding copyright ownership.
- The ASF licenses this file to You under the Apache License, Version 2.0
- (the "License"); you may not use this file except in compliance with
- the License.  You may obtain a copy of the License at
-
-     http://www.apache.org/licenses/LICENSE-2.0
-
- Unless required by applicable law or agreed to in writing, software
- distributed under the License is distributed on an "AS IS" BASIS,
- WITHOUT WARRANTIES OR CONDITIONS OF ANY KIND, either express or implied.
- See the License for the specific language governing permissions and
- limitations under the License.
--->
-
-<!--
- All (relative) paths are relative to the installation path
-  
-  persistent: Save changes made via the API to this file
-  sharedLib: path to a lib directory that will be shared across all cores
--->
-<solr persistent="false">
-
-  <!--
-  adminPath: RequestHandler path to manage cores.  
-    If 'null' (or absent), cores will not be manageable via REST
-  -->
-  <cores adminPath="/admin/cores">
-    <core name="search" instanceDir="search" />
-    <core name="statistics" instanceDir="statistics" />
-  </cores>
-  
-</solr>
->>>>>>> de0af5fe
+</solr>