<project xmlns="http://maven.apache.org/POM/4.0.0" xmlns:xsi="http://www.w3.org/2001/XMLSchema-instance" xsi:schemaLocation="http://maven.apache.org/POM/4.0.0 http://maven.apache.org/maven-v4_0_0.xsd">
    <modelVersion>4.0.0</modelVersion>
    <groupId>org.dspace</groupId>
    <artifactId>dspace</artifactId>
    <name>DSpace Assembly and Configuration</name>
    <packaging>pom</packaging>
    <description>
        The DSpace Project provides all the functionality required to
        build, install and upgrade and dspace instance.
    </description>
    <!--
       A Parent POM that Maven inherits DSpace Default
       POM attributes from.
    -->
    <parent>
        <groupId>org.dspace</groupId>
        <artifactId>dspace-parent</artifactId>
<<<<<<< HEAD
        <version>CRIS-4.0.0-SNAPSHOT</version>
=======
        <version>4.2-SNAPSHOT</version>
>>>>>>> e324c274
        <relativePath>..</relativePath>
    </parent>

    <properties>
        <!-- This is the path to the root [dspace-src] directory. -->
        <root.basedir>${basedir}/..</root.basedir>
    </properties>

    <build>
        <filters>
            <!-- Filter using the properties file defined by dspace-parent POM -->
            <filter>${filters.file}</filter>
        </filters>
    
        <plugins>
            <!--  Default project assembly. Calls 'assembly.xml', which
                  generates the DSpace build directory. -->
            <plugin>
                <artifactId>maven-assembly-plugin</artifactId>
                <configuration>
                    <!-- Don't "attach" the assembly results to this project. As
                         this assembly builds a directory, setting this to "true"
                         (default value) will just result in a WARNING message.-->
                    <attach>false</attach>
                    <descriptors>
                        <descriptor>src/main/assembly/assembly.xml</descriptor>
                    </descriptors>
                </configuration>
                <executions>
                    <execution>
                        <phase>package</phase>
                        <goals>
                            <goal>single</goal>
                        </goals>
                    </execution>
                </executions>
            </plugin>
        </plugins>
    </build>

    <profiles>

        <!-- Default Profile. This builds all Overlay modules for DSpace -->
        <profile>
            <id>default</id>
            <activation>
                <activeByDefault>true</activeByDefault>
            </activation>
            <!--
                Builds Overlay Modules for DSpace
            -->
            <modules>
                <module>modules</module>
            </modules>
        </profile>


        <!--
            Run this profile (e.g. 'mvn package -Pdistributions') to create
            zip / tarball distributions to upload to SourceForge or similar.
            When this profile is run, DSpace is NOT compiled as normal.
            Instead, a zip/tarball is generated from the parent [dspace-src] directory.
        -->
        <profile>
           <id>distributions</id>
           <activation>
              <activeByDefault>false</activeByDefault>
           </activation>
           <build>
              <plugins>
                 <plugin>
                    <artifactId>maven-assembly-plugin</artifactId>
                    <inherited>false</inherited>
                    <executions>
                       <execution>
                          <inherited>false</inherited>
                          <configuration>
                             <descriptors>
                                <descriptor>src/main/assembly/release.xml</descriptor>
                                <descriptor>src/main/assembly/src-release.xml</descriptor>
                             </descriptors>
                             <tarLongFileMode>gnu</tarLongFileMode>
                             <finalName>dspace-${project.version}</finalName>
                          </configuration>
                          <phase>package</phase>
                          <goals>
                             <goal>single</goal>
                          </goals>
                       </execution>
                    </executions>
                 </plugin>
              </plugins>
           </build>
        </profile>

    </profiles>

    <dependencies>
    	<dependency>
            <groupId>org.dspace</groupId>
            <artifactId>dspace-services</artifactId>
            <exclusions>
            	<exclusion>
            		<groupId>net.sf.ehcache</groupId>
            		<artifactId>ehcache-core</artifactId>
            	</exclusion>
            </exclusions>
        </dependency>
         <dependency>
             <groupId>org.dspace</groupId>
			 <artifactId>pubmed-retrieve</artifactId>		
         </dependency>
         <dependency>
             <groupId>org.dspace</groupId>
			 <artifactId>dspace-cris-api</artifactId>
         </dependency>
         <dependency>
            <groupId>org.dspace</groupId>
			 <artifactId>dspace-cris-jspui-api</artifactId>
         </dependency>
         <!-- This dependency ensures DSpace OAI JAR is added to [dspace]/lib/,
             so that the 'dspace oai' launcher.xml command works.  -->     
         <dependency>
          	<groupId>org.dspace</groupId>
            <artifactId>dspace-oai</artifactId>
            <type>jar</type>
            <classifier>classes</classifier>
    	</dependency>
        <!-- The Servlet API is also needed by the 'dspace oai' launcher.xml
             command. -->
    	<dependency>
            <groupId>javax.servlet</groupId>
            <artifactId>servlet-api</artifactId>
    	</dependency>
    </dependencies>
</project><|MERGE_RESOLUTION|>--- conflicted
+++ resolved
@@ -15,11 +15,7 @@
     <parent>
         <groupId>org.dspace</groupId>
         <artifactId>dspace-parent</artifactId>
-<<<<<<< HEAD
-        <version>CRIS-4.0.0-SNAPSHOT</version>
-=======
-        <version>4.2-SNAPSHOT</version>
->>>>>>> e324c274
+        <version>CRIS-4.1.0-SNAPSHOT</version>
         <relativePath>..</relativePath>
     </parent>
 
