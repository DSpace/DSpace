--- conflicted
+++ resolved
@@ -2,7 +2,7 @@
 @REM # The contents of this file are subject to the license and copyright
 @REM # detailed in the LICENSE and NOTICE files at the root of the source
 @REM # tree and available online at
-@REM #
+@REM # 
 @REM # http://www.dspace.org/license/
 @REM ###########################################################################
 @REM # 'dspace.bat' script
@@ -26,10 +26,6 @@
 
 REM Build a CLASSPATH including all classes in oai webapp, all libraries in [dspace]/lib and the config folder.
 set DSPACE_CLASSPATH=%CLASSPATH%;config;webapps\oai\WEB-INF\classes\
-<<<<<<< HEAD
-=======
-REM for %%f in (lib\*.jar) DO CALL bin\buildpath.bat %%f
->>>>>>> e4b31edb
 set DSPACE_CLASSPATH=%DSPACE_CLASSPATH%;%CURRENT_DIR%\..\lib\*
 
 REM If the user only wants the CLASSPATH, just give it now.
