<assembly xmlns="http://maven.apache.org/POM/4.0.0"
	xmlns:xsi="http://www.w3.org/2001/XMLSchema-instance"
	xsi:schemaLocation="http://maven.apache.org/POM/4.0.0 http://maven.apache.org/xsd/assembly-1.1.0-SNAPSHOT.xsd">
	<id>build</id>
	<formats>
		<format>dir</format>
	</formats>
	<includeBaseDirectory>false</includeBaseDirectory>

	<fileSets>
		<fileSet>
			<directory>src/main/config</directory>
			<outputDirectory>.</outputDirectory>
			<includes>
				<include>build.xml</include>
			</includes>
		</fileSet>
		<fileSet>
			<outputDirectory>.</outputDirectory>
			<includes>
				<include>bin/**</include>
				<include>config/**</include>
				<include>docs/**</include>
				<include>etc/**</include>
				<include>solr/**</include>
                <include>build.xml</include>
				<include>LICENSE*</include>
				<include>CHANGES</include>
				<include>KNOWN_BUGS</include>
				<include>README</include>
			</includes>
			<excludes>
				<exclude>src</exclude>
				<exclude>config/dspace.cfg</exclude>
<<<<<<< HEAD
				<exclude>config/modules/**</exclude>
=======
                <exclude>config/modules/payment-system.cfg</exclude>
>>>>>>> ff7a3547
			</excludes>
		</fileSet>
		<!-- Copy over all module configs & filter them -->
                <fileSet>
                        <outputDirectory>.</outputDirectory>
                        <includes>
                                    <include>config/modules/**</include>
                        </includes>
                        <filtered>true</filtered>
                </fileSet>
	</fileSets>

	<files>
        <!-- Copy over the payment-system.cfg & filter it -->
        <file>
            <source>config/modules/payment-system.cfg</source>
            <outputDirectory>config/modules</outputDirectory>
            <filtered>true</filtered>
        </file>

		<file>
			<source>config/dspace.cfg</source>
			<outputDirectory>config</outputDirectory>
			<filtered>true</filtered>
		</file>
	</files>

	<dependencySets>
		<dependencySet>
			<excludes>
				<exclude>*:war:*</exclude>
			</excludes>
			<outputDirectory>lib</outputDirectory>
		</dependencySet>
	</dependencySets>

	<moduleSets>
		<moduleSet>
			<includes>
				<include>org.dspace.modules:*:war:*</include>
			</includes>

			<binaries>
				<includeDependencies>false</includeDependencies>
				<outputDirectory>webapps/</outputDirectory>
			   <outputFileNameMapping>${artifactId}/</outputFileNameMapping>
            <unpack>true</unpack>
         </binaries>
         
		</moduleSet>
	</moduleSets>

</assembly><|MERGE_RESOLUTION|>--- conflicted
+++ resolved
@@ -32,11 +32,7 @@
 			<excludes>
 				<exclude>src</exclude>
 				<exclude>config/dspace.cfg</exclude>
-<<<<<<< HEAD
-				<exclude>config/modules/**</exclude>
-=======
-                <exclude>config/modules/payment-system.cfg</exclude>
->>>>>>> ff7a3547
+				<exclude>config/modules/payment-system.cfg</exclude>
 			</excludes>
 		</fileSet>
 		<!-- Copy over all module configs & filter them -->
