#
# The contents of this file are subject to the license and copyright
# detailed in the LICENSE and NOTICE files at the root of the source
# tree and available online at
#
# http://www.dspace.org/license/
#

networks:
  # Default to using network named 'dspacenet' from docker-compose.yml.
  # Its full name will be prepended with the project name (e.g. "-p d7" means it will be named "d7_dspacenet")
  default:
    name: ${COMPOSE_PROJECT_NAME}_dspacenet
    external: true
services:
  dspace-angular:
    container_name: dspace-angular
    depends_on:
    - dspace
    environment:
      DSPACE_UI_SSL: 'false'
      DSPACE_UI_HOST: dspace-angular
      DSPACE_UI_PORT: '4000'
      DSPACE_UI_NAMESPACE: /
      DSPACE_REST_SSL: 'false'
      DSPACE_REST_HOST: localhost
      DSPACE_REST_PORT: 8080
      DSPACE_REST_NAMESPACE: /server
<<<<<<< HEAD
    image: dspace/dspace-angular:dspace-7_x
=======
    image: dspace/dspace-angular:${DSPACE_VER:-latest}
>>>>>>> b2ae1d54
    ports:
    - published: 4000
      target: 4000
    - published: 9876
      target: 9876
    stdin_open: true
    tty: true<|MERGE_RESOLUTION|>--- conflicted
+++ resolved
@@ -26,11 +26,7 @@
       DSPACE_REST_HOST: localhost
       DSPACE_REST_PORT: 8080
       DSPACE_REST_NAMESPACE: /server
-<<<<<<< HEAD
-    image: dspace/dspace-angular:dspace-7_x
-=======
     image: dspace/dspace-angular:${DSPACE_VER:-latest}
->>>>>>> b2ae1d54
     ports:
     - published: 4000
       target: 4000
