#
# The contents of this file are subject to the license and copyright
# detailed in the LICENSE and NOTICE files at the root of the source
# tree and available online at
#
# http://www.dspace.org/license/
#

networks:
  # Default to using network named 'dspacenet' from docker-compose.yml.
  # Its full name will be prepended with the project name (e.g. "-p d7" means it will be named "d7_dspacenet")
  default:
    name: ${COMPOSE_PROJECT_NAME}_dspacenet
    external: true
services:
  dspace-angular:
    container_name: dspace-angular
    depends_on:
    - dspace
    environment:
      DSPACE_UI_SSL: 'false'
      DSPACE_UI_HOST: dspace-angular
      DSPACE_UI_PORT: '4000'
      DSPACE_UI_NAMESPACE: /
      DSPACE_REST_SSL: 'false'
      DSPACE_REST_HOST: localhost
      DSPACE_REST_PORT: 8080
      DSPACE_REST_NAMESPACE: /server
<<<<<<< HEAD
    image: dspace/dspace-angular:${DSPACE_VER:-latest}
=======
    image: dspace/dspace-angular:${DSPACE_VER:-dspace-8_x}
>>>>>>> 708826c5
    ports:
    - published: 4000
      target: 4000
    - published: 9876
      target: 9876
    stdin_open: true
    tty: true<|MERGE_RESOLUTION|>--- conflicted
+++ resolved
@@ -26,11 +26,7 @@
       DSPACE_REST_HOST: localhost
       DSPACE_REST_PORT: 8080
       DSPACE_REST_NAMESPACE: /server
-<<<<<<< HEAD
-    image: dspace/dspace-angular:${DSPACE_VER:-latest}
-=======
     image: dspace/dspace-angular:${DSPACE_VER:-dspace-8_x}
->>>>>>> 708826c5
     ports:
     - published: 4000
       target: 4000
