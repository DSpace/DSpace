#
# The contents of this file are subject to the license and copyright
# detailed in the LICENSE and NOTICE files at the root of the source
# tree and available online at
#
# http://www.dspace.org/license/
#

services:
  dspacedb:
    image: dspace/dspace-postgres-pgcrypto:${DSPACE_VER:-latest}-loadsql
    environment:
      # This SQL is available from https://github.com/DSpace-Labs/AIP-Files/releases/tag/demo-entities-data
      - LOADSQL=https://github.com/DSpace-Labs/AIP-Files/releases/download/demo-entities-data/dspace7-entities-data.sql
  dspace:
    ### OVERRIDE default 'entrypoint' in 'docker-compose.yml ####
    # Ensure that the database is ready BEFORE starting tomcat
    # 1. While a TCP connection to dspacedb port 5432 is not available, continue to sleep
    # 2. Then, run migration latest version of database tables (run with "ignored" in case this SQL data is outdated)
<<<<<<< HEAD
    # 3. Finally, start Tomcat
=======
    # 3. Finally, start DSpace
>>>>>>> b2ae1d54
    entrypoint:
      - /bin/bash
      - '-c'
      - |
        while (!</dev/tcp/dspacedb/5432) > /dev/null 2>&1; do sleep 1; done;
        /dspace/bin/dspace database migrate ignored
<<<<<<< HEAD
        catalina.sh run
=======
        java -jar /dspace/webapps/server-boot.jar --dspace.dir=/dspace
>>>>>>> b2ae1d54
<|MERGE_RESOLUTION|>--- conflicted
+++ resolved
@@ -17,19 +17,11 @@
     # Ensure that the database is ready BEFORE starting tomcat
     # 1. While a TCP connection to dspacedb port 5432 is not available, continue to sleep
     # 2. Then, run migration latest version of database tables (run with "ignored" in case this SQL data is outdated)
-<<<<<<< HEAD
-    # 3. Finally, start Tomcat
-=======
     # 3. Finally, start DSpace
->>>>>>> b2ae1d54
     entrypoint:
       - /bin/bash
       - '-c'
       - |
         while (!</dev/tcp/dspacedb/5432) > /dev/null 2>&1; do sleep 1; done;
         /dspace/bin/dspace database migrate ignored
-<<<<<<< HEAD
-        catalina.sh run
-=======
-        java -jar /dspace/webapps/server-boot.jar --dspace.dir=/dspace
->>>>>>> b2ae1d54
+        java -jar /dspace/webapps/server-boot.jar --dspace.dir=/dspace