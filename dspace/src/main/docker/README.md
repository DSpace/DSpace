--- conflicted
+++ resolved
@@ -145,24 +145,15 @@
 documentation. Or, to just build and/or run Solr:
 
 ```bash
-<<<<<<< HEAD
-docker-compose build dspacesolr
-docker-compose -p d8 up -d dspacesolr
-=======
 docker compose build dspacesolr
 docker compose -p d8 up -d dspacesolr
->>>>>>> 708826c5
 ```
 
 If you're making iterative changes to the DSpace Solr configsets you'll need to rebuild /
 restart the `dspacesolr` container for the changes to be deployed. From DSpace root:
 
 ```bash
-<<<<<<< HEAD
-docker-compose -p d8 up --detach --build dspacesolr
-=======
 docker compose -p d8 up --detach --build dspacesolr
->>>>>>> 708826c5
 ```
 
 ## SFTP Docker Image
