#
# The contents of this file are subject to the license and copyright
# detailed in the LICENSE and NOTICE files at the root of the source
# tree and available online at
#
# http://www.dspace.org/license/
#

# To build use root as context for (easier) access to solr cfgs
# docker build --build-arg SOLR_VERSION=8.11 -f ./dspace/src/main/docker/dspace-solr/Dockerfile .
# This will be published as dspace/dspace-solr:$DSPACE_VERSION

ARG SOLR_VERSION=8.11

FROM solr:${SOLR_VERSION}-slim

ENV AUTHORITY_CONFIGSET_PATH=/opt/solr/server/solr/configsets/authority/conf \
    OAI_CONFIGSET_PATH=/opt/solr/server/solr/configsets/oai/conf \
    SEARCH_CONFIGSET_PATH=/opt/solr/server/solr/configsets/search/conf \
    STATISTICS_CONFIGSET_PATH=/opt/solr/server/solr/configsets/statistics/conf \
    QAEVENT_CONFIGSET_PATH=/opt/solr/server/solr/configsets/qaevent/conf  \
    SUGGESTION_CONFIGSET_PATH=/opt/solr/server/solr/configsets/suggestion/conf
    
USER root

RUN mkdir -p $AUTHORITY_CONFIGSET_PATH && \
    mkdir -p $OAI_CONFIGSET_PATH && \
    mkdir -p $SEARCH_CONFIGSET_PATH && \
<<<<<<< HEAD
    mkdir -p $STATISTICS_CONFIGSET_PATH
=======
    mkdir -p $STATISTICS_CONFIGSET_PATH && \
    mkdir -p $QAEVENT_CONFIGSET_PATH && \
    mkdir -p $SUGGESTION_CONFIGSET_PATH
>>>>>>> b2ae1d54

# NOTE: "solrconfigs" MUST be passed in by docker-compose via "additional_contexts"
# OR via "docker build --build-context solrconfigs=[path-to-dspace/solr]"
COPY --from=solrconfigs authority/conf/* $AUTHORITY_CONFIGSET_PATH/
COPY --from=solrconfigs oai/conf/* $OAI_CONFIGSET_PATH/
COPY --from=solrconfigs search/conf/* $SEARCH_CONFIGSET_PATH/
COPY --from=solrconfigs statistics/conf/* $STATISTICS_CONFIGSET_PATH/
<<<<<<< HEAD
=======
COPY --from=solrconfigs qaevent/conf/* $QAEVENT_CONFIGSET_PATH/
COPY --from=solrconfigs suggestion/conf/* $SUGGESTION_CONFIGSET_PATH/
>>>>>>> b2ae1d54

RUN chown -R solr:solr /opt/solr/server/solr/configsets

USER solr<|MERGE_RESOLUTION|>--- conflicted
+++ resolved
@@ -26,13 +26,9 @@
 RUN mkdir -p $AUTHORITY_CONFIGSET_PATH && \
     mkdir -p $OAI_CONFIGSET_PATH && \
     mkdir -p $SEARCH_CONFIGSET_PATH && \
-<<<<<<< HEAD
-    mkdir -p $STATISTICS_CONFIGSET_PATH
-=======
     mkdir -p $STATISTICS_CONFIGSET_PATH && \
     mkdir -p $QAEVENT_CONFIGSET_PATH && \
     mkdir -p $SUGGESTION_CONFIGSET_PATH
->>>>>>> b2ae1d54
 
 # NOTE: "solrconfigs" MUST be passed in by docker-compose via "additional_contexts"
 # OR via "docker build --build-context solrconfigs=[path-to-dspace/solr]"
@@ -40,11 +36,8 @@
 COPY --from=solrconfigs oai/conf/* $OAI_CONFIGSET_PATH/
 COPY --from=solrconfigs search/conf/* $SEARCH_CONFIGSET_PATH/
 COPY --from=solrconfigs statistics/conf/* $STATISTICS_CONFIGSET_PATH/
-<<<<<<< HEAD
-=======
 COPY --from=solrconfigs qaevent/conf/* $QAEVENT_CONFIGSET_PATH/
 COPY --from=solrconfigs suggestion/conf/* $SUGGESTION_CONFIGSET_PATH/
->>>>>>> b2ae1d54
 
 RUN chown -R solr:solr /opt/solr/server/solr/configsets
 
