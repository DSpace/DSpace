--- conflicted
+++ resolved
@@ -47,14 +47,7 @@
          <directory>..</directory>
          <outputDirectory>config</outputDirectory>
          <includes>
-<<<<<<< HEAD
-            <include>bin/**</include>
-            <include>config/**</include>
-            <include>etc/**</include>
-            <include>solr/**</include>
-=======
             <include>local.cfg</include>
->>>>>>> e5cb6299
          </includes>
          <filtered>true</filtered>
       </fileSet>
