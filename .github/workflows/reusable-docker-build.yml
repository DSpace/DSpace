#
# DSpace's reusable Docker build/push workflow.
#
# This is used by docker.yml for all Docker image builds
name: Reusable DSpace Docker Build

on:
  workflow_call:
    # Possible Inputs to this reusable job
    inputs:
      # Build name/id for this Docker build. Used for digest storage to avoid digest overlap between builds.
      build_id:
        required: true
        type: string
      # Requires the image name to build (e.g dspace/dspace-test)
      image_name:
        required: true
        type: string
      # Optionally the path to the Dockerfile to use for the build. (Default is [dockerfile_context]/Dockerfile)
      dockerfile_path:
        required: false
        type: string
      # Optionally the context directory to build the Dockerfile within. Defaults to "." (current directory)
      dockerfile_context:
        required: false
        type: string
        default: '.'
      # Optionally a list of "additional_contexts" to pass to Dockerfile. Defaults to empty
      dockerfile_additional_contexts:
        required: false
        type: string
        default: ''
      # If Docker image should have additional tag flavor details (e.g. a suffix), it may be passed in.
      tags_flavor:
        required: false
        type: string
    secrets:
      # Requires that Docker login info be passed in as secrets.
      DOCKER_USERNAME:
        required: true
      DOCKER_ACCESS_TOKEN:
        required: true
      # These URL secrets are optional. When specified & branch checks match, the redeployment code below will trigger.
      # Therefore builds which need to trigger redeployment MUST specify these URLs. All others should leave them empty.
      REDEPLOY_SANDBOX_URL:
        required: false
      REDEPLOY_DEMO_URL:
        required: false

# Define shared default settings as environment variables
env:
  IMAGE_NAME: ${{ inputs.image_name }}
  # Define tags to use for Docker images based on Git tags/branches (for docker/metadata-action)
  # For a new commit on default branch (main), use the literal tag 'latest' on Docker image.
  # For a new commit on other branches, use the branch name as the tag for Docker image.
  # For a new tag, copy that tag name as the tag for Docker image.
  # For a pull request, use the name of the base branch that the PR was created against or "latest" (for main).
  #   e.g. PR against 'main' will use "latest". a PR against 'dspace-7_x' will use 'dspace-7_x'.
  IMAGE_TAGS: |
    type=raw,value=latest,enable=${{ github.ref_name == github.event.repository.default_branch }}
    type=ref,event=branch,enable=${{ github.ref_name != github.event.repository.default_branch }}
    type=ref,event=tag
    type=raw,value=${{ (github.event.pull_request.base.ref == github.event.repository.default_branch && 'latest') || github.event.pull_request.base.ref }},enable=${{ github.event_name == 'pull_request' }}
  # Define default tag "flavor" for docker/metadata-action per
  # https://github.com/docker/metadata-action#flavor-input
  # We manage the 'latest' tag ourselves to the 'main' branch (see settings above)
  TAGS_FLAVOR: |
    latest=false
    ${{ inputs.tags_flavor }}
  # When these URL variables are specified & required branch matches, then the sandbox or demo site will be redeployed.
  # See "Redeploy" steps below for more details.
  REDEPLOY_SANDBOX_URL: ${{ secrets.REDEPLOY_SANDBOX_URL }}
  REDEPLOY_DEMO_URL: ${{ secrets.REDEPLOY_DEMO_URL }}
  # Current DSpace branches (and architecture) which are deployed to demo.dspace.org & sandbox.dspace.org respectively
<<<<<<< HEAD
  DEPLOY_DEMO_BRANCH: 'dspace-7_x'
=======
  DEPLOY_DEMO_BRANCH: 'dspace-8_x'
>>>>>>> 708826c5
  DEPLOY_SANDBOX_BRANCH: 'main'
  DEPLOY_ARCH: 'linux/amd64'
  # Registry used during building of Docker images. (All images are later copied to docker.io registry)
  # We use GitHub's Container Registry to avoid aggressive rate limits at DockerHub.
  DOCKER_BUILD_REGISTRY: ghcr.io

jobs:
  docker-build:

    strategy:
      matrix:
        # Architectures / Platforms for which we will build Docker images
        arch: [ 'linux/amd64', 'linux/arm64' ]
        os: [ ubuntu-latest ]
        isPr:
          - ${{ github.event_name == 'pull_request' }}
        # If this is a PR, we ONLY build for AMD64. For PRs we only do a sanity check test to ensure Docker builds work.
        # The below exclude therefore ensures we do NOT build ARM64 for PRs.
        exclude:
          - isPr: true
            os: ubuntu-latest
            arch: linux/arm64

    runs-on: ${{ matrix.os }}

    steps:
      # This step converts the slashes in the "arch" matrix values above into dashes & saves to env.ARCH_NAME
      # E.g. "linux/amd64" becomes "linux-amd64"
      # This is necessary because all upload artifacts CANNOT have special chars (like slashes)
      # NOTE: The regex-like syntax below is Bash Parameter Substitution
      - name: Prepare
        run: |
          platform=${{ matrix.arch }}
          echo "ARCH_NAME=${platform//\//-}" >> $GITHUB_ENV

      # https://github.com/actions/checkout
      - name: Checkout codebase
        uses: actions/checkout@v4

      # https://github.com/docker/login-action
      # NOTE: This login occurs for BOTH non-PRs or PRs. PRs *must* also login to access private images from GHCR
      # during the build process
      - name: Login to ${{ env.DOCKER_BUILD_REGISTRY }}
        uses: docker/login-action@v3
        with:
          registry: ${{ env.DOCKER_BUILD_REGISTRY }}
          username: ${{ github.repository_owner }}
          password: ${{ secrets.GITHUB_TOKEN }}

      # https://github.com/docker/setup-qemu-action
      - name: Set up QEMU emulation to build for multiple architectures
        uses: docker/setup-qemu-action@v3

      # https://github.com/docker/setup-buildx-action
      - name: Setup Docker Buildx
        uses: docker/setup-buildx-action@v3

      # https://github.com/docker/metadata-action
      # Extract metadata used for Docker images in all build steps below
      - name: Extract metadata (tags, labels) from GitHub for Docker image
        id: meta_build
        uses: docker/metadata-action@v5
        with:
          images: ${{ env.DOCKER_BUILD_REGISTRY }}/${{ env.IMAGE_NAME }}
          tags: ${{ env.IMAGE_TAGS }}
          flavor: ${{ env.TAGS_FLAVOR }}

      #--------------------------------------------------------------------
      # First, for all branch commits (non-PRs) we build the image & upload
      # to GitHub Container Registry (GHCR). After uploading the image
      # to GHCR, we store the image digest in an artifact, so we can
      # create a merged manifest later (see 'docker-build_manifest' job).
      #
      # NOTE: We use GHCR in order to avoid aggressive rate limits at DockerHub.
      #--------------------------------------------------------------------
      # https://github.com/docker/build-push-action
      - name: Build and push image to ${{ env.DOCKER_BUILD_REGISTRY }}
        if: ${{ ! matrix.isPr }}
        id: docker_build
        uses: docker/build-push-action@v5
        with:
          build-contexts: |
            ${{ inputs.dockerfile_additional_contexts }}
          context: ${{ inputs.dockerfile_context }}
          file: ${{ inputs.dockerfile_path }}
          # Tell DSpace's Docker files to use the build registry instead of DockerHub
          build-args:
            DOCKER_REGISTRY=${{ env.DOCKER_BUILD_REGISTRY }}
          platforms: ${{ matrix.arch }}
          push: true
          # Use tags / labels provided by 'docker/metadata-action' above
          tags: ${{ steps.meta_build.outputs.tags }}
          labels: ${{ steps.meta_build.outputs.labels }}
          # Use GitHub cache to load cached Docker images and cache the results of this build
          # This decreases the number of images we need to fetch from DockerHub
          cache-from: type=gha,scope=${{ inputs.build_id }}
          cache-to: type=gha,scope=${{ inputs.build_id }},mode=max

      # Export the digest of Docker build locally
      - name: Export Docker build digest
        if: ${{ ! matrix.isPr }}
        run: |
            mkdir -p /tmp/digests
            digest="${{ steps.docker_build.outputs.digest }}"
            touch "/tmp/digests/${digest#sha256:}"

      # Upload digest to an artifact, so that it can be used in combined manifest below
      # (The purpose of the combined manifest is to list both amd64 and arm64 builds under same tag)
      - name: Upload Docker build digest to artifact
        if: ${{ ! matrix.isPr }}
        uses: actions/upload-artifact@v4
        with:
          name: digests-${{ inputs.build_id }}-${{ env.ARCH_NAME }}
          path: /tmp/digests/*
          if-no-files-found: error
          retention-days: 1

<<<<<<< HEAD
      # If this build is NOT a PR and passed in a REDEPLOY_SANDBOX_URL secret,
      # Then redeploy https://sandbox.dspace.org if this build is for our deployment architecture and 'main' branch.
      - name: Redeploy sandbox.dspace.org (based on main branch)
        if: |
          !matrix.isPR &&
          env.REDEPLOY_SANDBOX_URL != '' &&
          matrix.arch == env.DEPLOY_ARCH &&
          github.ref_name == env.DEPLOY_SANDBOX_BRANCH
        run: |
          curl -X POST $REDEPLOY_SANDBOX_URL
=======
      #------------------------------------------------------------------------------
      # Second, we build the image again in order to store it in a local TAR file.
      # This TAR of the image is cached/saved as an artifact, so that it can be used
      # by later jobs to install the brand-new images for automated testing.
      # This TAR build is performed BOTH for PRs and for branch commits (non-PRs).
      #
      # (This approach has the advantage of avoiding having to download the newly built
      # image from DockerHub or GHCR during automated testing.)
      #
      # See the 'docker-deploy' job in docker.yml as an example of where this TAR is used.
      #-------------------------------------------------------------------------------
      # Build local image (again) and store in a TAR file in /tmp directory
      # This step is only done for AMD64, as that's the only image we use in our automated testing (at this time).
      # NOTE: This step cannot be combined with the build above as it's a different type of output.
      - name: Build and push image to local TAR file
        if: ${{ matrix.arch == 'linux/amd64'}}
        uses: docker/build-push-action@v5
        with:
          build-contexts: |
            ${{ inputs.dockerfile_additional_contexts }}
          context: ${{ inputs.dockerfile_context }}
          file: ${{ inputs.dockerfile_path }}
          # Tell DSpace's Docker files to use the build registry instead of DockerHub
          build-args:
            DOCKER_REGISTRY=${{ env.DOCKER_BUILD_REGISTRY }}
          platforms: ${{ matrix.arch }}
          tags: ${{ steps.meta_build.outputs.tags }}
          labels: ${{ steps.meta_build.outputs.labels }}
          # Use GitHub cache to load cached Docker images and cache the results of this build
          # This decreases the number of images we need to fetch from DockerHub
          cache-from: type=gha,scope=${{ inputs.build_id }}
          cache-to: type=gha,scope=${{ inputs.build_id }},mode=max
          # Export image to a local TAR file
          outputs: type=docker,dest=/tmp/${{ inputs.build_id }}.tar
>>>>>>> 708826c5

      # Upload the local docker image (in TAR file) to a build Artifact
      # This step is only done for AMD64, as that's the only image we use in our automated testing (at this time).
      - name: Upload local image TAR to artifact
        if: ${{ matrix.arch == 'linux/amd64'}}
        uses: actions/upload-artifact@v4
        with:
          name: docker-image-${{ inputs.build_id }}-${{ env.ARCH_NAME }}
          path: /tmp/${{ inputs.build_id }}.tar
          if-no-files-found: error
          retention-days: 1

  ##########################################################################################
  # Merge Docker digests (from various architectures) into a single manifest.
  # This runs after all Docker builds complete above. The purpose is to include all builds
  # under a single manifest for this tag.
  # (e.g. both linux/amd64 and linux/arm64 should be listed under the same tagged Docker image)
  ##########################################################################################
  docker-build_manifest:
    # Only run if this is NOT a PR
    if: ${{ github.event_name != 'pull_request' }}
    runs-on: ubuntu-latest
    needs:
      - docker-build
    steps:
      - name: Download Docker build digests
        uses: actions/download-artifact@v4
        with:
          path: /tmp/digests
          # Download digests for both AMD64 and ARM64 into same directory
          pattern: digests-${{ inputs.build_id }}-*
          merge-multiple: true

      - name: Login to ${{ env.DOCKER_BUILD_REGISTRY }}
        uses: docker/login-action@v3
        with:
          registry: ${{ env.DOCKER_BUILD_REGISTRY }}
          username: ${{ github.repository_owner }}
          password: ${{ secrets.GITHUB_TOKEN }}

      - name: Set up Docker Buildx
        uses: docker/setup-buildx-action@v3

      - name: Add Docker metadata for image
        id: meta
        uses: docker/metadata-action@v5
        with:
          images: ${{ env.DOCKER_BUILD_REGISTRY }}/${{ env.IMAGE_NAME }}
          tags: ${{ env.IMAGE_TAGS }}
          flavor: ${{ env.TAGS_FLAVOR }}

      - name: Create manifest list from digests and push to ${{ env.DOCKER_BUILD_REGISTRY }}
        working-directory: /tmp/digests
        run: |
          docker buildx imagetools create $(jq -cr '.tags | map("-t " + .) | join(" ")' <<< "$DOCKER_METADATA_OUTPUT_JSON") \
          $(printf '${{ env.DOCKER_BUILD_REGISTRY }}/${{ env.IMAGE_NAME }}@sha256:%s ' *)

      - name: Inspect manifest in ${{ env.DOCKER_BUILD_REGISTRY }}
        run: |
          docker buildx imagetools inspect ${{ env.DOCKER_BUILD_REGISTRY }}/${{ env.IMAGE_NAME }}:${{ steps.meta.outputs.version }}

  ##########################################################################################
  # Copy images / manifest to DockerHub.
  # This MUST run after *both* images (AMD64 and ARM64) are built and uploaded to GitHub
  # Container Registry (GHCR). Attempting to run this in parallel to GHCR builds can result
  # in a race condition...i.e. the copy to DockerHub may fail if GHCR image has been updated
  # at the moment when the copy occurs.
  ##########################################################################################
  docker-copy_to_dockerhub:
    # Only run if this is NOT a PR
    if: ${{ github.event_name != 'pull_request' }}
    runs-on: ubuntu-latest
    needs:
      - docker-build_manifest

    steps:
      # 'regctl' is used to more easily copy the image to DockerHub and obtain the digest from DockerHub
      # See https://github.com/regclient/regclient/blob/main/docs/regctl.md
      - name: Install regctl for Docker registry tools
        uses: regclient/actions/regctl-installer@main
        with:
          release: 'v0.8.0'

      # This recreates Docker tags for DockerHub
      - name: Add Docker metadata for image
        id: meta_dockerhub
        uses: docker/metadata-action@v5
        with:
          images: ${{ env.IMAGE_NAME }}
          tags: ${{ env.IMAGE_TAGS }}
          flavor: ${{ env.TAGS_FLAVOR }}

      # Login to source registry first, as this is where we are copying *from*
      - name: Login to ${{ env.DOCKER_BUILD_REGISTRY }}
        uses: docker/login-action@v3
        with:
          registry: ${{ env.DOCKER_BUILD_REGISTRY }}
          username: ${{ github.repository_owner }}
          password: ${{ secrets.GITHUB_TOKEN }}

      # Login to DockerHub, since this is where we are copying *to*
      - name: Login to DockerHub
        uses: docker/login-action@v3
        with:
          username: ${{ secrets.DOCKER_USERNAME }}
          password: ${{ secrets.DOCKER_ACCESS_TOKEN }}

      # Copy the image from source to DockerHub
      - name: Copy image from ${{ env.DOCKER_BUILD_REGISTRY }} to docker.io
        run: |
          regctl image copy ${{ env.DOCKER_BUILD_REGISTRY }}/${{ env.IMAGE_NAME }}:${{ steps.meta_dockerhub.outputs.version }} docker.io/${{ env.IMAGE_NAME }}:${{ steps.meta_dockerhub.outputs.version }}

      #--------------------------------------------------------------------
      # Finally, check whether demo.dspace.org or sandbox.dspace.org need
      # to be redeployed based on these new DockerHub images.
      #--------------------------------------------------------------------
      # If this build is for the branch that Sandbox uses and passed in a REDEPLOY_SANDBOX_URL secret,
      # Then redeploy https://sandbox.dspace.org
      - name: Redeploy sandbox.dspace.org (based on main branch)
        if: |
          env.REDEPLOY_SANDBOX_URL != '' &&
          github.ref_name == env.DEPLOY_SANDBOX_BRANCH
        run: |
          curl -X POST $REDEPLOY_SANDBOX_URL
      # If this build is for the branch that Demo uses and passed in a REDEPLOY_DEMO_URL secret,
      # Then redeploy https://demo.dspace.org
      - name: Redeploy demo.dspace.org (based on maintenance branch)
        if: |
          env.REDEPLOY_DEMO_URL != '' &&
          github.ref_name == env.DEPLOY_DEMO_BRANCH
        run: |
          curl -X POST $REDEPLOY_DEMO_URL<|MERGE_RESOLUTION|>--- conflicted
+++ resolved
@@ -72,11 +72,7 @@
   REDEPLOY_SANDBOX_URL: ${{ secrets.REDEPLOY_SANDBOX_URL }}
   REDEPLOY_DEMO_URL: ${{ secrets.REDEPLOY_DEMO_URL }}
   # Current DSpace branches (and architecture) which are deployed to demo.dspace.org & sandbox.dspace.org respectively
-<<<<<<< HEAD
-  DEPLOY_DEMO_BRANCH: 'dspace-7_x'
-=======
   DEPLOY_DEMO_BRANCH: 'dspace-8_x'
->>>>>>> 708826c5
   DEPLOY_SANDBOX_BRANCH: 'main'
   DEPLOY_ARCH: 'linux/amd64'
   # Registry used during building of Docker images. (All images are later copied to docker.io registry)
@@ -194,18 +190,6 @@
           if-no-files-found: error
           retention-days: 1
 
-<<<<<<< HEAD
-      # If this build is NOT a PR and passed in a REDEPLOY_SANDBOX_URL secret,
-      # Then redeploy https://sandbox.dspace.org if this build is for our deployment architecture and 'main' branch.
-      - name: Redeploy sandbox.dspace.org (based on main branch)
-        if: |
-          !matrix.isPR &&
-          env.REDEPLOY_SANDBOX_URL != '' &&
-          matrix.arch == env.DEPLOY_ARCH &&
-          github.ref_name == env.DEPLOY_SANDBOX_BRANCH
-        run: |
-          curl -X POST $REDEPLOY_SANDBOX_URL
-=======
       #------------------------------------------------------------------------------
       # Second, we build the image again in order to store it in a local TAR file.
       # This TAR of the image is cached/saved as an artifact, so that it can be used
@@ -240,7 +224,6 @@
           cache-to: type=gha,scope=${{ inputs.build_id }},mode=max
           # Export image to a local TAR file
           outputs: type=docker,dest=/tmp/${{ inputs.build_id }}.tar
->>>>>>> 708826c5
 
       # Upload the local docker image (in TAR file) to a build Artifact
       # This step is only done for AMD64, as that's the only image we use in our automated testing (at this time).
