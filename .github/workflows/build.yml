# DSpace Continuous Integration/Build via GitHub Actions
# Concepts borrowed from
# https://docs.github.com/en/free-pro-team@latest/actions/guides/building-and-testing-java-with-maven
name: Build

<<<<<<< HEAD
# Run this Build for all pushes / PRs
=======
# Run this Build for all pushes / PRs to current branch
>>>>>>> f9258e5f
on: [push, pull_request]

jobs:
  tests:
    runs-on: ubuntu-latest
    env:
      # Give Maven 1GB of memory to work with
      # Suppress all Maven "downloading" messages in Travis logs (see https://stackoverflow.com/a/35653426)
      # This also slightly speeds builds, as there is less logging
      MAVEN_OPTS: "-Xmx1024M -Dorg.slf4j.simpleLogger.log.org.apache.maven.cli.transfer.Slf4jMavenTransferListener=warn"
    strategy:
      # Create a matrix of two separate configurations for Unit vs Integration Tests
      # This will ensure those tasks are run in parallel
      matrix:
        include:
          # NOTE: Unit Tests include deprecated REST API v6 (as it has unit tests)
          - type: "Unit Tests"
            mvnflags: "-Dtest.argLine=-Xmx2048m -DskipUnitTests=false -Pdspace-rest"
          # NOTE: ITs skip all code validation checks, as they are already done by Unit Test job.
          #  - enforcer.skip     => Skip maven-enforcer-plugin rules
          #  - checkstyle.skip   => Skip all checkstyle checks by maven-checkstyle-plugin
          #  - license.skip      => Skip all license header checks by license-maven-plugin
          #  - xml.skip          => Skip all XML/XSLT validation by xml-maven-plugin
          - type: "Integration Tests"
            mvnflags: "-DskipIntegrationTests=false -Denforcer.skip=true -Dcheckstyle.skip=true -Dlicense.skip=true -Dxml.skip=true"
      # Do NOT exit immediately if one matrix job fails
      # This ensures ITs continue running even if Unit Tests fail, or visa versa
      fail-fast: false
    # These are the actual CI steps to perform per job
    steps:
      # https://github.com/actions/checkout
      - name: Checkout codebase
        uses: actions/checkout@v1

      # https://github.com/actions/setup-java
      - name: Install JDK 11
        uses: actions/setup-java@v1
        with:
          java-version: 11

      # https://github.com/actions/cache
      - name: Cache Maven dependencies
        uses: actions/cache@v2
        with:
          # Cache entire ~/.m2/repository
          path: ~/.m2/repository
          # Cache key is hash of all pom.xml files. Therefore any changes to POMs will invalidate cache
          key: ${{ runner.os }}-maven-${{ hashFiles('**/pom.xml') }}
          restore-keys: ${{ runner.os }}-maven-

      - name: Install Grobid (only IT)
        run:  ./dspace-api/src/test/data/dspaceFolder/bin/install_grobid.sh
        if: matrix.type == 'Integration Tests'

      # Run parallel Maven builds based on the above 'strategy.matrix'
      - name: Run Maven ${{ matrix.type }}
        env:
          TEST_FLAGS: ${{ matrix.mvnflags }}
          submission__P__lookup__P__ads__P__apikey: ${{ secrets.ADS_APIKEY }}
          submission__P__lookup__P__epo__P__consumerKey: ${{ secrets.EPO_APIKEY }}
          submission__P__lookup__P__epo__P__consumerSecretKey: ${{ secrets.EPO_APISECRET }}
          orcid__P__clientid: ${{ secrets.ORCID_APIKEY }}
          orcid__P__clientsecret: ${{ secrets.ORCID_APISECRET }}
        run: mvn install -B -V -P-assembly -Pcoverage-report $TEST_FLAGS

      # https://github.com/codecov/codecov-action
      - name: Upload coverage to Codecov.io
        uses: codecov/codecov-action@v1<|MERGE_RESOLUTION|>--- conflicted
+++ resolved
@@ -3,11 +3,7 @@
 # https://docs.github.com/en/free-pro-team@latest/actions/guides/building-and-testing-java-with-maven
 name: Build
 
-<<<<<<< HEAD
-# Run this Build for all pushes / PRs
-=======
 # Run this Build for all pushes / PRs to current branch
->>>>>>> f9258e5f
 on: [push, pull_request]
 
 jobs:
