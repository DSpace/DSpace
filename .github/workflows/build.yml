--- conflicted
+++ resolved
@@ -21,12 +21,8 @@
         include:
           # NOTE: Unit Tests include deprecated REST API v6 (as it has unit tests)
           - type: "Unit Tests"
-<<<<<<< HEAD
             mvnflags: "-Dtest.argLine=-Xmx2048m -DskipUnitTests=false -Pdspace-rest"
-=======
-            mvnflags: "-DskipUnitTests=false -Pdspace-rest"
             resultsdir: "**/target/surefire-reports/**"
->>>>>>> 3d9df392
           # NOTE: ITs skip all code validation checks, as they are already done by Unit Test job.
           #  - enforcer.skip     => Skip maven-enforcer-plugin rules
           #  - checkstyle.skip   => Skip all checkstyle checks by maven-checkstyle-plugin
