--- conflicted
+++ resolved
@@ -47,16 +47,12 @@
       # from the host machine. This IP range MUST correspond to the 'dspacenet' subnet defined above.
       proxies__P__trusted__P__ipranges: '172.23.0'
       LOGGING_CONFIG: /dspace/config/log4j2-container.xml
-<<<<<<< HEAD
       # UMD Customization
       JPDA_OPTS: "-agentlib:jdwp=transport=dt_socket,address=0.0.0.0:8000,server=y,suspend=n"
       # End UMD Customization
     # UMD Customization
-    image: "docker.lib.umd.edu/drum:${DSPACE_VER:-7_x-dev}"
+    image: "docker.lib.umd.edu/drum:${DSPACE_VER:-latest-test}"
     # End UMD Customization
-=======
-    image: "${DOCKER_OWNER:-dspace}/dspace:${DSPACE_VER:-latest-test}"
->>>>>>> b2ae1d54
     build:
       context: .
       # UMD Customization
@@ -69,13 +65,8 @@
     ports:
     - published: 8080
       target: 8080
-<<<<<<< HEAD
-    # UMD Customization
-=======
->>>>>>> b2ae1d54
     - published: 8000
       target: 8000
-    # End UMD Customization
     stdin_open: true
     tty: true
     volumes:
@@ -91,36 +82,27 @@
     entrypoint:
     - /bin/bash
     - '-c'
-    # UMD Customization
     - |
       while (!</dev/tcp/dspacedb/5432) > /dev/null 2>&1; do sleep 1; done;
-<<<<<<< HEAD
-      /dspace/bin/dspace database migrate ignored
-      catalina.sh jpda run
-    # End UMD Customization
-=======
       /dspace/bin/dspace database migrate
       java -jar /dspace/webapps/server-boot.jar --dspace.dir=/dspace
->>>>>>> b2ae1d54
   # DSpace PostgreSQL database container
   dspacedb:
     container_name: dspacedb
+    # Uses a custom Postgres image with pgcrypto installed
     # UMD Customization
-    # Uses a custom Postgres image with pgcrypto installed
-<<<<<<< HEAD
-    image: docker.lib.umd.edu/dspace-postgres:latest
-=======
-    image: "${DOCKER_OWNER:-dspace}/dspace-postgres-pgcrypto:${DSPACE_VER:-latest}"
->>>>>>> b2ae1d54
+    image: docker.lib.umd.edu/dspace-postgres:${DSPACE_VER:-latest}
+    # End UMD Customization
     build:
       # Must build out of subdirectory to have access to install script for pgcrypto
       context: ./dspace/src/main/docker/dspace-postgres-pgcrypto/
     environment:
       PGDATA: /pgdata
+      # UMD Customization
       POSTGRES_DB: drum
       POSTGRES_USER: drum
       POSTGRES_PASSWORD: drum
-    # End UMD Customization
+      # End UMD Customization
     networks:
       dspacenet:
     ports:
@@ -129,8 +111,9 @@
     stdin_open: true
     tty: true
     volumes:
+    # Keep Postgres data directory between reboots
+    - pgdata:/pgdata
     # UMD Customization
-    - pgdata:/pgdatasql
     - ./postgres-init:/docker-entrypoint-initdb.d
     # End UMD Customization
   # DSpace Solr container
