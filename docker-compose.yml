--- conflicted
+++ resolved
@@ -47,16 +47,12 @@
       # from the host machine. This IP range MUST correspond to the 'dspacenet' subnet defined above.
       proxies__P__trusted__P__ipranges: '172.23.0'
       LOGGING_CONFIG: /dspace/config/log4j2-container.xml
-<<<<<<< HEAD
       # UMD Customization
       JPDA_OPTS: "-agentlib:jdwp=transport=dt_socket,address=0.0.0.0:8000,server=y,suspend=n"
       # End UMD Customization
     # UMD Customization
     image: "docker.lib.umd.edu/drum:${DSPACE_VER:-8_x-dev}"
     # End UMD Customization
-=======
-    image: "${DOCKER_REGISTRY:-docker.io}/${DOCKER_OWNER:-dspace}/dspace:${DSPACE_VER:-dspace-8_x-test}"
->>>>>>> 708826c5
     build:
       context: .
       # UMD Customization
@@ -89,22 +85,16 @@
     - |
       while (!</dev/tcp/dspacedb/5432) > /dev/null 2>&1; do sleep 1; done;
       /dspace/bin/dspace database migrate
-<<<<<<< HEAD
+      # UMD Customization
       java $${JPDA_OPTS} -jar /dspace/webapps/server-boot.jar --dspace.dir=/dspace
-=======
-      java -jar /dspace/webapps/server-boot.jar --dspace.dir=/dspace
->>>>>>> 708826c5
+      # End UMD Customization
   # DSpace PostgreSQL database container
   dspacedb:
     container_name: dspacedb
     # Uses a custom Postgres image with pgcrypto installed
-<<<<<<< HEAD
     # UMD Customization
-    image: docker.lib.umd.edu/dspace-postgres:${DSPACE_VER:-latest}
+    image: docker.lib.umd.edu/dspace-postgres:${DSPACE_VER:-dspace-8_x}
     # End UMD Customization
-=======
-    image: "${DOCKER_REGISTRY:-docker.io}/${DOCKER_OWNER:-dspace}/dspace-postgres-pgcrypto:${DSPACE_VER:-dspace-8_x}"
->>>>>>> 708826c5
     build:
       # Must build out of subdirectory to have access to install script for pgcrypto
       context: ./dspace/src/main/docker/dspace-postgres-pgcrypto/
@@ -131,11 +121,7 @@
   # DSpace Solr container
   dspacesolr:
     container_name: dspacesolr
-<<<<<<< HEAD
-    image: "${DOCKER_OWNER:-dspace}/dspace-solr:${DSPACE_VER:-latest}"
-=======
     image: "${DOCKER_REGISTRY:-docker.io}/${DOCKER_OWNER:-dspace}/dspace-solr:${DSPACE_VER:-dspace-8_x}"
->>>>>>> 708826c5
     build:
       context: ./dspace/src/main/docker/dspace-solr/
       # Provide path to Solr configs necessary to build Docker image
