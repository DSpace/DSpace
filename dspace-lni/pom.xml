<project xmlns="http://maven.apache.org/POM/4.0.0" xmlns:xsi="http://www.w3.org/2001/XMLSchema-instance" xsi:schemaLocation="http://maven.apache.org/POM/4.0.0 http://maven.apache.org/maven-v4_0_0.xsd">
   <modelVersion>4.0.0</modelVersion>
   <groupId>org.dspace</groupId>
   <artifactId>dspace-lni</artifactId>
   <packaging>war</packaging>
   <name>DSpace LNI</name>
   <description>
      DSpace Lightweight Network Interface Build Modules
   </description>

   <parent>
      <groupId>org.dspace</groupId>
      <artifactId>dspace-parent</artifactId>
<<<<<<< HEAD
      <version>1.8.2</version>
      <relativePath>..</relativePath>
   </parent>

   <!-- 
      The Subversion repository location is used by Continuum to update against
      when changes have occured, this spawns a new build cycle and releases snapshots
      into the snapshot repository below.
   -->
   <scm>
      <connection>scm:svn:http://scm.dspace.org/svn/repo/tags/dspace-1.8.2</connection>
      <developerConnection>scm:svn:https://scm.dspace.org/svn/repo/tags/dspace-1.8.2</developerConnection>
      <url>http://scm.dspace.org/svn/repo/tags/dspace-1.8.2</url>
   </scm>
=======
      <version>3.0</version>
      <relativePath>..</relativePath>
   </parent>

    <properties>
        <!-- This is the path to the root [dspace-src] directory. -->
        <root.basedir>${basedir}/..</root.basedir>
    </properties>
>>>>>>> b05e67a5

    <build>
        <filters>
            <!-- Filter using the properties file defined by dspace-parent POM -->
            <filter>${filters.file}</filter>
        </filters>
        <plugins>
            <plugin>
                <groupId>org.apache.maven.plugins</groupId>
                <artifactId>maven-war-plugin</artifactId>
                <configuration>
                    <attachClasses>true</attachClasses>
                    <!-- In version 2.1-alpha-1, this was incorrectly named warSourceExcludes -->
                    <packagingExcludes>WEB-INF/lib/*.jar</packagingExcludes>
                    <warSourceExcludes>WEB-INF/lib/*.jar</warSourceExcludes>
                    <webResources>
                        <resource>
                            <filtering>true</filtering>
                            <directory>${basedir}/src/main/webapp</directory>
                            <includes>
                                <include>WEB-INF/web.xml</include>
                            </includes>
                        </resource>
                    </webResources>
                </configuration>
                <executions>
                    <execution>
                        <phase>prepare-package</phase>
                    </execution>
                </executions>
            </plugin>
        </plugins>
    </build>

    <profiles>
        <profile>
            <id>oracle-support</id>
            <activation>
                <property>
                    <name>db.name</name>
                    <value>oracle</value>
                </property>
            </activation>
            <dependencies>
                <dependency>
                    <groupId>com.oracle</groupId>
                    <artifactId>ojdbc6</artifactId>
                </dependency>
            </dependencies>
        </profile>
    </profiles>

    <dependencies>
        <dependency>
            <groupId>org.dspace</groupId>
            <artifactId>dspace-api</artifactId>
        </dependency>
        <dependency>
            <groupId>org.dspace</groupId>
            <artifactId>dspace-api-lang</artifactId>
        </dependency>
        <dependency>
            <groupId>wsdl4j</groupId>
            <artifactId>wsdl4j</artifactId>
        </dependency>
        <dependency>
            <groupId>commons-discovery</groupId>
            <artifactId>commons-discovery</artifactId>
        </dependency>
        <dependency>
            <groupId>commons-logging</groupId>
            <artifactId>commons-logging</artifactId>
        </dependency>
        <dependency>
            <groupId>javax.xml</groupId>
            <artifactId>jaxrpc-api</artifactId>
        </dependency>
        <dependency>
            <groupId>axis</groupId>
            <artifactId>axis</artifactId>
        </dependency>
        <dependency>
            <groupId>axis</groupId>
            <artifactId>axis-ant</artifactId>
            <scope>compile</scope>
        </dependency>
        <dependency>
            <groupId>axis</groupId>
            <artifactId>axis-saaj</artifactId>
        </dependency>
        <dependency>
            <groupId>javax.servlet</groupId>
            <artifactId>servlet-api</artifactId>
            <scope>provided</scope>
        </dependency>
    </dependencies>

</project><|MERGE_RESOLUTION|>--- conflicted
+++ resolved
@@ -11,22 +11,6 @@
    <parent>
       <groupId>org.dspace</groupId>
       <artifactId>dspace-parent</artifactId>
-<<<<<<< HEAD
-      <version>1.8.2</version>
-      <relativePath>..</relativePath>
-   </parent>
-
-   <!-- 
-      The Subversion repository location is used by Continuum to update against
-      when changes have occured, this spawns a new build cycle and releases snapshots
-      into the snapshot repository below.
-   -->
-   <scm>
-      <connection>scm:svn:http://scm.dspace.org/svn/repo/tags/dspace-1.8.2</connection>
-      <developerConnection>scm:svn:https://scm.dspace.org/svn/repo/tags/dspace-1.8.2</developerConnection>
-      <url>http://scm.dspace.org/svn/repo/tags/dspace-1.8.2</url>
-   </scm>
-=======
       <version>3.0</version>
       <relativePath>..</relativePath>
    </parent>
@@ -35,7 +19,6 @@
         <!-- This is the path to the root [dspace-src] directory. -->
         <root.basedir>${basedir}/..</root.basedir>
     </properties>
->>>>>>> b05e67a5
 
     <build>
         <filters>
