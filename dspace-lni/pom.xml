--- conflicted
+++ resolved
@@ -11,11 +11,7 @@
    <parent>
       <groupId>org.dspace</groupId>
       <artifactId>dspace-parent</artifactId>
-<<<<<<< HEAD
-      <version>4.1</version>
-=======
       <version>4.3-SNAPSHOT</version>
->>>>>>> 05d92f59
       <relativePath>..</relativePath>
    </parent>
 
