--- conflicted
+++ resolved
@@ -11,11 +11,7 @@
    <parent>
       <groupId>org.dspace</groupId>
       <artifactId>dspace-parent</artifactId>
-<<<<<<< HEAD
       <version>CRIS-4.0.0-SNAPSHOT</version>
-=======
-      <version>4.0-rc2-SNAPSHOT</version>
->>>>>>> a075de51
       <relativePath>../..</relativePath>
    </parent>
    
