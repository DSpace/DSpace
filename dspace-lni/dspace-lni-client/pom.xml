<project xmlns="http://maven.apache.org/POM/4.0.0" xmlns:xsi="http://www.w3.org/2001/XMLSchema-instance" xsi:schemaLocation="http://maven.apache.org/POM/4.0.0 http://maven.apache.org/maven-v4_0_0.xsd">
   <modelVersion>4.0.0</modelVersion>
   <groupId>org.dspace</groupId>
   <artifactId>dspace-lni-client</artifactId>
   <packaging>jar</packaging>
   <name>DSpace LNI :: CLI Client Application</name>
   <description>
      Example Client for working with DSpace LNI Service.
   </description>

   <parent>
      <groupId>org.dspace</groupId>
<<<<<<< HEAD
      <artifactId>dspace-lni</artifactId>
      <version>1.8.3-SNAPSHOT</version>
      <relativePath>..</relativePath>
   </parent>

   <properties>
        <!-- This is the path to the root [dspace-src] directory. -->
        <root.basedir>${basedir}/../..</root.basedir>
=======
      <artifactId>dspace-parent</artifactId>
      <version>3.2-SNAPSHOT</version>
      <relativePath>../..</relativePath>
   </parent>
   
   <properties>
       <!-- This is the path to the root [dspace-src] directory. -->
       <root.basedir>${basedir}/../..</root.basedir>
>>>>>>> fbf5834a
   </properties>

   <profiles>
      <profile>
         <activation>
            <property>
               <name>regenerate-wsdl</name>
               <value>true</value>
            </property>
         </activation>
         <build>
            <plugins>
               <plugin>
                  <artifactId>maven-antrun-plugin</artifactId>
                  <executions>
                     <execution>
                        <phase>generate-sources</phase>
                        <configuration>
                           <tasks>
                              <taskdef resource="axis-tasks.properties" classpathref="maven.compile.classpath" />
                              <mkdir dir="src/main/config" />
                              <axis-java2wsdl classname="org.dspace.app.dav.LNISoapServlet" location="http://localhost/dspace/lni/DSpaceLNI" methods="lookup,propfind,proppatch,copy" namespace="http://dspace.org/xmlns/lni" output="src/main/resources/dspace-lni.wsdl" />
                              <mkdir dir="src/main/java" />
                              <axis-wsdl2java output="src/main/java" verbose="true" url="src/main/resources/dspace-lni.wsdl">
                                 <mapping namespace="http://dspace.org/xmlns/lni" package="org.dspace.app.dav.client" />
                              </axis-wsdl2java>
                           </tasks>
                        </configuration>
                        <goals>
                           <goal>run</goal>
                        </goals>
                     </execution>
                  </executions>
               </plugin>
            </plugins>
         </build>
      </profile>
   </profiles>

   <build>
      <plugins>
         <plugin>
            <artifactId>maven-assembly-plugin</artifactId>
            <configuration>
               <descriptorRefs>
                  <descriptorRef>jar-with-dependencies</descriptorRef>
               </descriptorRefs>
               <archive>
                  <manifest>
                     <mainClass>LNISmokeTest</mainClass>
                  </manifest>
               </archive>
            </configuration>
            <executions>
               <execution>
                  <goals>
                     <goal>attached</goal>
                  </goals>
                  <phase>package</phase>
               </execution>
            </executions>
         </plugin>
         
         <!--
            This is another approach to packaging the LNI client that may be approached.
            This creates bin dir with shell scripts and lib directory.
         
         <plugin>
            <groupId>org.codehaus.mojo</groupId>
            <artifactId>appassembler-maven-plugin</artifactId>
            <configuration>
               <binPrefix>lni-</binPrefix>
               <extraJvmArguments>-Xms512m</extraJvmArguments>
               <platforms>
                  <platform>windows</platform>
                  <platform>unix</platform>
               </platforms>
               <programs>
                  <program>
                     <mainClass>LNISmokeTest</mainClass>
                     <name>client</name>
                     <platforms>
                        <platform>unix</platform>
                        <platform>windows</platform>
                     </platforms>
                  </program>
               </programs>
            </configuration>
            <executions>
               <execution>
                  <goals>
                     <goal>assemble</goal>
                  </goals>
                  <phase>package</phase>
               </execution>
            </executions>
         </plugin>
          --> 
          
      </plugins>
   </build>

   <dependencies>
      <dependency>
         <groupId>javax.activation</groupId>
         <artifactId>activation</artifactId>
      </dependency>
      <dependency>
         <groupId>javax.mail</groupId>
         <artifactId>mail</artifactId>
      </dependency>
      <dependency>
         <groupId>jdom</groupId>
         <artifactId>jdom</artifactId>
      </dependency>
      <dependency>
         <groupId>wsdl4j</groupId>
         <artifactId>wsdl4j</artifactId>
      </dependency>
      <dependency>
         <groupId>commons-discovery</groupId>
         <artifactId>commons-discovery</artifactId>
      </dependency>
      <dependency>
         <groupId>commons-logging</groupId>
         <artifactId>commons-logging</artifactId>
      </dependency>
      <dependency>
         <groupId>commons-cli</groupId>
         <artifactId>commons-cli</artifactId>
      </dependency>
      <dependency>
         <groupId>commons-codec</groupId>
         <artifactId>commons-codec</artifactId>
      </dependency>
      <dependency>
         <groupId>log4j</groupId>
         <artifactId>log4j</artifactId>
      </dependency>
      <dependency>
         <groupId>javax.xml</groupId>
         <artifactId>jaxrpc-api</artifactId>
      </dependency>
      <dependency>
         <groupId>axis</groupId>
         <artifactId>axis</artifactId>
      </dependency>
      <dependency>
         <groupId>axis</groupId>
         <artifactId>axis-ant</artifactId>
         <scope>compile</scope>
      </dependency>
      <dependency>
         <groupId>axis</groupId>
         <artifactId>axis-saaj</artifactId>
      </dependency>
      <dependency>
         <groupId>javax.servlet</groupId>
         <artifactId>servlet-api</artifactId>
         <scope>provided</scope>
      </dependency>
   </dependencies>

</project><|MERGE_RESOLUTION|>--- conflicted
+++ resolved
@@ -10,16 +10,6 @@
 
    <parent>
       <groupId>org.dspace</groupId>
-<<<<<<< HEAD
-      <artifactId>dspace-lni</artifactId>
-      <version>1.8.3-SNAPSHOT</version>
-      <relativePath>..</relativePath>
-   </parent>
-
-   <properties>
-        <!-- This is the path to the root [dspace-src] directory. -->
-        <root.basedir>${basedir}/../..</root.basedir>
-=======
       <artifactId>dspace-parent</artifactId>
       <version>3.2-SNAPSHOT</version>
       <relativePath>../..</relativePath>
@@ -28,7 +18,6 @@
    <properties>
        <!-- This is the path to the root [dspace-src] directory. -->
        <root.basedir>${basedir}/../..</root.basedir>
->>>>>>> fbf5834a
    </properties>
 
    <profiles>
