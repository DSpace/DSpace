--- conflicted
+++ resolved
@@ -11,19 +11,10 @@
    <parent>
       <groupId>org.dspace</groupId>
       <artifactId>dspace-lni</artifactId>
-      <version>1.8.2</version>
+      <version>3.0-SNAPSHOT</version>
       <relativePath>..</relativePath>
    </parent>
 
-<<<<<<< HEAD
-   <scm>
-      <connection>scm:svn:https://scm.dspace.org/svn/repo/tags/dspace-1.8.2</connection>
-      <developerConnection>scm:svn:https://scm.dspace.org/svn/repo/tags/dspace-1.8.2</developerConnection>
-      <url>http://scm.dspace.org/svn/repo/tags/dspace-1.8.2</url>
-   </scm>
-
-=======
->>>>>>> b05e67a5
    <profiles>
       <profile>
          <activation>
