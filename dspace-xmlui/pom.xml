<project xmlns="http://maven.apache.org/POM/4.0.0" xmlns:xsi="http://www.w3.org/2001/XMLSchema-instance" xsi:schemaLocation="http://maven.apache.org/POM/4.0.0 http://maven.apache.org/maven-v4_0_0.xsd">
   <modelVersion>4.0.0</modelVersion>
   <groupId>org.dspace</groupId>
   <artifactId>dspace-xmlui</artifactId>
   <packaging>war</packaging>
   <name>DSpace XML-UI (Manakin)</name>
   <description>
      DSpace web-based user interface based upon Apache Cocoon.
   </description>

   <parent>
      <groupId>org.dspace</groupId>
      <artifactId>dspace-parent</artifactId>
<<<<<<< HEAD
      <version>1.8.2</version>
      <relativePath>..</relativePath>
   </parent>

      <!-- 
      The Subversion repository location is used by Continuum to update against
      when changes have occured, this spawns a new build cycle and releases snapshots
      into the snapshot repository below.
   -->
   <scm>
      <connection>scm:svn:http://scm.dspace.org/svn/repo/tags/dspace-1.8.2</connection>
      <developerConnection>scm:svn:https://scm.dspace.org/svn/repo/tags/dspace-1.8.2</developerConnection>
      <url>http://scm.dspace.org/svn/repo/tags/dspace-1.8.2</url>
   </scm>
   
   <modules>
      <module>dspace-xmlui-wing</module>
      <module>dspace-xmlui-api</module>
      <module>dspace-xmlui-webapp</module>
   </modules>
=======
      <version>3.0</version>
      <relativePath>..</relativePath>
   </parent>

    <properties>
        <!-- This is the path to the root [dspace-src] directory. -->
        <root.basedir>${basedir}/..</root.basedir>
    </properties>

    <build>
        <filters>
            <!-- Filter using the properties file defined by dspace-parent POM -->
            <filter>${filters.file}</filter>
        </filters>
        <plugins>
            <plugin>
                <groupId>org.apache.maven.plugins</groupId>
                <artifactId>maven-war-plugin</artifactId>
                <configuration>
                    <attachClasses>true</attachClasses>
                    <!-- In version 2.1-alpha-1, this was incorrectly named warSourceExcludes -->
                    <packagingExcludes>WEB-INF/lib/*.jar</packagingExcludes>
                    <warSourceExcludes>WEB-INF/lib/*.jar</warSourceExcludes>
                    <webResources>
                        <resource>
                            <filtering>true</filtering>
                            <directory>${basedir}/src/main/webapp</directory>
                            <includes>
                                <include>WEB-INF/web.xml</include>
                            </includes>
                        </resource>
                    </webResources>
                </configuration>
                <executions>
                    <execution>
                        <phase>prepare-package</phase>
                    </execution>
                </executions>
            </plugin>
            <plugin>
                <groupId>com.mycila.maven-license-plugin</groupId>
                <artifactId>maven-license-plugin</artifactId>
                <configuration>
                    <!--Exclude license check for XMLUI files which don't need it-->
                    <excludes>
                        <exclude>**/META-INF/**</exclude>
                        <exclude>**/robots.txt</exclude>
                        <exclude>**/readme*</exclude>
                        <exclude>**/*.LICENSE</exclude>
                        <exclude>**/cocoon/**</exclude>
                        <exclude>**/scriptaculous/**</exclude>
                        <exclude>**/jquery*</exclude>
                        <exclude>**/modernizr*</exclude>
                        <exclude>**/DD_belated*</exclude>
                        <exclude>**/detectmobile*</exclude>
                        <exclude>**/sc-mobile*</exclude>
                    </excludes>
                </configuration>
            </plugin>
        </plugins>
    </build>

    <profiles>
        <profile>
            <id>oracle-support</id>
            <activation>
                <property>
                    <name>db.name</name>
                    <value>oracle</value>
                </property>
            </activation>
            <dependencies>
                <dependency>
                    <groupId>com.oracle</groupId>
                    <artifactId>ojdbc6</artifactId>
                </dependency>
            </dependencies>
        </profile>
    </profiles>

    <dependencies>

        <dependency>
            <groupId>org.dspace</groupId>
            <artifactId>dspace-api</artifactId>
        </dependency>

        <!-- Custom build DSpace cocoon -->
        <dependency>
            <groupId>jdom</groupId>
            <artifactId>jdom</artifactId>
        </dependency>
        <dependency>
            <groupId>org.apache.cocoon</groupId>
            <artifactId>cocoon-core</artifactId>
            <version>2.2.0</version>
            <exclusions>
                <exclusion>
                    <groupId>net.sf.ehcache</groupId>
                    <artifactId>ehcache</artifactId>
                </exclusion>
            </exclusions>
        </dependency>

        <dependency>
            <groupId>org.apache.cocoon</groupId>
            <artifactId>cocoon-template-impl</artifactId>
            <version>1.1.0</version>
        </dependency>
        <dependency>
            <groupId>org.apache.cocoon</groupId>
            <artifactId>cocoon-flowscript-impl</artifactId>
            <version>1.0.0</version>
        </dependency>

        <dependency>
            <groupId>commons-logging</groupId>
            <artifactId>commons-logging</artifactId>
        </dependency>

        <dependency>
            <groupId>org.apache.cocoon</groupId>
            <artifactId>cocoon-servlet-service-components</artifactId>
            <version>1.0.0</version>
            <exclusions>
                <exclusion>
                    <groupId>org.apache.cocoon</groupId>
                    <artifactId>cocoon-servlet-service-impl</artifactId>
                </exclusion>
            </exclusions>
        </dependency>

        <dependency>
            <groupId>org.dspace.dependencies.cocoon</groupId>
            <artifactId>dspace-cocoon-servlet-service-impl</artifactId>
            <version>1.0.3</version>
        </dependency>

        <dependency>
            <groupId>commons-jxpath</groupId>
            <artifactId>commons-jxpath</artifactId>
            <version>1.3</version>
        </dependency>

        <dependency>
            <groupId>org.swordapp</groupId>
            <artifactId>sword-common</artifactId>
        </dependency>

        <!-- Explicitly Specify Latest Version of Spring -->
        <dependency>
            <artifactId>spring-core</artifactId>
            <groupId>org.springframework</groupId>
        </dependency>

        <dependency>
            <artifactId>spring-beans</artifactId>
            <groupId>org.springframework</groupId>
        </dependency>

        <dependency>
            <artifactId>spring-aop</artifactId>
            <groupId>org.springframework</groupId>
        </dependency>

        <dependency>
            <artifactId>spring-context</artifactId>
            <groupId>org.springframework</groupId>
        </dependency>

        <dependency>
            <artifactId>spring-tx</artifactId>
            <groupId>org.springframework</groupId>
        </dependency>

        <dependency>
            <artifactId>spring-jdbc</artifactId>
            <groupId>org.springframework</groupId>
        </dependency>

        <dependency>
            <artifactId>spring-web</artifactId>
            <groupId>org.springframework</groupId>
        </dependency>

        <dependency>
            <artifactId>spring-webmvc</artifactId>
            <groupId>org.springframework</groupId>
        </dependency>

        <dependency>
            <groupId>com.yahoo.platform.yui</groupId>
            <artifactId>yuicompressor</artifactId>
            <version>2.3.6</version>
        </dependency>
        <!-- Needed for Form Validation -->
        <dependency>
            <groupId>commons-validator</groupId>
            <artifactId>commons-validator</artifactId>
        </dependency>
        <dependency>
            <groupId>net.sf.opencsv</groupId>
            <artifactId>opencsv</artifactId>
            <version>2.0</version>
        </dependency>
        <!--  Gson: Java to Json conversion -->
        <dependency>
            <groupId>com.google.code.gson</groupId>
            <artifactId>gson</artifactId>
            <version>2.2.1</version>
            <scope>compile</scope>
        </dependency>
        <dependency>
            <groupId>javax.servlet</groupId>
            <artifactId>servlet-api</artifactId>
            <scope>provided</scope>
        </dependency>

    </dependencies>
>>>>>>> b05e67a5

</project><|MERGE_RESOLUTION|>--- conflicted
+++ resolved
@@ -11,28 +11,6 @@
    <parent>
       <groupId>org.dspace</groupId>
       <artifactId>dspace-parent</artifactId>
-<<<<<<< HEAD
-      <version>1.8.2</version>
-      <relativePath>..</relativePath>
-   </parent>
-
-      <!-- 
-      The Subversion repository location is used by Continuum to update against
-      when changes have occured, this spawns a new build cycle and releases snapshots
-      into the snapshot repository below.
-   -->
-   <scm>
-      <connection>scm:svn:http://scm.dspace.org/svn/repo/tags/dspace-1.8.2</connection>
-      <developerConnection>scm:svn:https://scm.dspace.org/svn/repo/tags/dspace-1.8.2</developerConnection>
-      <url>http://scm.dspace.org/svn/repo/tags/dspace-1.8.2</url>
-   </scm>
-   
-   <modules>
-      <module>dspace-xmlui-wing</module>
-      <module>dspace-xmlui-api</module>
-      <module>dspace-xmlui-webapp</module>
-   </modules>
-=======
       <version>3.0</version>
       <relativePath>..</relativePath>
    </parent>
@@ -252,6 +230,5 @@
         </dependency>
 
     </dependencies>
->>>>>>> b05e67a5
 
 </project>