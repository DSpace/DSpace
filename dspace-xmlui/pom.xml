<project xmlns="http://maven.apache.org/POM/4.0.0" xmlns:xsi="http://www.w3.org/2001/XMLSchema-instance" xsi:schemaLocation="http://maven.apache.org/POM/4.0.0 http://maven.apache.org/maven-v4_0_0.xsd">
   <modelVersion>4.0.0</modelVersion>
   <groupId>org.dspace</groupId>
   <artifactId>dspace-xmlui</artifactId>
   <packaging>war</packaging>
   <name>DSpace XML-UI (Manakin)</name>
   <description>
      DSpace web-based user interface based upon Apache Cocoon.
   </description>

   <parent>
      <groupId>org.dspace</groupId>
      <artifactId>dspace-parent</artifactId>
<<<<<<< HEAD
      <version>1.8.3-SNAPSHOT</version>
      <relativePath>..</relativePath>
   </parent>

   <properties>
        <!-- This is the path to the root [dspace-src] directory. -->
        <root.basedir>${basedir}/..</root.basedir>
   </properties>
   
   <modules>
      <module>dspace-xmlui-wing</module>
      <module>dspace-xmlui-api</module>
      <module>dspace-xmlui-webapp</module>
   </modules>
=======
      <version>3.2-SNAPSHOT</version>
      <relativePath>..</relativePath>
   </parent>

    <properties>
        <!-- This is the path to the root [dspace-src] directory. -->
        <root.basedir>${basedir}/..</root.basedir>
    </properties>

    <build>
        <filters>
            <!-- Filter using the properties file defined by dspace-parent POM -->
            <filter>${filters.file}</filter>
        </filters>
        <plugins>
            <plugin>
                <groupId>org.apache.maven.plugins</groupId>
                <artifactId>maven-war-plugin</artifactId>
                <configuration>
                    <attachClasses>true</attachClasses>
                    <!-- In version 2.1-alpha-1, this was incorrectly named warSourceExcludes -->
                    <packagingExcludes>WEB-INF/lib/*.jar</packagingExcludes>
                    <warSourceExcludes>WEB-INF/lib/*.jar</warSourceExcludes>
                    <webResources>
                        <resource>
                            <filtering>true</filtering>
                            <directory>${basedir}/src/main/webapp</directory>
                            <includes>
                                <include>WEB-INF/web.xml</include>
                            </includes>
                        </resource>
                    </webResources>
                </configuration>
                <executions>
                    <execution>
                        <phase>prepare-package</phase>
                    </execution>
                </executions>
            </plugin>
            <plugin>
                <groupId>com.mycila.maven-license-plugin</groupId>
                <artifactId>maven-license-plugin</artifactId>
                <configuration>
                    <!--Exclude license check for XMLUI files which don't need it-->
                    <excludes>
                        <exclude>**/META-INF/**</exclude>
                        <exclude>**/robots.txt</exclude>
                        <exclude>**/readme*</exclude>
                        <exclude>**/*.LICENSE</exclude>
                        <exclude>**/cocoon/**</exclude>
                        <exclude>**/scriptaculous/**</exclude>
                        <exclude>**/jquery*</exclude>
                        <exclude>**/modernizr*</exclude>
                        <exclude>**/DD_belated*</exclude>
                        <exclude>**/detectmobile*</exclude>
                        <exclude>**/sc-mobile*</exclude>
                    </excludes>
                </configuration>
            </plugin>
        </plugins>
    </build>

    <profiles>
        <profile>
            <id>oracle-support</id>
            <activation>
                <property>
                    <name>db.name</name>
                    <value>oracle</value>
                </property>
            </activation>
            <dependencies>
                <dependency>
                    <groupId>com.oracle</groupId>
                    <artifactId>ojdbc6</artifactId>
                </dependency>
            </dependencies>
        </profile>
    </profiles>

    <dependencies>

        <dependency>
            <groupId>org.dspace</groupId>
            <artifactId>dspace-api</artifactId>
        </dependency>

        <!-- Custom build DSpace cocoon -->
        <dependency>
            <groupId>jdom</groupId>
            <artifactId>jdom</artifactId>
        </dependency>
        <dependency>
            <groupId>org.apache.cocoon</groupId>
            <artifactId>cocoon-core</artifactId>
            <version>2.2.0</version>
            <exclusions>
                <exclusion>
                    <groupId>net.sf.ehcache</groupId>
                    <artifactId>ehcache</artifactId>
                </exclusion>
            </exclusions>
        </dependency>

        <dependency>
            <groupId>org.apache.cocoon</groupId>
            <artifactId>cocoon-template-impl</artifactId>
            <version>1.1.0</version>
        </dependency>
        <dependency>
            <groupId>org.apache.cocoon</groupId>
            <artifactId>cocoon-flowscript-impl</artifactId>
            <version>1.0.0</version>
        </dependency>

        <dependency>
            <groupId>commons-logging</groupId>
            <artifactId>commons-logging</artifactId>
        </dependency>

        <dependency>
            <groupId>org.apache.cocoon</groupId>
            <artifactId>cocoon-servlet-service-components</artifactId>
            <version>1.0.0</version>
            <exclusions>
                <exclusion>
                    <groupId>org.apache.cocoon</groupId>
                    <artifactId>cocoon-servlet-service-impl</artifactId>
                </exclusion>
            </exclusions>
        </dependency>

        <dependency>
            <groupId>org.dspace.dependencies.cocoon</groupId>
            <artifactId>dspace-cocoon-servlet-service-impl</artifactId>
            <version>1.0.3</version>
        </dependency>

        <dependency>
            <groupId>commons-jxpath</groupId>
            <artifactId>commons-jxpath</artifactId>
            <version>1.3</version>
        </dependency>

        <dependency>
            <groupId>org.swordapp</groupId>
            <artifactId>sword-common</artifactId>
        </dependency>

        <!-- Explicitly Specify Latest Version of Spring -->
        <dependency>
            <artifactId>spring-core</artifactId>
            <groupId>org.springframework</groupId>
        </dependency>

        <dependency>
            <artifactId>spring-beans</artifactId>
            <groupId>org.springframework</groupId>
        </dependency>

        <dependency>
            <artifactId>spring-aop</artifactId>
            <groupId>org.springframework</groupId>
        </dependency>

        <dependency>
            <artifactId>spring-context</artifactId>
            <groupId>org.springframework</groupId>
        </dependency>

        <dependency>
            <artifactId>spring-tx</artifactId>
            <groupId>org.springframework</groupId>
        </dependency>

        <dependency>
            <artifactId>spring-jdbc</artifactId>
            <groupId>org.springframework</groupId>
        </dependency>

        <dependency>
            <artifactId>spring-web</artifactId>
            <groupId>org.springframework</groupId>
        </dependency>

        <dependency>
            <artifactId>spring-webmvc</artifactId>
            <groupId>org.springframework</groupId>
        </dependency>

        <dependency>
            <groupId>com.yahoo.platform.yui</groupId>
            <artifactId>yuicompressor</artifactId>
            <version>2.3.6</version>
        </dependency>
        <!-- Needed for Form Validation -->
        <dependency>
            <groupId>commons-validator</groupId>
            <artifactId>commons-validator</artifactId>
        </dependency>
        <dependency>
            <groupId>net.sf.opencsv</groupId>
            <artifactId>opencsv</artifactId>
            <version>2.0</version>
        </dependency>
        <!--  Gson: Java to Json conversion -->
        <dependency>
            <groupId>com.google.code.gson</groupId>
            <artifactId>gson</artifactId>
            <version>2.2.1</version>
            <scope>compile</scope>
        </dependency>
        <dependency>
            <groupId>javax.servlet</groupId>
            <artifactId>servlet-api</artifactId>
            <scope>provided</scope>
        </dependency>

    </dependencies>
>>>>>>> fbf5834a

</project><|MERGE_RESOLUTION|>--- conflicted
+++ resolved
@@ -11,22 +11,6 @@
    <parent>
       <groupId>org.dspace</groupId>
       <artifactId>dspace-parent</artifactId>
-<<<<<<< HEAD
-      <version>1.8.3-SNAPSHOT</version>
-      <relativePath>..</relativePath>
-   </parent>
-
-   <properties>
-        <!-- This is the path to the root [dspace-src] directory. -->
-        <root.basedir>${basedir}/..</root.basedir>
-   </properties>
-   
-   <modules>
-      <module>dspace-xmlui-wing</module>
-      <module>dspace-xmlui-api</module>
-      <module>dspace-xmlui-webapp</module>
-   </modules>
-=======
       <version>3.2-SNAPSHOT</version>
       <relativePath>..</relativePath>
    </parent>
@@ -246,6 +230,5 @@
         </dependency>
 
     </dependencies>
->>>>>>> fbf5834a
 
 </project>