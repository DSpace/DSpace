<project xmlns="http://maven.apache.org/POM/4.0.0" xmlns:xsi="http://www.w3.org/2001/XMLSchema-instance" xsi:schemaLocation="http://maven.apache.org/POM/4.0.0 http://maven.apache.org/maven-v4_0_0.xsd">
   <modelVersion>4.0.0</modelVersion>
   <groupId>org.dspace</groupId>
   <artifactId>dspace-xmlui</artifactId>
   <packaging>war</packaging>
   <name>DSpace XML-UI (Manakin)</name>
   <description>
      DSpace web-based user interface based upon Apache Cocoon.
   </description>

   <parent>
      <groupId>org.dspace</groupId>
      <artifactId>dspace-parent</artifactId>
<<<<<<< HEAD
      <version>CRIS-4.1.3-SNAPSHOT</version>
=======
      <version>4.2</version>
>>>>>>> 2f756662
      <relativePath>..</relativePath>
   </parent>

    <properties>
        <!-- This is the path to the root [dspace-src] directory. -->
        <root.basedir>${basedir}/..</root.basedir>
    </properties>

    <build>
        <filters>
            <!-- Filter using the properties file defined by dspace-parent POM -->
            <filter>${filters.file}</filter>
        </filters>
        <plugins>
            <plugin>
                <groupId>org.apache.maven.plugins</groupId>
                <artifactId>maven-war-plugin</artifactId>
                <configuration>
                    <attachClasses>true</attachClasses>
                    <!-- In version 2.1-alpha-1, this was incorrectly named warSourceExcludes -->
                    <packagingExcludes>WEB-INF/lib/*.jar</packagingExcludes>
                    <warSourceExcludes>WEB-INF/lib/*.jar</warSourceExcludes>
                    <webResources>
                        <resource>
                            <filtering>true</filtering>
                            <directory>${basedir}/src/main/webapp</directory>
                            <includes>
                                <include>WEB-INF/web.xml</include>
                            </includes>
                        </resource>
                    </webResources>
                </configuration>
                <executions>
                    <execution>
                        <phase>prepare-package</phase>
                    </execution>
                </executions>
            </plugin>
            <plugin>
                <groupId>com.mycila.maven-license-plugin</groupId>
                <artifactId>maven-license-plugin</artifactId>
                <configuration>
                    <!--Exclude license check for XMLUI files which don't need it-->
                    <excludes>
                        <exclude>**/META-INF/**</exclude>
                        <exclude>**/robots.txt</exclude>
                        <exclude>**/readme*</exclude>
                        <exclude>**/*.LICENSE</exclude>
                        <exclude>**/cocoon/**</exclude>
                        <exclude>**/scriptaculous/**</exclude>
                        <exclude>**/jquery*</exclude>
                        <exclude>**/modernizr*</exclude>
                        <exclude>**/DD_belated*</exclude>
                        <exclude>**/detectmobile*</exclude>
                        <exclude>**/sc-mobile*</exclude>
                    </excludes>
                </configuration>
            </plugin>
        </plugins>
    </build>

    <profiles>
        <profile>
            <id>oracle-support</id>
            <activation>
                <property>
                    <name>db.name</name>
                    <value>oracle</value>
                </property>
            </activation>
            <dependencies>
                <dependency>
                    <groupId>com.oracle</groupId>
                    <artifactId>ojdbc6</artifactId>
                </dependency>
            </dependencies>
        </profile>
    </profiles>

    <dependencies>

        <dependency>
            <groupId>org.dspace</groupId>
            <artifactId>dspace-api</artifactId>
        </dependency>

        <!-- Custom build DSpace cocoon -->
        <dependency>
            <groupId>jdom</groupId>
            <artifactId>jdom</artifactId>
        </dependency>
        <dependency>
            <groupId>org.apache.cocoon</groupId>
            <artifactId>cocoon-core</artifactId>
            <version>2.2.0</version>
            <exclusions>
                <exclusion>
                    <groupId>net.sf.ehcache</groupId>
                    <artifactId>ehcache</artifactId>
                </exclusion>
            </exclusions>
        </dependency>

        <dependency>
            <groupId>org.apache.cocoon</groupId>
            <artifactId>cocoon-template-impl</artifactId>
            <version>1.1.0</version>
        </dependency>
        <dependency>
            <groupId>org.apache.cocoon</groupId>
            <artifactId>cocoon-flowscript-impl</artifactId>
            <version>1.0.0</version>
        </dependency>

        <dependency>
            <groupId>commons-logging</groupId>
            <artifactId>commons-logging</artifactId>
        </dependency>

        <dependency>
            <groupId>org.apache.cocoon</groupId>
            <artifactId>cocoon-servlet-service-components</artifactId>
            <version>1.0.0</version>
            <exclusions>
                <exclusion>
                    <groupId>org.apache.cocoon</groupId>
                    <artifactId>cocoon-servlet-service-impl</artifactId>
                </exclusion>
            </exclusions>
        </dependency>

        <dependency>
            <groupId>org.dspace.dependencies.cocoon</groupId>
            <artifactId>dspace-cocoon-servlet-service-impl</artifactId>
            <version>1.0.3</version>
        </dependency>

        <dependency>
            <groupId>commons-jxpath</groupId>
            <artifactId>commons-jxpath</artifactId>
            <version>1.3</version>
        </dependency>

        <dependency>
            <groupId>org.swordapp</groupId>
            <artifactId>sword-common</artifactId>
        </dependency>

        <!-- Explicitly Specify Latest Version of Spring -->
        <dependency>
            <artifactId>spring-core</artifactId>
            <groupId>org.springframework</groupId>
        </dependency>

        <dependency>
            <artifactId>spring-beans</artifactId>
            <groupId>org.springframework</groupId>
        </dependency>

        <dependency>
            <artifactId>spring-aop</artifactId>
            <groupId>org.springframework</groupId>
        </dependency>

        <dependency>
            <artifactId>spring-context</artifactId>
            <groupId>org.springframework</groupId>
        </dependency>

        <dependency>
            <artifactId>spring-tx</artifactId>
            <groupId>org.springframework</groupId>
        </dependency>

        <dependency>
            <artifactId>spring-jdbc</artifactId>
            <groupId>org.springframework</groupId>
        </dependency>

        <dependency>
            <artifactId>spring-web</artifactId>
            <groupId>org.springframework</groupId>
        </dependency>

        <dependency>
            <artifactId>spring-webmvc</artifactId>
            <groupId>org.springframework</groupId>
        </dependency>

        <dependency>
            <groupId>com.yahoo.platform.yui</groupId>
            <artifactId>yuicompressor</artifactId>
            <version>2.3.6</version>
        </dependency>
        <!-- Needed for Form Validation -->
        <dependency>
            <groupId>commons-validator</groupId>
            <artifactId>commons-validator</artifactId>
        </dependency>
        <dependency>
            <groupId>net.sf.opencsv</groupId>
            <artifactId>opencsv</artifactId>
            <version>2.0</version>
        </dependency>
        <!--  Gson: Java to Json conversion -->
        <dependency>
            <groupId>com.google.code.gson</groupId>
            <artifactId>gson</artifactId>
            <scope>compile</scope>
        </dependency>
        <dependency>
            <groupId>javax.servlet</groupId>
            <artifactId>servlet-api</artifactId>
            <scope>provided</scope>
        </dependency>

    </dependencies>

</project><|MERGE_RESOLUTION|>--- conflicted
+++ resolved
@@ -11,11 +11,7 @@
    <parent>
       <groupId>org.dspace</groupId>
       <artifactId>dspace-parent</artifactId>
-<<<<<<< HEAD
-      <version>CRIS-4.1.3-SNAPSHOT</version>
-=======
-      <version>4.2</version>
->>>>>>> 2f756662
+      <version>CRIS-4.2.0-SNAPSHOT</version>
       <relativePath>..</relativePath>
    </parent>
 
@@ -101,7 +97,10 @@
             <groupId>org.dspace</groupId>
             <artifactId>dspace-api</artifactId>
         </dependency>
-
+       <dependency>
+            <groupId>org.dspace</groupId>
+            <artifactId>dspace-services</artifactId>
+       </dependency>
         <!-- Custom build DSpace cocoon -->
         <dependency>
             <groupId>jdom</groupId>
@@ -224,6 +223,7 @@
         <dependency>
             <groupId>com.google.code.gson</groupId>
             <artifactId>gson</artifactId>
+            <version>2.2.1</version>
             <scope>compile</scope>
         </dependency>
         <dependency>
