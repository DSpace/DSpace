/*
 * ItemViewer.java
 *
 * Version: $Revision$
 *
 * Date: $Date$
 *
 * Copyright (c) 2002, Hewlett-Packard Company and Massachusetts
 * Institute of Technology.  All rights reserved.
 *
 * Redistribution and use in source and binary forms, with or without
 * modification, are permitted provided that the following conditions are
 * met:
 *
 * - Redistributions of source code must retain the above copyright
 * notice, this list of conditions and the following disclaimer.
 *
 * - Redistributions in binary form must reproduce the above copyright
 * notice, this list of conditions and the following disclaimer in the
 * documentation and/or other materials provided with the distribution.
 *
 * - Neither the name of the Hewlett-Packard Company nor the name of the
 * Massachusetts Institute of Technology nor the names of their
 * contributors may be used to endorse or promote products derived from
 * this software without specific prior written permission.
 *
 * THIS SOFTWARE IS PROVIDED BY THE COPYRIGHT HOLDERS AND CONTRIBUTORS
 * ``AS IS'' AND ANY EXPRESS OR IMPLIED WARRANTIES, INCLUDING, BUT NOT
 * LIMITED TO, THE IMPLIED WARRANTIES OF MERCHANTABILITY AND FITNESS FOR
 * A PARTICULAR PURPOSE ARE DISCLAIMED. IN NO EVENT SHALL THE COPYRIGHT
 * HOLDERS OR CONTRIBUTORS BE LIABLE FOR ANY DIRECT, INDIRECT,
 * INCIDENTAL, SPECIAL, EXEMPLARY, OR CONSEQUENTIAL DAMAGES (INCLUDING,
 * BUT NOT LIMITED TO, PROCUREMENT OF SUBSTITUTE GOODS OR SERVICES; LOSS
 * OF USE, DATA, OR PROFITS; OR BUSINESS INTERRUPTION) HOWEVER CAUSED AND
 * ON ANY THEORY OF LIABILITY, WHETHER IN CONTRACT, STRICT LIABILITY, OR
 * TORT (INCLUDING NEGLIGENCE OR OTHERWISE) ARISING IN ANY WAY OUT OF THE
 * USE OF THIS SOFTWARE, EVEN IF ADVISED OF THE POSSIBILITY OF SUCH
 * DAMAGE.
 */
package org.dspace.app.xmlui.aspect.artifactbrowser;

<<<<<<< HEAD
=======
import java.io.IOException;
import java.io.Serializable;
import java.io.StringWriter;
import java.sql.SQLException;
import java.util.List;
import java.util.Map;

import javax.servlet.ServletException;

>>>>>>> a68d3779
import org.apache.cocoon.caching.CacheableProcessingComponent;
import org.apache.cocoon.environment.ObjectModelHelper;
import org.apache.cocoon.environment.Request;
import org.apache.cocoon.util.HashUtil;
import org.apache.excalibur.source.SourceValidity;
import org.apache.log4j.Logger;
import org.dspace.app.xmlui.cocoon.AbstractDSpaceTransformer;
import org.dspace.app.xmlui.utils.DSpaceValidity;
import org.dspace.app.xmlui.utils.HandleUtil;
import org.dspace.app.xmlui.utils.UIException;
<<<<<<< HEAD
import org.dspace.app.xmlui.utils.URIUtil;
=======
import org.dspace.app.xmlui.utils.UsageEvent;
>>>>>>> a68d3779
import org.dspace.app.xmlui.wing.Message;
import org.dspace.app.xmlui.wing.WingException;
import org.dspace.app.xmlui.wing.element.Body;
import org.dspace.app.xmlui.wing.element.Division;
import org.dspace.app.xmlui.wing.element.PageMeta;
import org.dspace.app.xmlui.wing.element.Para;
import org.dspace.app.xmlui.wing.element.ReferenceSet;
import org.dspace.authorize.AuthorizeException;
import org.dspace.content.Collection;
import org.dspace.content.DCValue;
import org.dspace.content.DSpaceObject;
import org.dspace.content.Item;
<<<<<<< HEAD
import org.dspace.core.LogManager;
import org.dspace.uri.IdentifierService;
=======
import org.dspace.content.crosswalk.CrosswalkException;
import org.dspace.content.crosswalk.DisseminationCrosswalk;
import org.dspace.core.Constants;
import org.dspace.core.LogManager;
import org.dspace.core.PluginManager;
import org.jdom.Element;
import org.jdom.output.XMLOutputter;
>>>>>>> a68d3779
import org.xml.sax.SAXException;

import java.io.IOException;
import java.io.Serializable;
import java.sql.SQLException;
import java.util.Map;

/**
 * Display a single item.
 *
 * @author Scott Phillips
 */
public class ItemViewer extends AbstractDSpaceTransformer implements CacheableProcessingComponent
{
    private static final Logger log = Logger.getLogger(ItemViewer.class);
<<<<<<< HEAD

=======
    
>>>>>>> a68d3779
    /** Language strings */
    private static final Message T_dspace_home =
        message("xmlui.general.dspace_home");

    private static final Message T_trail =
        message("xmlui.ArtifactBrowser.ItemViewer.trail");

    private static final Message T_show_simple =
        message("xmlui.ArtifactBrowser.ItemViewer.show_simple");

    private static final Message T_show_full =
        message("xmlui.ArtifactBrowser.ItemViewer.show_full");

    private static final Message T_head_parent_collections =
        message("xmlui.ArtifactBrowser.ItemViewer.head_parent_collections");

	/** Cached validity object */
	private SourceValidity validity = null;
<<<<<<< HEAD

=======
	
	/** XHTML crosswalk instance */
	private DisseminationCrosswalk xHTMLHeadCrosswalk = null;
	
>>>>>>> a68d3779
    /**
     * Generate the unique caching key.
     * This key must be unique inside the space of this component.
     */
    public Serializable getKey() {
        try {
            DSpaceObject dso = URIUtil.resolve(objectModel);

            if (dso == null)
                return "0"; // no item, something is wrong.

            return HashUtil.hash(IdentifierService.getCanonicalForm(dso) + "full:" + showFullItem(objectModel));
        }
        catch (SQLException sqle)
        {
            // Ignore all errors and just return that the component is not cachable.
            return "0";
        }
    }

    /**
     * Generate the cache validity object.
     *
     * The validity object will include the item being viewed,
     * along with all bundles & bitstreams.
     */
    public SourceValidity getValidity()
    {
        DSpaceObject dso = null;

        if (this.validity == null)
    	{
	        try {
<<<<<<< HEAD
	            dso = URIUtil.resolve(objectModel);

=======
	            dso = HandleUtil.obtainHandle(objectModel);
	            
>>>>>>> a68d3779
	            DSpaceValidity validity = new DSpaceValidity();
	            validity.add(dso);
	            this.validity =  validity.complete();
	        }
	        catch (Exception e)
	        {
	            // Ignore all errors and just invalidate the cache.
	        }

            // add log message that we are viewing the item
            // done here, as the serialization may not occur if the cache is valid
<<<<<<< HEAD
            log.info(LogManager.getHeader(context, "view_item", "handle=" + (dso == null ? "" : IdentifierService.getCanonicalForm(dso))));
=======
            log.info(LogManager.getHeader(context, "view_item", "handle=" + (dso == null ? "" : dso.getHandle())));
>>>>>>> a68d3779
    	}
    	return this.validity;
    }


    /**
     * Add the item's title and trail links to the page's metadata.
     */
    public void addPageMeta(PageMeta pageMeta) throws SAXException,
            WingException, UIException, SQLException, IOException,
            AuthorizeException
    {
<<<<<<< HEAD

        DSpaceObject dso = URIUtil.resolve(objectModel);
=======
        DSpaceObject dso = HandleUtil.obtainHandle(objectModel);
>>>>>>> a68d3779
        if (!(dso instanceof Item))
            return;
        Item item = (Item) dso;

        // Set the page title
        String title = getItemTitle(item);

        if (title != null)
            pageMeta.addMetadata("title").addContent(title);
        else
            pageMeta.addMetadata("title").addContent(IdentifierService.getCanonicalForm(item));

        pageMeta.addTrailLink(contextPath + "/",T_dspace_home);
        HandleUtil.buildHandleTrail(item,pageMeta,contextPath);
        pageMeta.addTrail().addContent(T_trail);
        
        // Metadata for <head> element
        if (xHTMLHeadCrosswalk == null)
        {
            xHTMLHeadCrosswalk = (DisseminationCrosswalk) PluginManager.getNamedPlugin(
              DisseminationCrosswalk.class, "XHTML_HEAD_ITEM");
        }

        // Produce <meta> elements for header from crosswalk
        try
        {
            List l = xHTMLHeadCrosswalk.disseminateList(item);
            StringWriter sw = new StringWriter();

            XMLOutputter xmlo = new XMLOutputter();
            for (int i = 0; i < l.size(); i++)
            {
                Element e = (Element) l.get(i);
                // FIXME: we unset the Namespace so it's not printed.
                // This is fairly yucky, but means the same crosswalk should
                // work for Manakin as well as the JSP-based UI.
                e.setNamespace(null);
                xmlo.output(e, sw);
            }
            pageMeta.addMetadata("xhtml_head_item").addContent(sw.toString());
        }
        catch (CrosswalkException ce)
        {
            // TODO: Is this the right exception class?
            throw new WingException(ce);
        }
    }

    /**
     * Display a single item
     */
    public void addBody(Body body) throws SAXException, WingException,
            UIException, SQLException, IOException, AuthorizeException
    {

        DSpaceObject dso = URIUtil.resolve(objectModel);
        if (!(dso instanceof Item))
            return;
        Item item = (Item) dso;

        new UsageEvent().fire((Request) ObjectModelHelper.getRequest(objectModel),
                context, UsageEvent.VIEW, Constants.ITEM, item.getID());
        
        // Build the item viewer division.
        Division division = body.addDivision("item-view","primary");
        String title = getItemTitle(item);
        if (title != null)
            division.setHead(title);
        else
            division.setHead(IdentifierService.getCanonicalForm(item));

        Para showfullPara = division.addPara(null, "item-view-toggle item-view-toggle-top");

        if (showFullItem(objectModel))
        {
            String link = IdentifierService.getURL(item).toString();
            showfullPara.addXref(link).addContent(T_show_simple);
        }
        else
        {
            String link = IdentifierService.getURL(item).toString() + "?show=full";
            showfullPara.addXref(link).addContent(T_show_full);
        }

        ReferenceSet referenceSet;
        if (showFullItem(objectModel))
        {
            referenceSet = division.addReferenceSet("collection-viewer",
                    ReferenceSet.TYPE_DETAIL_VIEW);
        }
        else
        {
            referenceSet = division.addReferenceSet("collection-viewer",
                    ReferenceSet.TYPE_SUMMARY_VIEW);
        }

        // Refrence the actual Item
        ReferenceSet appearsInclude = referenceSet.addReference(item).addReferenceSet(ReferenceSet.TYPE_DETAIL_LIST,null,"hierarchy");
        appearsInclude.setHead(T_head_parent_collections);

        // Reference all collections the item appears in.
        for (Collection collection : item.getCollections())
        {
            appearsInclude.addReference(collection);
        }

        showfullPara = division.addPara(null,"item-view-toggle item-view-toggle-bottom");

        if (showFullItem(objectModel))
        {
            String link = IdentifierService.getURL(item).toString();
            showfullPara.addXref(link).addContent(T_show_simple);
        }
        else
        {
            String link = IdentifierService.getURL(item).toString() + "?show=full";
            showfullPara.addXref(link).addContent(T_show_full);
        }
    }
    
    /**
     * Determine if the full item should be referenced or just a summary.
     */
    public static boolean showFullItem(Map objectModel)
    {
        Request request = ObjectModelHelper.getRequest(objectModel);
        String show = request.getParameter("show");

        if (show != null && show.length() > 0)
            return true;
        return false;
    }

    /**
     * Obtain the item's title.
     */
    public static String getItemTitle(Item item)
    {
        DCValue[] titles = item.getDC("title", Item.ANY, Item.ANY);

        String title;
        if (titles != null && titles.length > 0)
            title = titles[0].value;
        else
            title = null;
        return title;
    }
    
    /**
     * Recycle
     */
    public void recycle() {
    	this.validity = null;
    	super.recycle();
    }
}<|MERGE_RESOLUTION|>--- conflicted
+++ resolved
@@ -39,8 +39,6 @@
  */
 package org.dspace.app.xmlui.aspect.artifactbrowser;
 
-<<<<<<< HEAD
-=======
 import java.io.IOException;
 import java.io.Serializable;
 import java.io.StringWriter;
@@ -50,7 +48,6 @@
 
 import javax.servlet.ServletException;
 
->>>>>>> a68d3779
 import org.apache.cocoon.caching.CacheableProcessingComponent;
 import org.apache.cocoon.environment.ObjectModelHelper;
 import org.apache.cocoon.environment.Request;
@@ -61,27 +58,19 @@
 import org.dspace.app.xmlui.utils.DSpaceValidity;
 import org.dspace.app.xmlui.utils.HandleUtil;
 import org.dspace.app.xmlui.utils.UIException;
-<<<<<<< HEAD
-import org.dspace.app.xmlui.utils.URIUtil;
-=======
 import org.dspace.app.xmlui.utils.UsageEvent;
->>>>>>> a68d3779
 import org.dspace.app.xmlui.wing.Message;
 import org.dspace.app.xmlui.wing.WingException;
 import org.dspace.app.xmlui.wing.element.Body;
 import org.dspace.app.xmlui.wing.element.Division;
+import org.dspace.app.xmlui.wing.element.ReferenceSet;
 import org.dspace.app.xmlui.wing.element.PageMeta;
 import org.dspace.app.xmlui.wing.element.Para;
-import org.dspace.app.xmlui.wing.element.ReferenceSet;
 import org.dspace.authorize.AuthorizeException;
 import org.dspace.content.Collection;
 import org.dspace.content.DCValue;
 import org.dspace.content.DSpaceObject;
 import org.dspace.content.Item;
-<<<<<<< HEAD
-import org.dspace.core.LogManager;
-import org.dspace.uri.IdentifierService;
-=======
 import org.dspace.content.crosswalk.CrosswalkException;
 import org.dspace.content.crosswalk.DisseminationCrosswalk;
 import org.dspace.core.Constants;
@@ -89,66 +78,52 @@
 import org.dspace.core.PluginManager;
 import org.jdom.Element;
 import org.jdom.output.XMLOutputter;
->>>>>>> a68d3779
 import org.xml.sax.SAXException;
-
-import java.io.IOException;
-import java.io.Serializable;
-import java.sql.SQLException;
-import java.util.Map;
 
 /**
  * Display a single item.
- *
+ * 
  * @author Scott Phillips
  */
 public class ItemViewer extends AbstractDSpaceTransformer implements CacheableProcessingComponent
 {
     private static final Logger log = Logger.getLogger(ItemViewer.class);
-<<<<<<< HEAD
-
-=======
-    
->>>>>>> a68d3779
+    
     /** Language strings */
     private static final Message T_dspace_home =
         message("xmlui.general.dspace_home");
-
+    
     private static final Message T_trail =
         message("xmlui.ArtifactBrowser.ItemViewer.trail");
-
+    
     private static final Message T_show_simple =
         message("xmlui.ArtifactBrowser.ItemViewer.show_simple");
-
+    
     private static final Message T_show_full =
         message("xmlui.ArtifactBrowser.ItemViewer.show_full");
-
+    
     private static final Message T_head_parent_collections =
         message("xmlui.ArtifactBrowser.ItemViewer.head_parent_collections");
-
+    
 	/** Cached validity object */
 	private SourceValidity validity = null;
-<<<<<<< HEAD
-
-=======
 	
 	/** XHTML crosswalk instance */
 	private DisseminationCrosswalk xHTMLHeadCrosswalk = null;
 	
->>>>>>> a68d3779
     /**
      * Generate the unique caching key.
      * This key must be unique inside the space of this component.
      */
     public Serializable getKey() {
         try {
-            DSpaceObject dso = URIUtil.resolve(objectModel);
-
+            DSpaceObject dso = HandleUtil.obtainHandle(objectModel);
+            
             if (dso == null)
                 return "0"; // no item, something is wrong.
-
-            return HashUtil.hash(IdentifierService.getCanonicalForm(dso) + "full:" + showFullItem(objectModel));
-        }
+            
+            return HashUtil.hash(dso.getHandle() + "full:" + showFullItem(objectModel));
+        } 
         catch (SQLException sqle)
         {
             // Ignore all errors and just return that the component is not cachable.
@@ -158,24 +133,19 @@
 
     /**
      * Generate the cache validity object.
-     *
-     * The validity object will include the item being viewed,
+     * 
+     * The validity object will include the item being viewed, 
      * along with all bundles & bitstreams.
      */
-    public SourceValidity getValidity()
+    public SourceValidity getValidity() 
     {
         DSpaceObject dso = null;
 
         if (this.validity == null)
     	{
 	        try {
-<<<<<<< HEAD
-	            dso = URIUtil.resolve(objectModel);
-
-=======
 	            dso = HandleUtil.obtainHandle(objectModel);
 	            
->>>>>>> a68d3779
 	            DSpaceValidity validity = new DSpaceValidity();
 	            validity.add(dso);
 	            this.validity =  validity.complete();
@@ -187,16 +157,12 @@
 
             // add log message that we are viewing the item
             // done here, as the serialization may not occur if the cache is valid
-<<<<<<< HEAD
-            log.info(LogManager.getHeader(context, "view_item", "handle=" + (dso == null ? "" : IdentifierService.getCanonicalForm(dso))));
-=======
             log.info(LogManager.getHeader(context, "view_item", "handle=" + (dso == null ? "" : dso.getHandle())));
->>>>>>> a68d3779
     	}
     	return this.validity;
     }
-
-
+    
+    
     /**
      * Add the item's title and trail links to the page's metadata.
      */
@@ -204,12 +170,7 @@
             WingException, UIException, SQLException, IOException,
             AuthorizeException
     {
-<<<<<<< HEAD
-
-        DSpaceObject dso = URIUtil.resolve(objectModel);
-=======
         DSpaceObject dso = HandleUtil.obtainHandle(objectModel);
->>>>>>> a68d3779
         if (!(dso instanceof Item))
             return;
         Item item = (Item) dso;
@@ -220,7 +181,7 @@
         if (title != null)
             pageMeta.addMetadata("title").addContent(title);
         else
-            pageMeta.addMetadata("title").addContent(IdentifierService.getCanonicalForm(item));
+            pageMeta.addMetadata("title").addContent(item.getHandle());
 
         pageMeta.addTrailLink(contextPath + "/",T_dspace_home);
         HandleUtil.buildHandleTrail(item,pageMeta,contextPath);
@@ -265,7 +226,7 @@
             UIException, SQLException, IOException, AuthorizeException
     {
 
-        DSpaceObject dso = URIUtil.resolve(objectModel);
+        DSpaceObject dso = HandleUtil.obtainHandle(objectModel);
         if (!(dso instanceof Item))
             return;
         Item item = (Item) dso;
@@ -279,21 +240,22 @@
         if (title != null)
             division.setHead(title);
         else
-            division.setHead(IdentifierService.getCanonicalForm(item));
+            division.setHead(item.getHandle());
 
         Para showfullPara = division.addPara(null, "item-view-toggle item-view-toggle-top");
 
         if (showFullItem(objectModel))
         {
-            String link = IdentifierService.getURL(item).toString();
+            String link = contextPath + "/handle/" + item.getHandle();
             showfullPara.addXref(link).addContent(T_show_simple);
         }
         else
         {
-            String link = IdentifierService.getURL(item).toString() + "?show=full";
+            String link = contextPath + "/handle/" + item.getHandle()
+                    + "?show=full";
             showfullPara.addXref(link).addContent(T_show_full);
         }
-
+        
         ReferenceSet referenceSet;
         if (showFullItem(objectModel))
         {
@@ -309,23 +271,24 @@
         // Refrence the actual Item
         ReferenceSet appearsInclude = referenceSet.addReference(item).addReferenceSet(ReferenceSet.TYPE_DETAIL_LIST,null,"hierarchy");
         appearsInclude.setHead(T_head_parent_collections);
-
+        
         // Reference all collections the item appears in.
         for (Collection collection : item.getCollections())
         {
             appearsInclude.addReference(collection);
         }
-
+        
         showfullPara = division.addPara(null,"item-view-toggle item-view-toggle-bottom");
 
         if (showFullItem(objectModel))
         {
-            String link = IdentifierService.getURL(item).toString();
+            String link = contextPath + "/handle/" + item.getHandle();
             showfullPara.addXref(link).addContent(T_show_simple);
         }
         else
         {
-            String link = IdentifierService.getURL(item).toString() + "?show=full";
+            String link = contextPath + "/handle/" + item.getHandle()
+                    + "?show=full";
             showfullPara.addXref(link).addContent(T_show_full);
         }
     }
