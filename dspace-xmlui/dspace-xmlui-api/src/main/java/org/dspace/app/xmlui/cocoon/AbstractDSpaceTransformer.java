--- conflicted
+++ resolved
@@ -199,11 +199,7 @@
     {
     	if (unencodedString == null)
     		return "";
-<<<<<<< HEAD
-    	
-=======
-
->>>>>>> a68d3779
+
         try
         {
             return URLEncoder.encode(unencodedString,Constants.DEFAULT_ENCODING);
