--- conflicted
+++ resolved
@@ -56,17 +56,10 @@
      * @param resolver source resolver.
      * @param objectModel
      *            Cocoon's object model
-<<<<<<< HEAD
-     * @param source
-     * @param parameters
-     * @return an empty Map.
-     * @throws java.lang.Exception passed through
-=======
      * @param source source.
      * @param parameters sitemap parameters.
      * @return result of the action.
      * @throws java.lang.Exception passed through.
->>>>>>> e5cb6299
      */
     @Override
     public Map act(Redirector redirector, SourceResolver resolver, Map objectModel,
@@ -98,11 +91,7 @@
 				httpResponse.sendRedirect(location.toString());
 		}
         else{
-<<<<<<< HEAD
-            httpResponse.sendRedirect(ConfigurationManager.getProperty("dspace.url"));
-=======
             httpResponse.sendRedirect(configurationService.getProperty("dspace.url"));
->>>>>>> e5cb6299
         }
         
         return new HashMap();
