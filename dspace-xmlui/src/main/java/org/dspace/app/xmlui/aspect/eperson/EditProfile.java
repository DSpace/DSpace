/**
 * The contents of this file are subject to the license and copyright
 * detailed in the LICENSE and NOTICE files at the root of the source
 * tree and available online at
 *
 * http://www.dspace.org/license/
 */
package org.dspace.app.xmlui.aspect.eperson;

import java.io.IOException;
import java.sql.SQLException;
import java.util.ArrayList;
import java.util.Arrays;
import java.util.Comparator;
import java.util.Locale;
import java.util.Map;

import org.apache.avalon.framework.parameters.Parameters;
import org.apache.cocoon.ProcessingException;
import org.apache.cocoon.environment.ObjectModelHelper;
import org.apache.cocoon.environment.Request;
import org.apache.cocoon.environment.SourceResolver;
import org.apache.log4j.Logger;
import org.dspace.app.util.CollectionDropDown;
import org.dspace.app.xmlui.cocoon.AbstractDSpaceTransformer;
import org.dspace.app.xmlui.wing.Message;
import org.dspace.app.xmlui.wing.WingException;
import org.dspace.app.xmlui.wing.element.Body;
import org.dspace.app.xmlui.wing.element.Button;
import org.dspace.app.xmlui.wing.element.Division;
import org.dspace.app.xmlui.wing.element.Field;
import org.dspace.app.xmlui.wing.element.List;
import org.dspace.app.xmlui.wing.element.PageMeta;
import org.dspace.app.xmlui.wing.element.Select;
import org.dspace.app.xmlui.wing.element.Text;
import org.dspace.content.Collection;
import org.dspace.content.Community;
import org.dspace.core.ConfigurationManager;
import org.dspace.core.Constants;
import org.dspace.core.I18nUtil;
import org.dspace.core.LogManager;
import org.dspace.eperson.Group;
import org.dspace.eperson.Subscribe;
import org.xml.sax.SAXException;

<<<<<<< HEAD
import ar.edu.unlp.sedici.util.CollectionSearchSedici;
import ar.edu.unlp.sedici.util.CollectionsWithCommunities;
=======
>>>>>>> d34e7b89

/**
 * Display a form that allows the user to edit their profile.
 * There are two cases in which this can be used: 1) when an
 * existing user is attempting to edit their own profile, and
 * 2) when a new user is registering for the first time.
 *
 * There are several parameters this transformer accepts:
 *
 * email - The email address of the user registering for the first time.
 *
 * registering - A boolean value to indicate whether the user is registering for the first time.
 *
 * retryInformation - A boolean value to indicate whether there was an error with the user's profile.
 *
 * retryPassword - A boolean value to indicate whether there was an error with the user's password.
 *
 * allowSetPassword - A boolean value to indicate whether the user is allowed to set their own password.
 *
 * @author Scott Phillips
 */
public class EditProfile extends AbstractDSpaceTransformer
{
    private static Logger log = Logger.getLogger(EditProfile.class);

    /** Language string used: */
    private static final Message T_title_create =
        message("xmlui.EPerson.EditProfile.title_create");
    
    private static final Message T_title_update =
        message("xmlui.EPerson.EditProfile.title_update");
    
    private static final Message T_dspace_home =
        message("xmlui.general.dspace_home");
    
    private static final Message T_trail_new_registration =
        message("xmlui.EPerson.trail_new_registration");
    
    private static final Message T_trail_update =
        message("xmlui.EPerson.EditProfile.trail_update");
    
    private static final Message T_head_create =
        message("xmlui.EPerson.EditProfile.head_create");
    
    private static final Message T_head_update =
        message("xmlui.EPerson.EditProfile.head_update");
    
    private static final Message T_email_address =
        message("xmlui.EPerson.EditProfile.email_address");
    
    private static final Message T_first_name =
        message("xmlui.EPerson.EditProfile.first_name");
    
    private static final Message T_error_required =
        message("xmlui.EPerson.EditProfile.error_required");
    
    private static final Message T_last_name =
        message("xmlui.EPerson.EditProfile.last_name");
    
    private static final Message T_telephone =
        message("xmlui.EPerson.EditProfile.telephone");
    
    private static final Message T_language =
        message("xmlui.EPerson.EditProfile.Language");
    
    private static final Message T_create_password_instructions =
        message("xmlui.EPerson.EditProfile.create_password_instructions");
    
    private static final Message T_update_password_instructions =
        message("xmlui.EPerson.EditProfile.update_password_instructions");
    
    private static final Message T_password =
        message("xmlui.EPerson.EditProfile.password");
    
    private static final Message T_error_invalid_password =
        message("xmlui.EPerson.EditProfile.error_invalid_password");
    
    private static final Message T_confirm_password =
        message("xmlui.EPerson.EditProfile.confirm_password");
    
    private static final Message T_error_unconfirmed_password =
        message("xmlui.EPerson.EditProfile.error_unconfirmed_password");
    
    private static final Message T_submit_update =
        message("xmlui.EPerson.EditProfile.submit_update");
    
    private static final Message T_submit_create =
        message("xmlui.EPerson.EditProfile.submit_create");
    
    private static final Message T_subscriptions =
        message("xmlui.EPerson.EditProfile.subscriptions");

    private static final Message T_subscriptions_help =
        message("xmlui.EPerson.EditProfile.subscriptions_help");

    private static final Message T_email_subscriptions =
        message("xmlui.EPerson.EditProfile.email_subscriptions");

    private static final Message T_select_collection =
        message("xmlui.EPerson.EditProfile.select_collection");
 
    private static final Message T_head_auth =
        message("xmlui.EPerson.EditProfile.head_auth");
    
    private static final Message T_head_identify =
        message("xmlui.EPerson.EditProfile.head_identify");
    
    private static final Message T_head_security =
        message("xmlui.EPerson.EditProfile.head_security");
    
    private static Locale[] supportedLocales = getSupportedLocales();
    static
    {
        Arrays.sort(supportedLocales, new Comparator<Locale>() {
            public int compare(Locale a, Locale b)
            {
                return a.getDisplayName().compareTo(b.getDisplayName());
            }
        });
    }
    
    /** The email address of the user registering for the first time.*/
    private String email;

    /** Determine if the user is registering for the first time */
    private boolean registering;
    
    /** Determine if the user is allowed to set their own password */
    private boolean allowSetPassword;
    
    /** A list of fields in error */
    private java.util.List<String> errors;
    
    public void setup(SourceResolver resolver, Map objectModel, String src,
            Parameters parameters) throws ProcessingException, SAXException,
            IOException
    {
        super.setup(resolver,objectModel,src,parameters);
        
        this.email = parameters.getParameter("email","unknown");
        this.registering = parameters.getParameterAsBoolean("registering",false);
        this.allowSetPassword = parameters.getParameterAsBoolean("allowSetPassword",false);
        
        String errors = parameters.getParameter("errors","");
        if (errors.length() > 0)
        {
            this.errors = Arrays.asList(errors.split(","));
        }
        else
        {
            this.errors = new ArrayList<String>();
        }
        
        // Ensure that the email variable is set.
        if (eperson != null)
        {
            this.email = eperson.getEmail();
        }
    }
       
    public void addPageMeta(PageMeta pageMeta) throws WingException
    {
        // Set the page title
        if (registering)
        {
            pageMeta.addMetadata("title").addContent(T_title_create);
        }
        else
        {
            pageMeta.addMetadata("title").addContent(T_title_update);
        }
        
        pageMeta.addTrailLink(contextPath + "/",T_dspace_home);
        if (registering)
        {
            pageMeta.addTrail().addContent(T_trail_new_registration);
        }
        else
        {
            pageMeta.addTrail().addContent(T_trail_update);
        }
    }
    
    
   public void addBody(Body body) throws WingException, SQLException
   {
       // Log that we are viewing a profile
       log.info(LogManager.getHeader(context, "view_profile", ""));

       Request request = ObjectModelHelper.getRequest(objectModel);
       
       String defaultFirstName="",defaultLastName="",defaultPhone="";
       String defaultLanguage=null;
       if (request.getParameter("submit") != null)
       {
           defaultFirstName = request.getParameter("first_name");
           defaultLastName = request.getParameter("last_name");
           defaultPhone = request.getParameter("phone");
           defaultLanguage = request.getParameter("language");
       }
       else if (eperson != null)
       {
            defaultFirstName = eperson.getFirstName();
            defaultLastName = eperson.getLastName();
            defaultPhone = eperson.getMetadata("phone");
            defaultLanguage = eperson.getLanguage();
       }
       
       String action = contextPath;
       if (registering)
       {
           action += "/register";
       }
       else
       {
           action += "/profile";
       }
       
       
       
       
       Division profile = body.addInteractiveDivision("information",
               action,Division.METHOD_POST,"primary");
       
       if (registering)
       {
           profile.setHead(T_head_create);
       }
       else
       {
           profile.setHead(T_head_update);
       }
       
       // Add the progress list if we are registering a new user
       if (registering)
       {
           EPersonUtils.registrationProgressList(profile, 2);
       }
       
       
       
       
       
       List form = profile.addList("form",List.TYPE_FORM);
       
       List identity = form.addList("identity",List.TYPE_FORM);
       identity.setHead(T_head_identify);
       
       // Email
       identity.addLabel(T_email_address);
       identity.addItem(email);
       
       // First name
       Text firstName = identity.addItem().addText("first_name");
       firstName.setAutofocus("autofocus");
       firstName.setRequired();
       firstName.setLabel(T_first_name);
       firstName.setValue(defaultFirstName);
       if (errors.contains("first_name"))
       {
           firstName.addError(T_error_required);
       }
       if (!registering && !ConfigurationManager.getBooleanProperty("xmlui.user.editmetadata", true))
       {
           firstName.setDisabled();
       }
       
       // Last name
       Text lastName = identity.addItem().addText("last_name");
       lastName.setRequired();
       lastName.setLabel(T_last_name);
       lastName.setValue(defaultLastName);
       if (errors.contains("last_name"))
       {
           lastName.addError(T_error_required);
       }
       if (!registering &&!ConfigurationManager.getBooleanProperty("xmlui.user.editmetadata", true))
       {
           lastName.setDisabled();
       }
       
       // Phone
       Text phone = identity.addItem().addText("phone");
       phone.setLabel(T_telephone);
       phone.setValue(defaultPhone);
       if (errors.contains("phone"))
       {
           phone.addError(T_error_required);
       }
       if (!registering && !ConfigurationManager.getBooleanProperty("xmlui.user.editmetadata", true))
       {
           phone.setDisabled();
       }
        
       // Language
       Select lang = identity.addItem().addSelect("language");
       lang.setLabel(T_language);
       if (supportedLocales.length > 0)
       {
           for (Locale lc : supportedLocales)
           {
               lang.addOption(lc.toString(), lc.getDisplayName());
           }
       }
       else
       {
           lang.addOption(I18nUtil.DEFAULTLOCALE.toString(), I18nUtil.DEFAULTLOCALE.getDisplayName());
       }
       lang.setOptionSelected((defaultLanguage == null || defaultLanguage.equals("")) ?
                              I18nUtil.DEFAULTLOCALE.toString() : defaultLanguage);
       if (!registering && !ConfigurationManager.getBooleanProperty("xmlui.user.editmetadata", true))
       {
           lang.setDisabled();
       }

       // Subscriptions
       if (!registering)
       {
           List subscribe = form.addList("subscriptions",List.TYPE_FORM);
           subscribe.setHead(T_subscriptions);
           
           subscribe.addItem(T_subscriptions_help);
           
           Collection[] currentList = Subscribe.getSubscriptions(context, context.getCurrentUser());
           CollectionsWithCommunities possibleList = CollectionSearchSedici.findAllWithCommunitiesName(context);
           
           Select subscriptions = subscribe.addItem().addSelect("subscriptions");
           subscriptions.setLabel(T_email_subscriptions);
           subscriptions.setHelp("");
           subscriptions.enableAddOperation();
           subscriptions.enableDeleteOperation();
           
           subscriptions.addOption(-1,T_select_collection);
<<<<<<< HEAD
           
           String communityName, collectionName;
           Collection collection;
           for (int i = 0; i < possibleList.getCollections().size(); i++) {
           	collection=possibleList.getCollections().get(i);
           	
           	communityName=possibleList.getCommunitiesName().get(i);
           	collectionName=collection.getName();

      		   	if (communityName.length() > 40){
      		   		communityName = communityName.substring(0, 39);
               } 
      		   	if (collectionName.length() > 40){
      		   		collectionName = collectionName.substring(0, 39);
               }
      		   	
      		  subscriptions.addOption(collection.getID(),communityName+" > "+collectionName);
=======
           for (Collection possible : possibleList)
           {
               subscriptions.addOption(possible.getID(), CollectionDropDown.collectionPath(possible));
>>>>>>> d34e7b89
           }
                   
           for (Collection collectionAux: currentList)
           {
               subscriptions.addInstance().setOptionSelected(collectionAux.getID());
           }
       }
       
       
       if (allowSetPassword)
       {
           List security = form.addList("security",List.TYPE_FORM);
           security.setHead(T_head_security);
           
           if (registering)
           {
                   security.addItem().addContent(T_create_password_instructions);
           }
           else
           {
                   security.addItem().addContent(T_update_password_instructions);
           }
           
           
           Field password = security.addItem().addPassword("password");
           password.setLabel(T_password);
           if (registering)
           {
               password.setRequired();
           }
           if (errors.contains("password"))
           {
               password.addError(T_error_invalid_password);
           }
           
           Field passwordConfirm = security.addItem().addPassword("password_confirm");
           passwordConfirm.setLabel(T_confirm_password);
           if (registering)
           {
               passwordConfirm.setRequired();
           }
           if (errors.contains("password_confirm"))
           {
               passwordConfirm.addError(T_error_unconfirmed_password);
           }
       }
       
       Button submit = form.addItem().addButton("submit");
       if (registering)
       {
           submit.setValue(T_submit_update);
       }
       else
       {
           submit.setValue(T_submit_create);
       }
       
       profile.addHidden("eperson-continue").setValue(knot.getId());
       
       
       
       if (!registering)
       {
                // Add a list of groups that this user is apart of.
                        Group[] memberships = Group.allMemberGroups(context, context.getCurrentUser());
                
                
                        // Not a member of any groups then don't do anything.
                        if (!(memberships.length > 0))
                        {
                            return;
                        }
                        
                        List list = profile.addList("memberships");
                        list.setHead(T_head_auth);
                        for (Group group: memberships)
                        {
                                list.addItem(group.getName());
                        }
       }
   }
   
   /**
    * Recycle
    */
    public void recycle()
    {
        this.email = null;
        this.errors = null;
        super.recycle();
    }

    /**
     * get the available Locales for the User Interface as defined in dspace.cfg
     * property webui.supported.locales
     * returns an array of Locales or null
     *
     * @return an array of supported Locales or null
     */
    private static Locale[] getSupportedLocales()
    {
        String ll = ConfigurationManager.getProperty("webui.supported.locales");
        if (ll != null)
        {
            return I18nUtil.parseLocales(ll);
        }
        else
        {
            Locale result[] = new Locale[1];
            result[0] =  I18nUtil.DEFAULTLOCALE;
            return result;
        }
    }
}<|MERGE_RESOLUTION|>--- conflicted
+++ resolved
@@ -43,11 +43,8 @@
 import org.dspace.eperson.Subscribe;
 import org.xml.sax.SAXException;
 
-<<<<<<< HEAD
 import ar.edu.unlp.sedici.util.CollectionSearchSedici;
 import ar.edu.unlp.sedici.util.CollectionsWithCommunities;
-=======
->>>>>>> d34e7b89
 
 /**
  * Display a form that allows the user to edit their profile.
@@ -381,7 +378,6 @@
            subscriptions.enableDeleteOperation();
            
            subscriptions.addOption(-1,T_select_collection);
-<<<<<<< HEAD
            
            String communityName, collectionName;
            Collection collection;
@@ -399,11 +395,6 @@
                }
       		   	
       		  subscriptions.addOption(collection.getID(),communityName+" > "+collectionName);
-=======
-           for (Collection possible : possibleList)
-           {
-               subscriptions.addOption(possible.getID(), CollectionDropDown.collectionPath(possible));
->>>>>>> d34e7b89
            }
                    
            for (Collection collectionAux: currentList)
