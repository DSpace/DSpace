--- conflicted
+++ resolved
@@ -126,10 +126,6 @@
      */
     public static String escapeQueryChars(String query)
     {
-<<<<<<< HEAD
-        //return searchService.escapeQueryChars(query);
-=======
->>>>>>> 3ff60474
         return StringUtils.replace(query, ": ", "\\: ");
     }
 }
