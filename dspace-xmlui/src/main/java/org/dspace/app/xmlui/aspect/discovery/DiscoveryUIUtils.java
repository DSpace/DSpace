/**
 * The contents of this file are subject to the license and copyright
 * detailed in the LICENSE and NOTICE files at the root of the source
 * tree and available online at
 *
 * http://www.dspace.org/license/
 */
package org.dspace.app.xmlui.aspect.discovery;

import org.apache.cocoon.environment.Request;
import org.apache.commons.lang.StringUtils;
import org.dspace.core.Context;
import org.dspace.discovery.SearchService;
import org.dspace.utils.DSpace;

import java.util.*;

/**
 * @author Kevin Van de Velde (kevin at atmire dot com)
 * @author Ben Bosman (ben at atmire dot com)
 * @author Mark Diggory (markd at atmire dot com)
 */
public class DiscoveryUIUtils {

    private static SearchService searchService = null;

    static {
        DSpace dspace = new DSpace();
        searchService = dspace.getServiceManager().getServiceByName(SearchService.class.getName(),SearchService.class);
    }



    /**
     * Returns a list of the filter queries for use in rendering pages, creating page more urls, ....
     * @return an array containing the filter queries
     */
    public static Map<String, String[]> getParameterFilterQueries(Request request) {
        Map<String, String[]> fqs = new HashMap<String, String[]>();

        List<String> filterTypes = getRepeatableParameters(request, "filtertype");
        List<String> filterOperators = getRepeatableParameters(request, "filter_relational_operator");
        List<String> filterValues = getRepeatableParameters(request, "filter");

        for (int i = 0; i < filterTypes.size(); i++) {
            String filterType = filterTypes.get(i);
            String filterValue = filterValues.get(i);
            String filterOperator;
            if(i < filterOperators.size()){
                    filterOperator = filterOperators.get(i);
            } else{
                    filterOperator = null;
            }
            if(StringUtils.isBlank(filterOperator)){
                filterOperator = "contains";
            }

            if(!StringUtils.isBlank(filterValue)) {
            	fqs.put("filtertype_" + i, new String[]{filterType});
            	fqs.put("filter_relational_operator_" + i, new String[]{filterOperator});
            	fqs.put("filter_" + i, new String[]{filterValue});
        	}
        }
        return fqs;
    }

    /**
     * Returns all the filter queries for use by discovery
     * @return an array containing the filter queries
     */
    public static String[] getFilterQueries(Request request, Context context) {
        try {
            List<String> allFilterQueries = new ArrayList<String>();
            List<String> filterTypes = getRepeatableParameters(request, "filtertype");
            List<String> filterOperators = getRepeatableParameters(request, "filter_relational_operator");
            List<String> filterValues = getRepeatableParameters(request, "filter");

            for (int i = 0; i < filterTypes.size(); i++) {
                String filterType = filterTypes.get(i);
                String filterOperator;
                if(i < filterOperators.size()){
                	filterOperator = filterOperators.get(i);
                } else{
                	filterOperator = null;
                }
                String filterValue = filterValues.get(i);
                
                if(StringUtils.isBlank(filterOperator)){
                    filterOperator = "contains";
                }

                if(StringUtils.isNotBlank(filterValue)){
                    allFilterQueries.add(searchService.toFilterQuery(context, (filterType.equals("*") ? "" : filterType), filterOperator, filterValue).getFilterQuery());
                }
            }

            return allFilterQueries.toArray(new String[allFilterQueries.size()]);
        }
        catch (RuntimeException re) {
            throw re;
        } catch (Exception e) {
            return new String[0];
        }
    }

    public static List<String> getRepeatableParameters(Request request, String prefix){
        TreeMap<String, String> result = new TreeMap<String, String>();

        Enumeration parameterNames = request.getParameterNames();
        while (parameterNames.hasMoreElements()) {
            String parameter = (String) parameterNames.nextElement();
            if(parameter.startsWith(prefix)){
                result.put(parameter, request.getParameter(parameter));
            }
        }
        return new ArrayList<String>(result.values());
    }
<<<<<<< HEAD
}
=======

    /**
     * Escape special characters in a user-entered query, based on the
     * underlying search service.
     * <P>
     * WARNING: This likely shouldn't be used in field-based queries
     * (e.g. search/browse by title) as it may unintentionally escape the
     * special characters used to denote fields (e.g. ":").
     *
     * @param query
     * @return query with special characters escaped
     */
    public static String escapeQueryChars(String query)
    {
        return searchService.escapeQueryChars(query);
    }
}
>>>>>>> 0310db74
<|MERGE_RESOLUTION|>--- conflicted
+++ resolved
@@ -115,9 +115,6 @@
         }
         return new ArrayList<String>(result.values());
     }
-<<<<<<< HEAD
-}
-=======
 
     /**
      * Escape special characters in a user-entered query, based on the
@@ -135,4 +132,3 @@
         return searchService.escapeQueryChars(query);
     }
 }
->>>>>>> 0310db74
