--- conflicted
+++ resolved
@@ -9,6 +9,7 @@
 
 import java.sql.SQLException;
 
+import org.dspace.app.util.CollectionDropDown;
 import org.dspace.app.xmlui.cocoon.AbstractDSpaceTransformer;
 import org.dspace.app.xmlui.wing.Message;
 import org.dspace.app.xmlui.wing.WingException;
@@ -81,10 +82,6 @@
             select.addOption("",T_collection_default);
         }
 
-        CollectionDropDown.CollectionPathEntry[] dropdownEntries = CollectionDropDown.annotateWithPaths(collections);
-        
-<<<<<<< HEAD
-
         String communityName, collectionName;
         Collection collection;
         for (int i = 0; i < collections.getCollections().size(); i++) {
@@ -104,14 +101,6 @@
             if (!item.isOwningCollection(collection))
             {
             	select.addOption(collection.equals(owningCollection), collection.getID(), communityName+" > "+collectionName);  
-=======
-        for (CollectionDropDown.CollectionPathEntry entry : dropdownEntries)
-        {
-            // Only add the item if it isn't already the owner
-            if (!item.isOwningCollection(entry.collection))
-            {
-                select.addOption(entry.collection.equals(owningCollection), entry.collection.getID(), entry.path);
->>>>>>> 50eca14e
             }
         }
         
