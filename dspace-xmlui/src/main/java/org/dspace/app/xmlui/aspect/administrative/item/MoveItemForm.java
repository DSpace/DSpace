/**
 * The contents of this file are subject to the license and copyright
 * detailed in the LICENSE and NOTICE files at the root of the source
 * tree and available online at
 *
 * http://www.dspace.org/license/
 */
package org.dspace.app.xmlui.aspect.administrative.item;

import java.sql.SQLException;
import java.util.UUID;

import org.dspace.app.xmlui.cocoon.AbstractDSpaceTransformer;
import org.dspace.app.xmlui.wing.Message;
import org.dspace.app.xmlui.wing.WingException;
import org.dspace.app.xmlui.wing.element.Body;
import org.dspace.app.xmlui.wing.element.CheckBox;
import org.dspace.app.xmlui.wing.element.Division;
import org.dspace.app.xmlui.wing.element.List;
import org.dspace.app.xmlui.wing.element.PageMeta;
import org.dspace.app.xmlui.wing.element.Select;
import org.dspace.content.Collection;
import org.dspace.content.Item;
import org.dspace.content.factory.ContentServiceFactory;
import org.dspace.content.service.CollectionService;
import org.dspace.content.service.ItemService;
import org.dspace.core.Constants;

import org.dspace.app.util.CollectionDropDown;

/**
 * This page displays collections to which the user can move an item.
 * 
 * @author Nicholas Riley
 */
public class MoveItemForm extends AbstractDSpaceTransformer {

	/** Language strings */
	private static final Message T_dspace_home = message("xmlui.general.dspace_home");
	private static final Message T_item_trail = message("xmlui.administrative.item.general.item_trail");
	private static final Message T_submit_cancel = message("xmlui.general.cancel");
	
	private static final Message T_title = message("xmlui.administrative.item.MoveItemForm.title");
	private static final Message T_trail = message("xmlui.administrative.item.MoveItemForm.trail");
	private static final Message T_head1 = message("xmlui.administrative.item.MoveItemForm.head1");
	private static final Message T_collection = message("xmlui.administrative.item.MoveItemForm.collection");
	private static final Message T_collection_help = message("xmlui.administrative.item.MoveItemForm.collection_help");
	private static final Message T_collection_default = message("xmlui.administrative.item.MoveItemForm.collection_default");
	private static final Message T_submit_move = message("xmlui.administrative.item.MoveItemForm.submit_move");
    private static final Message T_submit_inherit = message("xmlui.administrative.item.MoveItemForm.inherit_policies");
    private static final Message T_submit_inherit_help = message("xmlui.administrative.item.MoveItemForm.inherit_policies_help");

    protected CollectionService collectionService = ContentServiceFactory.getInstance().getCollectionService();
    protected ItemService itemService = ContentServiceFactory.getInstance().getItemService();


	public void addPageMeta(PageMeta pageMeta) throws WingException
	{
		pageMeta.addMetadata("title").addContent(T_title);
		
		
		pageMeta.addTrailLink(contextPath + "/", T_dspace_home);
		pageMeta.addTrailLink(contextPath+"/admin/item", T_item_trail);
		pageMeta.addTrail().addContent(T_trail);
	}

	public void addBody(Body body) throws WingException, SQLException 
	{
        // Get our parameters and state
        UUID itemID = UUID.fromString(parameters.getParameter("itemID", null));
        Item item = itemService.find(context, itemID);
        
        // DIVISION: Main
        Division main = body.addInteractiveDivision("move-item", contextPath+"/admin/item", Division.METHOD_POST, "primary administrative item");
        main.setHead(T_head1.parameterize(item.getHandle()));

        java.util.List<Collection> collections = collectionService.findAuthorizedOptimized(context, Constants.ADD);

        List list = main.addList("select-collection", List.TYPE_FORM);
        Select select = list.addItem().addSelect("collectionID");
        select.setLabel(T_collection);
        select.setHelp(T_collection_help);
        
        Collection owningCollection = item.getOwningCollection();
        if (owningCollection == null) {
            select.addOption("",T_collection_default);
        }

<<<<<<< HEAD
        CollectionDropDown.CollectionPathEntry[] dropdownEntries = CollectionDropDown.annotateWithPaths(collections);
=======
        CollectionDropDown.CollectionPathEntry[] dropdownEntries = CollectionDropDown.annotateWithPaths(context, collections);
>>>>>>> e5cb6299
        
        for (CollectionDropDown.CollectionPathEntry entry : dropdownEntries)
        {
            // Only add the item if it isn't already the owner
<<<<<<< HEAD
            if (!item.isOwningCollection(entry.collection))
            {
                select.addOption(entry.collection.equals(owningCollection), entry.collection.getID(), entry.path);
=======
            if (!itemService.isOwningCollection(item, entry.collection))
            {
                select.addOption(entry.collection.equals(owningCollection), entry.collection.getID().toString(), entry.path);
>>>>>>> e5cb6299
            }
        }
        
        org.dspace.app.xmlui.wing.element.Item actions = list.addItem();
        CheckBox inheritPolicies = actions.addCheckBox("inheritPolicies");
        inheritPolicies.setLabel(T_submit_inherit);
        inheritPolicies.setHelp(T_submit_inherit_help);
        inheritPolicies.addOption("inheritPolicies");
        actions.addButton("submit_move").setValue(T_submit_move);
		actions.addButton("submit_cancel").setValue(T_submit_cancel);

		main.addHidden("administrative-continue").setValue(knot.getId());
	}
}<|MERGE_RESOLUTION|>--- conflicted
+++ resolved
@@ -86,24 +86,14 @@
             select.addOption("",T_collection_default);
         }
 
-<<<<<<< HEAD
-        CollectionDropDown.CollectionPathEntry[] dropdownEntries = CollectionDropDown.annotateWithPaths(collections);
-=======
         CollectionDropDown.CollectionPathEntry[] dropdownEntries = CollectionDropDown.annotateWithPaths(context, collections);
->>>>>>> e5cb6299
         
         for (CollectionDropDown.CollectionPathEntry entry : dropdownEntries)
         {
             // Only add the item if it isn't already the owner
-<<<<<<< HEAD
-            if (!item.isOwningCollection(entry.collection))
-            {
-                select.addOption(entry.collection.equals(owningCollection), entry.collection.getID(), entry.path);
-=======
             if (!itemService.isOwningCollection(item, entry.collection))
             {
                 select.addOption(entry.collection.equals(owningCollection), entry.collection.getID().toString(), entry.path);
->>>>>>> e5cb6299
             }
         }
         
