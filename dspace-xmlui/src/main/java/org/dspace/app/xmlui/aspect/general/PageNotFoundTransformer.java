/**
 * The contents of this file are subject to the license and copyright
 * detailed in the LICENSE and NOTICE files at the root of the source
 * tree and available online at
 *
 * http://www.dspace.org/license/
 */
package org.dspace.app.xmlui.aspect.general;

<<<<<<< HEAD
import javax.servlet.http.HttpServletResponse;
import java.io.IOException;
import java.io.Serializable;
import java.sql.SQLException;

import org.apache.cocoon.ResourceNotFoundException;
import org.apache.cocoon.caching.CacheableProcessingComponent;
import org.apache.cocoon.environment.ObjectModelHelper;
import org.apache.cocoon.environment.Request;
import org.apache.cocoon.environment.http.HttpEnvironment;
import org.apache.cocoon.util.HashUtil;
import org.apache.commons.lang.reflect.FieldUtils;
import org.apache.excalibur.source.SourceValidity;
import org.apache.excalibur.source.impl.validity.NOPValidity;
=======
import org.apache.cocoon.ResourceNotFoundException;
import org.apache.cocoon.environment.http.HttpEnvironment;
import org.apache.commons.lang.reflect.FieldUtils;
>>>>>>> 577f3e31
import org.dspace.app.xmlui.cocoon.AbstractDSpaceTransformer;
import org.dspace.app.xmlui.utils.UIException;
import org.dspace.app.xmlui.wing.Message;
import org.dspace.app.xmlui.wing.WingConstants;
import org.dspace.app.xmlui.wing.WingException;
import org.dspace.app.xmlui.wing.element.Body;
import org.dspace.app.xmlui.wing.element.Division;
import org.dspace.app.xmlui.wing.element.PageMeta;
import org.dspace.authorize.AuthorizeException;
import org.xml.sax.Attributes;
import org.xml.sax.SAXException;

import javax.servlet.http.HttpServletResponse;
import java.io.IOException;
import java.sql.SQLException;

/**
 * This special component checks to see if the body element is empty (has no sub elements) and if
 * it is then displays some page not found text.
 * 
 * @author Scott Phillips
 * @author Kim Shepherd
 */
public class PageNotFoundTransformer extends AbstractDSpaceTransformer
{
    /** Language Strings */
    private static final Message T_title =
        message("xmlui.PageNotFound.title");
    
    private static final Message T_head =
        message("xmlui.PageNotFound.head");
    
    private static final Message T_para1 =
        message("xmlui.PageNotFound.para1");
    
    private static final Message T_go_home =
        message("xmlui.general.go_home");
    
    private static final Message T_dspace_home =
        message("xmlui.general.dspace_home");
    
    
    /** Where the body element is stored while we wait to see if it is empty */
    private SAXEvent bodyEvent;
    
    /** Have we determined that the body is empty, and hence a we should generate a page not found. */
    private boolean bodyEmpty;
    
    /**
     * Receive notification of the beginning of a document.
     */
    @Override
    public void startDocument() throws SAXException
    {
        // Reset our parameters before starting a new document.
        this.bodyEvent = null;
        this.bodyEmpty = false;
        super.startDocument();
    }

    /**
     * Process the SAX event.
     * @see org.xml.sax.ContentHandler#startElement
     */
    @Override
    public void startElement(String namespaceURI, String localName,
            String qName, Attributes attributes) throws SAXException
    {          
        if (this.bodyEvent != null)
        {
            // If we have recorded the startElement for body and we are
            // receiving another start event, then there must be something 
            // inside the body element, so we send the held body and carry
            // on as normal.
            sendEvent(this.bodyEvent);
            this.bodyEvent = null;
        }
        
        if (WingConstants.DRI.URI.equals(namespaceURI) && Body.E_BODY.equals(localName))
        {
            // Save the element and see if there is anything inside the body.
            this.bodyEvent = SAXEvent.startElement(namespaceURI,localName,qName,attributes);
            return;
        }

       super.startElement(namespaceURI, localName, qName, attributes);
    }

    /**
     * Process the SAX event.
     * @see org.xml.sax.ContentHandler#endElement
     */
    @Override
    public void endElement(String namespaceURI, String localName, String qName)
            throws SAXException
    {
        if (this.bodyEvent != null && WingConstants.DRI.URI.equals(namespaceURI) && Body.E_BODY.equals(localName))
        {
            // If we are receiving an endElement event for body while we
            // still have a startElement body event recorded then
            // the body element must have been empty. In this case, record
            // that the body is empty, and send both the start and end body events.

            this.bodyEmpty = true;
            // Sending the body will trigger the Wing framework to ask
            // us if we want to add a body to the page.
            sendEvent(this.bodyEvent);
            this.bodyEvent = null;
        }

        super.endElement(namespaceURI, localName, qName);
    } 
  
    
    /** What to add at the end of the body */
    @Override
    public void addBody(Body body) throws SAXException, WingException,
            UIException, SQLException, IOException, AuthorizeException, ResourceNotFoundException
    {
        if (!isRedirect() && this.bodyEmpty)
        {
            Division notFound = body.addDivision("page-not-found","primary");
            
            notFound.setHead(T_head);
            
            notFound.addPara(T_para1); 

            notFound.addPara().addXref(contextPath + "/",T_go_home);

            HttpServletResponse response = (HttpServletResponse) objectModel.get(HttpEnvironment.HTTP_RESPONSE_OBJECT);
            response.setStatus(HttpServletResponse.SC_NOT_FOUND);
        }
    }

    private boolean isRedirect() {
        final HttpServletResponse response = (HttpServletResponse) objectModel.get(HttpEnvironment.HTTP_RESPONSE_OBJECT);
        try
        {
            return ((int) FieldUtils.readField(response, "statusCode", true)) == HttpServletResponse.SC_TEMPORARY_REDIRECT;
        }
        catch (Exception e)
        {
            return false;
        }
    }

    private boolean isRedirect() {
        final HttpServletResponse response = (HttpServletResponse) objectModel.get(HttpEnvironment.HTTP_RESPONSE_OBJECT);
        try
        {
            return ((int) FieldUtils.readField(response, "statusCode", true)) == HttpServletResponse.SC_TEMPORARY_REDIRECT;
        }
        catch (Exception e)
        {
            return false;
        }
    }

    /** What page metadata to add to the document */
    @Override
    public void addPageMeta(PageMeta pageMeta) throws SAXException,
            WingException, UIException, SQLException, IOException,
            AuthorizeException
    {
        if (this.bodyEmpty)
        {
            // Set the page title
            pageMeta.addMetadata("title").addContent(T_title);
            
            // Give theme a base trail
            pageMeta.addTrailLink(contextPath + "/",T_dspace_home);
        }
    }
    
    
    
    
    
    
    
    
    
    
    
    
    
    
    
    
    
    
    
    
    
    
    
    
    
    
    
    
    
    
    
    
    
    /**
     * Send the given recorded sax event.
     */
    public void sendEvent(SAXEvent event) throws SAXException
    {
        if (event.type == SAXEvent.EventType.START)
        {
            super.startElement(event.namespaceURI,event.localName,event.qName,event.attributes);
        }
        else if (event.type == SAXEvent.EventType.END)
        {
            super.endElement(event.namespaceURI,event.localName,event.qName);
        }
    }
    
    
    /**
     * This private class remembers start and end element SAX events.
     */
    private static class SAXEvent {
        
        public enum EventType { START, END };
        
        protected EventType type = null;
        protected String namespaceURI = null;
        protected String localName = null;
        protected String qName = null;
        protected Attributes attributes = null;
        
        /**
         * Create a new StartElement recorded sax event.
         */
        public static SAXEvent startElement(String namespaceURI, String localName, String qName, Attributes attributes) 
        {
            SAXEvent event = new SAXEvent();
            event.type = EventType.START;
            event.namespaceURI = namespaceURI;
            event.localName = localName;
            event.qName = qName;
            event.attributes = attributes;
            return event;
        }
        
        /**
         * Create a new EndElement recorded sax event.
         */
        public static SAXEvent endElement(String namespaceURI, String localName, String qName) 
        {
            SAXEvent event = new SAXEvent();
            event.type = EventType.END;
            event.namespaceURI = namespaceURI;
            event.localName = localName;
            event.qName = qName;
            return event;
        }
    }

    @Override
    public void recycle() {
        this.bodyEvent = null;
        super.recycle();
    }
}<|MERGE_RESOLUTION|>--- conflicted
+++ resolved
@@ -7,26 +7,9 @@
  */
 package org.dspace.app.xmlui.aspect.general;
 
-<<<<<<< HEAD
-import javax.servlet.http.HttpServletResponse;
-import java.io.IOException;
-import java.io.Serializable;
-import java.sql.SQLException;
-
-import org.apache.cocoon.ResourceNotFoundException;
-import org.apache.cocoon.caching.CacheableProcessingComponent;
-import org.apache.cocoon.environment.ObjectModelHelper;
-import org.apache.cocoon.environment.Request;
-import org.apache.cocoon.environment.http.HttpEnvironment;
-import org.apache.cocoon.util.HashUtil;
-import org.apache.commons.lang.reflect.FieldUtils;
-import org.apache.excalibur.source.SourceValidity;
-import org.apache.excalibur.source.impl.validity.NOPValidity;
-=======
 import org.apache.cocoon.ResourceNotFoundException;
 import org.apache.cocoon.environment.http.HttpEnvironment;
 import org.apache.commons.lang.reflect.FieldUtils;
->>>>>>> 577f3e31
 import org.dspace.app.xmlui.cocoon.AbstractDSpaceTransformer;
 import org.dspace.app.xmlui.utils.UIException;
 import org.dspace.app.xmlui.wing.Message;
@@ -173,18 +156,6 @@
         }
     }
 
-    private boolean isRedirect() {
-        final HttpServletResponse response = (HttpServletResponse) objectModel.get(HttpEnvironment.HTTP_RESPONSE_OBJECT);
-        try
-        {
-            return ((int) FieldUtils.readField(response, "statusCode", true)) == HttpServletResponse.SC_TEMPORARY_REDIRECT;
-        }
-        catch (Exception e)
-        {
-            return false;
-        }
-    }
-
     /** What page metadata to add to the document */
     @Override
     public void addPageMeta(PageMeta pageMeta) throws SAXException,
