--- conflicted
+++ resolved
@@ -57,10 +57,7 @@
     /** Have we determined that the body is empty, and hence a we should generate a page not found. */
     private boolean bodyEmpty;
     
-<<<<<<< HEAD
-=======
-    
->>>>>>> e5cb6299
+    
     /**
      * Receive notification of the beginning of a document.
      * @throws org.xml.sax.SAXException passed through.
