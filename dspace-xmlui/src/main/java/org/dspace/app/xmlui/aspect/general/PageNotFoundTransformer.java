--- conflicted
+++ resolved
@@ -129,12 +129,7 @@
     public void addBody(Body body) throws SAXException, WingException,
             UIException, SQLException, IOException, AuthorizeException, ResourceNotFoundException
     {
-<<<<<<< HEAD
-    	// Consider the response is empty if the body is empty and this request was not redirected 
-        if (this.bodyEmpty && !ObjectModelHelper.getResponse(objectModel).containsHeader("Location"))
-=======
         if (!isRedirect() && this.bodyEmpty)
->>>>>>> 50eca14e
         {
             Division notFound = body.addDivision("page-not-found","primary");
             
@@ -144,15 +139,6 @@
 
             notFound.addPara().addXref(contextPath + "/",T_go_home);
 
-<<<<<<< HEAD
-	    Request request = ObjectModelHelper.getRequest(objectModel);
-
-            String URL = request.getRequestURI();
-            if(request.getQueryString() != null)
-                URL += "?" + request.getQueryString();
-
-            throw new ResourceNotFoundException("Page cannot be found: " + URL);
-=======
             HttpServletResponse response = (HttpServletResponse) objectModel.get(HttpEnvironment.HTTP_RESPONSE_OBJECT);
             response.setStatus(HttpServletResponse.SC_NOT_FOUND);
         }
@@ -167,7 +153,6 @@
         catch (Exception e)
         {
             return false;
->>>>>>> 50eca14e
         }
     }
 
