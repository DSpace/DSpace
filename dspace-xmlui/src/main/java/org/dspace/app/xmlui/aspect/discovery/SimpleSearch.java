/**
 * The contents of this file are subject to the license and copyright
 * detailed in the LICENSE and NOTICE files at the root of the source
 * tree and available online at
 *
 * http://www.dspace.org/license/
 */
package org.dspace.app.xmlui.aspect.discovery;

import java.io.IOException;
import java.sql.SQLException;
import java.util.*;

import org.apache.cocoon.caching.CacheableProcessingComponent;
import org.apache.cocoon.environment.ObjectModelHelper;
import org.apache.cocoon.environment.Request;
import org.apache.commons.lang.StringUtils;
import org.dspace.app.xmlui.cocoon.AbstractDSpaceTransformer;
import org.dspace.app.xmlui.utils.HandleUtil;
import org.dspace.app.xmlui.utils.UIException;
import org.dspace.app.xmlui.wing.Message;
import org.dspace.app.xmlui.wing.WingException;
import org.dspace.app.xmlui.wing.element.*;
import org.dspace.app.xmlui.wing.element.Item;
import org.dspace.app.xmlui.wing.element.List;
import org.dspace.authorize.AuthorizeException;
import org.dspace.content.*;
import org.dspace.core.ConfigurationManager;
import org.dspace.discovery.*;
import org.dspace.discovery.configuration.DiscoveryConfiguration;
import org.dspace.discovery.configuration.DiscoverySearchFilter;
import org.dspace.utils.DSpace;
import org.xml.sax.SAXException;

/**
 * Perform a simple search of the repository. The user provides a simple one
 * field query (the url parameter is named query) and the results are processed.
 *
 * @author Kevin Van de Velde (kevin at atmire dot com)
 * @author Mark Diggory (markd at atmire dot com)
 * @author Ben Bosman (ben at atmire dot com)
 */
public class SimpleSearch extends AbstractSearch implements CacheableProcessingComponent {
    /**
     * Language Strings
     */
    private static final Message T_title =
            message("xmlui.ArtifactBrowser.SimpleSearch.title");

    private static final Message T_dspace_home =
            message("xmlui.general.dspace_home");

    private static final Message T_trail =
            message("xmlui.ArtifactBrowser.SimpleSearch.trail");

    private static final Message T_search_scope =
        message("xmlui.Discovery.SimpleSearch.search_scope");

    private static final Message T_head =
            message("xmlui.ArtifactBrowser.SimpleSearch.head");

//    private static final Message T_search_label =
//            message("xmlui.discovery.SimpleSearch.search_label");

    private static final Message T_go = message("xmlui.general.go");
    private static final Message T_filter_label = message("xmlui.Discovery.SimpleSearch.filter_head");
    private static final Message T_filter_help = message("xmlui.Discovery.SimpleSearch.filter_help");
    private static final Message T_filter_current_filters = message("xmlui.Discovery.AbstractSearch.filters.controls.current-filters.head");
    private static final Message T_filter_new_filters = message("xmlui.Discovery.AbstractSearch.filters.controls.new-filters.head");
    private static final Message T_filter_controls_apply = message("xmlui.Discovery.AbstractSearch.filters.controls.apply-filters");
    private static final Message T_filter_controls_add = message("xmlui.Discovery.AbstractSearch.filters.controls.add-filter");
    private static final Message T_filter_controls_remove = message("xmlui.Discovery.AbstractSearch.filters.controls.remove-filter");
    private static final Message T_filters_show = message("xmlui.Discovery.AbstractSearch.filters.display");
    private static final Message T_filter_contain = message("xmlui.Discovery.SimpleSearch.filter.contains");
    private static final Message T_filter_equals = message("xmlui.Discovery.SimpleSearch.filter.equals");
    private static final Message T_filter_notcontain = message("xmlui.Discovery.SimpleSearch.filter.notcontains");
    private static final Message T_filter_notequals = message("xmlui.Discovery.SimpleSearch.filter.notequals");
    private static final Message T_filter_authority = message("xmlui.Discovery.SimpleSearch.filter.authority");
    private static final Message T_filter_notauthority = message("xmlui.Discovery.SimpleSearch.filter.notauthority");
    private static final Message T_did_you_mean = message("xmlui.Discovery.SimpleSearch.did_you_mean");

    private SearchService searchService = null;

    public SimpleSearch() {
        DSpace dspace = new DSpace();
        searchService = dspace.getServiceManager().getServiceByName(SearchService.class.getName(),SearchService.class);
    }


    /**
     * Add Page metadata.
     */
    public void addPageMeta(PageMeta pageMeta) throws WingException, SQLException {
        pageMeta.addMetadata("title").addContent(T_title);
        pageMeta.addTrailLink(contextPath + "/", T_dspace_home);

        DSpaceObject dso = HandleUtil.obtainHandle(objectModel);
        if ((dso instanceof org.dspace.content.Collection) || (dso instanceof Community)) {
            HandleUtil.buildHandleTrail(dso, pageMeta, contextPath, true);
        }

        pageMeta.addTrail().addContent(T_trail);
    }

    /**
     * build the DRI page representing the body of the search query. This
     * provides a widget to generate a new query and list of search results if
     * present.
     */
    public void addBody(Body body) throws SAXException, WingException,
            SQLException, IOException, AuthorizeException {

        Request request = ObjectModelHelper.getRequest(objectModel);
        String queryString = getQuery();

        // Build the DRI Body
        Division search = body.addDivision("search", "primary");
        search.setHead(T_head);
        String searchUrl = ConfigurationManager.getProperty("dspace.url") + "/JSON/discovery/search";

        search.addHidden("discovery-json-search-url").setValue(searchUrl);
        DSpaceObject currentScope = getScope();
        if(currentScope != null){
            search.addHidden("discovery-json-scope").setValue(currentScope.getHandle());
        }
        search.addHidden("contextpath").setValue(contextPath);

        Map<String, String[]> fqs = getParameterFilterQueries();

        Division searchBoxDivision = search.addDivision("discovery-search-box", "discoverySearchBox");

        Division mainSearchDiv = searchBoxDivision.addInteractiveDivision("general-query",
                "discover", Division.METHOD_GET, "discover-search-box");

        List searchList = mainSearchDiv.addList("primary-search", List.TYPE_FORM);

//        searchList.setHead(T_search_label);
        if (variableScope())
        {
            Select scope = searchList.addItem().addSelect("scope");
            scope.setLabel(T_search_scope);
            buildScopeList(scope);
        }

        Item searchBoxItem = searchList.addItem();
        Text text = searchBoxItem.addText("query");
<<<<<<< HEAD
        //remove the escaping slashes added to the query for the brackets
        text.setValue(queryString.replace("\\", ""));
        text.setSize(75);
        searchBoxItem.addButton("submit").setValue(T_go);
=======
        text.setValue(queryString);
        searchBoxItem.addButton("submit", "search-icon").setValue(T_go);
        if(queryResults != null && StringUtils.isNotBlank(queryResults.getSpellCheckQuery()))
        {
            Item didYouMeanItem = searchList.addItem("did-you-mean", "didYouMean");
            didYouMeanItem.addContent(T_did_you_mean);
            didYouMeanItem.addXref(getSuggestUrl(queryResults.getSpellCheckQuery()), queryResults.getSpellCheckQuery(), "didYouMean");
        }
>>>>>>> d34e7b89

        DSpaceObject dso = HandleUtil.obtainHandle(objectModel);
        DiscoveryConfiguration discoveryConfiguration = SearchUtils.getDiscoveryConfiguration(dso);
        java.util.List<DiscoverySearchFilter> filterFields = discoveryConfiguration.getSearchFilters();
        java.util.List<String> filterTypes = DiscoveryUIUtils.getRepeatableParameters(request, "filtertype");
        java.util.List<String> filterOperators = DiscoveryUIUtils.getRepeatableParameters(request, "filter_relational_operator");
        java.util.List<String> filterValues = DiscoveryUIUtils.getRepeatableParameters(request,  "filter");

        if(0 < filterFields.size() && filterTypes.size() == 0)
        {
            //Display the add filters url ONLY if we have no filters selected & filters can be added
            searchList.addItem().addXref("display-filters", T_filters_show);
        }
        addHiddenFormFields("search", request, fqs, mainSearchDiv);


        if(0 < filterFields.size())
        {
            Division searchFiltersDiv = searchBoxDivision.addInteractiveDivision("search-filters",
                    "discover", Division.METHOD_GET, "discover-filters-box " + (0 < filterTypes.size() ? "" : "hidden"));

            Division filtersWrapper = searchFiltersDiv.addDivision("discovery-filters-wrapper");
            filtersWrapper.setHead(T_filter_label);
            filtersWrapper.addPara(T_filter_help);
            Table filtersTable = filtersWrapper.addTable("discovery-filters", 1, 4, "discovery-filters");


            //If we have any filters, show them
            if(filterTypes.size() > 0)
            {

                filtersTable.addRow(Row.ROLE_HEADER).addCell("", Cell.ROLE_HEADER, 1, 4, "new-filter-header").addContent(T_filter_current_filters);
                for (int i = 0; i <  filterTypes.size(); i++)
                {
                    String filterType = filterTypes.get(i);
                    String filterValue = filterValues.get(i);
                    String filterOperator = filterOperators.get(i);

                    if(StringUtils.isNotBlank(filterValue))
                    {
                        Row row = filtersTable.addRow("used-filters-" + i, Row.ROLE_DATA, "search-filter used-filter");
                        addFilterRow(filterFields, i, row, filterType, filterOperator, filterValue);
                    }
                }
                filtersTable.addRow("filler-row", Row.ROLE_DATA, "search-filter filler").addCell(1, 4).addContent("");
                filtersTable.addRow(Row.ROLE_HEADER).addCell("", Cell.ROLE_HEADER, 1, 4, "new-filter-header").addContent(T_filter_new_filters);
            }


            int index = filterTypes.size() + 1;
            Row row = filtersTable.addRow("filter-new-" + index, Row.ROLE_DATA, "search-filter");

            addFilterRow(filterFields, index, row, null, null, null);

            Row filterControlsItem = filtersTable.addRow("filter-controls", Row.ROLE_DATA, "apply-filter");
//            filterControlsItem.addCell(1, 3).addContent("");
            filterControlsItem.addCell(1, 4).addButton("submit_apply_filter", "discovery-apply-filter-button").setValue(T_filter_controls_apply);

            addHiddenFormFields("filter", request, fqs, searchFiltersDiv);

        }


//        query.addPara(null, "button-list").addButton("submit").setValue(T_go);

        // Build the DRI Body
        //Division results = body.addDivision("results", "primary");
        //results.setHead(T_head);
        buildMainForm(search);

        // Add the result division
        try {
            buildSearchResultsDivision(search);
        } catch (SearchServiceException e) {
            throw new UIException(e.getMessage(), e);
        }

    }

    protected void addFilterRow(java.util.List<DiscoverySearchFilter> filterFields, int index, Row row, String selectedFilterType, String relationalOperator, String value) throws WingException {
        Select select = row.addCell("", Cell.ROLE_DATA, "selection").addSelect("filtertype_" + index);

        //For each field found (at least one) add options
        for (DiscoverySearchFilter searchFilter : filterFields)
        {
            select.addOption(StringUtils.equals(searchFilter.getIndexFieldName(), selectedFilterType), searchFilter.getIndexFieldName(), message("xmlui.ArtifactBrowser.SimpleSearch.filter." + searchFilter.getIndexFieldName()));
        }
        Select typeSelect = row.addCell("", Cell.ROLE_DATA, "selection").addSelect("filter_relational_operator_" + index);
        typeSelect.addOption(StringUtils.equals(relationalOperator, "contains"), "contains", T_filter_contain);
        typeSelect.addOption(StringUtils.equals(relationalOperator, "equals"), "equals", T_filter_equals);
        typeSelect.addOption(StringUtils.equals(relationalOperator, "authority"), "authority", T_filter_authority);
        typeSelect.addOption(StringUtils.equals(relationalOperator, "notcontains"), "notcontains", T_filter_notcontain);
        typeSelect.addOption(StringUtils.equals(relationalOperator, "notequals"), "notequals", T_filter_notequals);
        typeSelect.addOption(StringUtils.equals(relationalOperator, "notauthority"), "notauthority", T_filter_notauthority);
         



        //Add a box so we can search for our value
        row.addCell("", Cell.ROLE_DATA, "discovery-filter-input-cell").addText("filter_" + index, "discovery-filter-input").setValue(value == null ? "" : value);

        //And last add an add button
        Cell buttonsCell = row.addCell("filter-controls_" + index, Cell.ROLE_DATA, "filter-controls");
        buttonsCell.addButton("add-filter_" + index, "filter-control filter-add").setValue(T_filter_controls_add);
        buttonsCell.addButton("remove-filter_" + index, "filter-control filter-remove").setValue(T_filter_controls_remove);

    }

    @Override
    protected String getBasicUrl() throws SQLException {
        Request request = ObjectModelHelper.getRequest(objectModel);
        DSpaceObject dso = HandleUtil.obtainHandle(objectModel);

        return request.getContextPath() + (dso == null ? "" : "/handle/" + dso.getHandle()) + "/discover";
    }

    protected Map<String, String[]> getParameterFilterQueries(){
        return DiscoveryUIUtils.getParameterFilterQueries(ObjectModelHelper.getRequest(objectModel));

    }
    /**
     * Returns all the filter queries for use by discovery
     *  This method returns more expanded filter queries then the getParameterFilterQueries
     * @return an array containing the filter queries
     */
    protected String[] getFilterQueries() {
        return DiscoveryUIUtils.getFilterQueries(ObjectModelHelper.getRequest(objectModel), context);
    }


    /**
     * Get the search query from the URL parameter, if none is found the empty
     * string is returned.
     */
    protected String getQuery() throws UIException {
        Request request = ObjectModelHelper.getRequest(objectModel);
        String query = decodeFromURL(request.getParameter("query"));
        if (query == null)
        {
            return "";
        }
        // deal with brackets in the main query
        query = query.replace("(", "\\(").replace(")", "\\)").replace("\\\\", "\\").replace(":", "\\:");
        return query.trim();
    }

    /**
     * Generate a url to the simple search url.
     */
    protected String generateURL(Map<String, String> parameters)
            throws UIException {
        String query = getQuery();
        if (!"".equals(query) && parameters.get("query") == null)
        {
            parameters.put("query", encodeForURL(query));
        }

        if (parameters.get("page") == null)
        {
            parameters.put("page", String.valueOf(getParameterPage()));
        }

        if (parameters.get("rpp") == null)
        {
            parameters.put("rpp", String.valueOf(getParameterRpp()));
        }


        if (parameters.get("group_by") == null)
        {
            parameters.put("group_by", String.valueOf(this.getParameterGroup()));
        }

        if (parameters.get("sort_by") == null && getParameterSortBy() != null)
        {
            parameters.put("sort_by", String.valueOf(getParameterSortBy()));
        }

        if (parameters.get("order") == null && getParameterOrder() != null)
        {
            parameters.put("order", getParameterOrder());
        }

        if (parameters.get("etal") == null)
        {
            parameters.put("etal", String.valueOf(getParameterEtAl()));
        }
        if(parameters.get("scope") == null && getParameterScope() != null)
        {
            parameters.put("scope", getParameterScope());
        }

        return AbstractDSpaceTransformer.generateURL("discover", parameters);
    }

    /**
     * Since the layout is creating separate forms for each search part
     * this method will add hidden fields containing the values from other form parts
     *
     * @param type the type of our form
     * @param request the request
     * @param fqs the filter queries
     * @param division the division that requires the hidden fields
     * @throws WingException will never occur
     */
    private void addHiddenFormFields(String type, Request request, Map<String, String[]> fqs, Division division) throws WingException {
        if(type.equals("filter") || type.equals("sort")){
            if(request.getParameter("query") != null){
                division.addHidden("query").setValue(request.getParameter("query"));
            }
            if(request.getParameter("scope") != null){
                division.addHidden("scope").setValue(request.getParameter("scope"));
            }
        }

        //Add the filter queries, current search settings so these remain saved when performing a new search !
        if(type.equals("search") || type.equals("sort"))
        {
            for (String parameter : fqs.keySet())
            {
                String[] values = fqs.get(parameter);
                for (String value : values) {
                    division.addHidden(parameter).setValue(value);
                }
            }
        }

        if(type.equals("search") || type.equals("filter")){
            if(request.getParameter("rpp") != null){
                division.addHidden("rpp").setValue(request.getParameter("rpp"));
            }
            if(request.getParameter("sort_by") != null){
                division.addHidden("sort_by").setValue(request.getParameter("sort_by"));
            }
            if(request.getParameter("order") != null){
                division.addHidden("order").setValue(request.getParameter("order"));
            }
        }
    }

    protected String getSuggestUrl(String newQuery) throws UIException {
        Map parameters = new HashMap();
        parameters.put("query", newQuery);
        return addFilterQueriesToUrl(generateURL(parameters));
    }
}<|MERGE_RESOLUTION|>--- conflicted
+++ resolved
@@ -144,13 +144,9 @@
 
         Item searchBoxItem = searchList.addItem();
         Text text = searchBoxItem.addText("query");
-<<<<<<< HEAD
         //remove the escaping slashes added to the query for the brackets
         text.setValue(queryString.replace("\\", ""));
         text.setSize(75);
-        searchBoxItem.addButton("submit").setValue(T_go);
-=======
-        text.setValue(queryString);
         searchBoxItem.addButton("submit", "search-icon").setValue(T_go);
         if(queryResults != null && StringUtils.isNotBlank(queryResults.getSpellCheckQuery()))
         {
@@ -158,7 +154,6 @@
             didYouMeanItem.addContent(T_did_you_mean);
             didYouMeanItem.addXref(getSuggestUrl(queryResults.getSpellCheckQuery()), queryResults.getSpellCheckQuery(), "didYouMean");
         }
->>>>>>> d34e7b89
 
         DSpaceObject dso = HandleUtil.obtainHandle(objectModel);
         DiscoveryConfiguration discoveryConfiguration = SearchUtils.getDiscoveryConfiguration(dso);
