/**
 * The contents of this file are subject to the license and copyright
 * detailed in the LICENSE and NOTICE files at the root of the source
 * tree and available online at
 *
 * http://www.dspace.org/license/
 */
package org.dspace.app.xmlui.aspect.discovery;

import java.io.IOException;
import java.sql.SQLException;
import java.util.*;

import org.apache.cocoon.caching.CacheableProcessingComponent;
import org.apache.cocoon.environment.ObjectModelHelper;
import org.apache.cocoon.environment.Request;
import org.apache.commons.lang.StringUtils;
import org.dspace.app.xmlui.cocoon.AbstractDSpaceTransformer;
import org.dspace.app.xmlui.utils.HandleUtil;
import org.dspace.app.xmlui.utils.UIException;
import org.dspace.app.xmlui.wing.Message;
import org.dspace.app.xmlui.wing.WingException;
import org.dspace.app.xmlui.wing.element.*;
import org.dspace.app.xmlui.wing.element.Item;
import org.dspace.app.xmlui.wing.element.List;
import org.dspace.authorize.AuthorizeException;
import org.dspace.content.*;
import org.dspace.core.Context;
import org.dspace.services.factory.DSpaceServicesFactory;
import org.dspace.discovery.*;
import org.dspace.discovery.configuration.DiscoveryConfiguration;
import org.dspace.discovery.configuration.DiscoverySearchFilter;
import org.xml.sax.SAXException;

/**
 * Perform a simple search of the repository. The user provides a simple one
 * field query (the URL parameter is named query) and the results are processed.
 *
 * @author Kevin Van de Velde (kevin at atmire dot com)
 * @author Mark Diggory (markd at atmire dot com)
 * @author Ben Bosman (ben at atmire dot com)
 * @author Ad&aacute;n Rom&aacute;n Ruiz &lt;aroman@arvo.es&gt; (Bugfix)
 */
public class SimpleSearch extends AbstractSearch implements CacheableProcessingComponent {
    /**
     * Language Strings
     */
    private static final Message T_title =
            message("xmlui.ArtifactBrowser.SimpleSearch.title");

    private static final Message T_dspace_home =
            message("xmlui.general.dspace_home");

    private static final Message T_trail =
            message("xmlui.ArtifactBrowser.SimpleSearch.trail");

    private static final Message T_search_scope =
        message("xmlui.Discovery.SimpleSearch.search_scope");

    private static final Message T_head =
            message("xmlui.ArtifactBrowser.SimpleSearch.head");

//    private static final Message T_search_label =
//            message("xmlui.discovery.SimpleSearch.search_label");

    private static final Message T_go = message("xmlui.general.go");
    private static final Message T_filter_label = message("xmlui.Discovery.SimpleSearch.filter_head");
    private static final Message T_filter_help = message("xmlui.Discovery.SimpleSearch.filter_help");
    private static final Message T_filter_current_filters = message("xmlui.Discovery.AbstractSearch.filters.controls.current-filters.head");
    private static final Message T_filter_new_filters = message("xmlui.Discovery.AbstractSearch.filters.controls.new-filters.head");
    private static final Message T_filter_controls_apply = message("xmlui.Discovery.AbstractSearch.filters.controls.apply-filters");
    private static final Message T_filter_controls_add = message("xmlui.Discovery.AbstractSearch.filters.controls.add-filter");
    private static final Message T_filter_controls_remove = message("xmlui.Discovery.AbstractSearch.filters.controls.remove-filter");
    private static final Message T_filters_show = message("xmlui.Discovery.AbstractSearch.filters.display");
    private static final Message T_filter_contain = message("xmlui.Discovery.SimpleSearch.filter.contains");
    private static final Message T_filter_equals = message("xmlui.Discovery.SimpleSearch.filter.equals");
    private static final Message T_filter_notcontain = message("xmlui.Discovery.SimpleSearch.filter.notcontains");
    private static final Message T_filter_notequals = message("xmlui.Discovery.SimpleSearch.filter.notequals");
    private static final Message T_filter_authority = message("xmlui.Discovery.SimpleSearch.filter.authority");
    private static final Message T_filter_notauthority = message("xmlui.Discovery.SimpleSearch.filter.notauthority");
    private static final Message T_did_you_mean = message("xmlui.Discovery.SimpleSearch.did_you_mean");

<<<<<<< HEAD
    public SimpleSearch() {
    }

=======
>>>>>>> e5cb6299

    /**
     * Add Page metadata.
     * @throws org.dspace.app.xmlui.wing.WingException passed through.
     * @throws java.sql.SQLException passed through.
     */
    @Override
    public void addPageMeta(PageMeta pageMeta) throws WingException, SQLException {
        pageMeta.addMetadata("title").addContent(T_title);
        pageMeta.addTrailLink(contextPath + "/", T_dspace_home);

        DSpaceObject dso = HandleUtil.obtainHandle(objectModel);
        if ((dso instanceof org.dspace.content.Collection) || (dso instanceof Community)) {
            HandleUtil.buildHandleTrail(context, dso, pageMeta, contextPath, true);
        }

        pageMeta.addTrail().addContent(T_trail);
    }

    /**
     * build the DRI page representing the body of the search query. This
     * provides a widget to generate a new query and list of search results if
     * present.
     * @throws org.xml.sax.SAXException passed through.
     * @throws org.dspace.app.xmlui.wing.WingException passed through.
     * @throws java.sql.SQLException passed through.
     * @throws java.io.IOException passed through.
     * @throws org.dspace.authorize.AuthorizeException passed through.
     */
    @Override
    public void addBody(Body body) throws SAXException, WingException,
            SQLException, IOException, AuthorizeException {

        Context.Mode originalMode = context.getCurrentMode();
        context.setMode(Context.Mode.READ_ONLY);

        Request request = ObjectModelHelper.getRequest(objectModel);
        String queryString = getQuery();

        // Build the DRI Body
        Division search = body.addDivision("search", "primary");
        search.setHead(T_head);
        String searchUrl = DSpaceServicesFactory.getInstance().getConfigurationService().getProperty("dspace.url") + "/JSON/discovery/search";

        search.addHidden("discovery-json-search-url").setValue(searchUrl);
        DSpaceObject currentScope = getScope();
        if(currentScope != null){
            search.addHidden("discovery-json-scope").setValue(currentScope.getHandle());
        }
        search.addHidden("contextpath").setValue(contextPath);

        Map<String, String[]> fqs = getParameterFilterQueries();

        Division searchBoxDivision = search.addDivision("discovery-search-box", "discoverySearchBox");

        Division mainSearchDiv = searchBoxDivision.addInteractiveDivision("general-query",
                "discover", Division.METHOD_GET, "discover-search-box");

        List searchList = mainSearchDiv.addList("primary-search", List.TYPE_FORM);

//        searchList.setHead(T_search_label);
        if (variableScope())
        {
            Select scope = searchList.addItem().addSelect("scope");
            scope.setLabel(T_search_scope);
            buildScopeList(scope);
        }

        Item searchBoxItem = searchList.addItem();
        Text text = searchBoxItem.addText("query");
        text.setValue(queryString);
        searchBoxItem.addButton("submit", "search-icon").setValue(T_go);
        if(queryResults != null && StringUtils.isNotBlank(queryResults.getSpellCheckQuery()))
        {
            Item didYouMeanItem = searchList.addItem("did-you-mean", "didYouMean");
            didYouMeanItem.addContent(T_did_you_mean);
            didYouMeanItem.addXref(getSuggestUrl(queryResults.getSpellCheckQuery()), queryResults.getSpellCheckQuery(), "didYouMean");
        }

        DSpaceObject dso = HandleUtil.obtainHandle(objectModel);
        DiscoveryConfiguration discoveryConfiguration = SearchUtils.getDiscoveryConfiguration(dso);
        java.util.List<DiscoverySearchFilter> filterFields = discoveryConfiguration.getSearchFilters();
        java.util.List<String> filterTypes = DiscoveryUIUtils.getRepeatableParameters(request, "filtertype");
        java.util.List<String> filterOperators = DiscoveryUIUtils.getRepeatableParameters(request, "filter_relational_operator");
        java.util.List<String> filterValues = DiscoveryUIUtils.getRepeatableParameters(request,  "filter");

        if(0 < filterFields.size() && filterTypes.size() == 0)
        {
            //Display the add filters url ONLY if we have no filters selected & filters can be added
            searchList.addItem().addXref("display-filters", T_filters_show);
        }
        addHiddenFormFields("search", request, fqs, mainSearchDiv);


        if(0 < filterFields.size())
        {
            Division searchFiltersDiv = searchBoxDivision.addInteractiveDivision("search-filters",
                    "discover", Division.METHOD_GET, "discover-filters-box " + (0 < filterTypes.size() ? "" : "hidden"));

            Division filtersWrapper = searchFiltersDiv.addDivision("discovery-filters-wrapper");
            filtersWrapper.setHead(T_filter_label);
            filtersWrapper.addPara(T_filter_help);
            Table filtersTable = filtersWrapper.addTable("discovery-filters", 1, 4, "discovery-filters");


            //If we have any filters, show them
            if(filterTypes.size() > 0)
            {

                filtersTable.addRow(Row.ROLE_HEADER).addCell("", Cell.ROLE_HEADER, 1, 4, "new-filter-header").addContent(T_filter_current_filters);
                for (int i = 0; i <  filterTypes.size(); i++)
                {
                    String filterType = filterTypes.get(i);
                    String filterValue = filterValues.get(i);
                    String filterOperator = filterOperators.get(i);

                    if(StringUtils.isNotBlank(filterValue))
                    {
                        Row row = filtersTable.addRow("used-filters-" + i+1, Row.ROLE_DATA, "search-filter used-filter");
                        addFilterRow(filterFields, i+1, row, filterType, filterOperator, filterValue);
                    }
                }
                filtersTable.addRow("filler-row", Row.ROLE_DATA, "search-filter filler").addCell(1, 4).addContent("");
                filtersTable.addRow(Row.ROLE_HEADER).addCell("", Cell.ROLE_HEADER, 1, 4, "new-filter-header").addContent(T_filter_new_filters);
            }


            int index = filterTypes.size() + 1;
            Row row = filtersTable.addRow("filter-new-" + index, Row.ROLE_DATA, "search-filter");

            addFilterRow(filterFields, index, row, null, null, null);

            Row filterControlsItem = filtersTable.addRow("filter-controls", Row.ROLE_DATA, "apply-filter");
//            filterControlsItem.addCell(1, 3).addContent("");
            filterControlsItem.addCell(1, 4).addButton("submit_apply_filter", "discovery-apply-filter-button").setValue(T_filter_controls_apply);

            addHiddenFormFields("filter", request, fqs, searchFiltersDiv);

        }


//        query.addPara(null, "button-list").addButton("submit").setValue(T_go);

        // Build the DRI Body
        //Division results = body.addDivision("results", "primary");
        //results.setHead(T_head);
        buildMainForm(search);

        // Add the result division
        try {
            buildSearchResultsDivision(search);
        } catch (SearchServiceException e) {
            throw new UIException(e.getMessage(), e);
        }

        context.setMode(originalMode);
    }

    protected void addFilterRow(java.util.List<DiscoverySearchFilter> filterFields, int index, Row row, String selectedFilterType, String relationalOperator, String value) throws WingException {
        Select select = row.addCell("", Cell.ROLE_DATA, "selection").addSelect("filtertype_" + index);

        //For each field found (at least one) add options
        for (DiscoverySearchFilter searchFilter : filterFields)
        {
            select.addOption(StringUtils.equals(searchFilter.getIndexFieldName(), selectedFilterType), searchFilter.getIndexFieldName(), message("xmlui.ArtifactBrowser.SimpleSearch.filter." + searchFilter.getIndexFieldName()));
        }
        Select typeSelect = row.addCell("", Cell.ROLE_DATA, "selection").addSelect("filter_relational_operator_" + index);
        typeSelect.addOption(StringUtils.equals(relationalOperator, "contains"), "contains", T_filter_contain);
        typeSelect.addOption(StringUtils.equals(relationalOperator, "equals"), "equals", T_filter_equals);
        typeSelect.addOption(StringUtils.equals(relationalOperator, "authority"), "authority", T_filter_authority);
        typeSelect.addOption(StringUtils.equals(relationalOperator, "notcontains"), "notcontains", T_filter_notcontain);
        typeSelect.addOption(StringUtils.equals(relationalOperator, "notequals"), "notequals", T_filter_notequals);
        typeSelect.addOption(StringUtils.equals(relationalOperator, "notauthority"), "notauthority", T_filter_notauthority);
         



        //Add a box so we can search for our value
        row.addCell("", Cell.ROLE_DATA, "discovery-filter-input-cell").addText("filter_" + index, "discovery-filter-input").setValue(value == null ? "" : value);

        //And last add an add button
        Cell buttonsCell = row.addCell("filter-controls_" + index, Cell.ROLE_DATA, "filter-controls");
        buttonsCell.addButton("add-filter_" + index, "filter-control filter-add").setValue(T_filter_controls_add);
        buttonsCell.addButton("remove-filter_" + index, "filter-control filter-remove").setValue(T_filter_controls_remove);

    }

    @Override
    protected String getBasicUrl() throws SQLException {
        Request request = ObjectModelHelper.getRequest(objectModel);
        DSpaceObject dso = HandleUtil.obtainHandle(objectModel);

        return request.getContextPath() + (dso == null ? "" : "/handle/" + dso.getHandle()) + "/discover";
    }

    @Override
    protected Map<String, String[]> getParameterFilterQueries(){
        return DiscoveryUIUtils.getParameterFilterQueries(ObjectModelHelper.getRequest(objectModel));

    }
    /**
     * Returns all the filter queries for use by discovery
     *  This method returns more expanded filter queries then the getParameterFilterQueries
     * @return an array containing the filter queries
     */
    @Override
    protected String[] getFilterQueries() {
        return DiscoveryUIUtils.getFilterQueries(ObjectModelHelper.getRequest(objectModel), context);
    }


    /**
     * Get the search query from the URL parameter, if none is found the empty
     * string is returned.
     * @return decoded query.
     * @throws org.dspace.app.xmlui.utils.UIException passed through.
     */
    @Override
    protected String getQuery() throws UIException {
        Request request = ObjectModelHelper.getRequest(objectModel);
        String query = decodeFromURL(request.getParameter("query"));
        if (query == null)
        {
            return "";
        }
        return query.trim();
    }

    /**
     * Generate a URL to the simple search.
     * @return the URL.
     * @throws org.dspace.app.xmlui.utils.UIException passed through.
     */
    @Override
    protected String generateURL(Map<String, String> parameters)
            throws UIException {
        String query = getQuery();
        if (!"".equals(query) && parameters.get("query") == null)
        {
            parameters.put("query", encodeForURL(query));
        }

        if (parameters.get("page") == null)
        {
            parameters.put("page", String.valueOf(getParameterPage()));
        }

        if (parameters.get("rpp") == null)
        {
            parameters.put("rpp", String.valueOf(getParameterRpp()));
        }


        if (parameters.get("group_by") == null)
        {
            parameters.put("group_by", String.valueOf(this.getParameterGroup()));
        }

        if (parameters.get("sort_by") == null && getParameterSortBy() != null)
        {
            parameters.put("sort_by", String.valueOf(getParameterSortBy()));
        }

        if (parameters.get("order") == null && getParameterOrder() != null)
        {
            parameters.put("order", getParameterOrder());
        }

        if (parameters.get("etal") == null)
        {
            parameters.put("etal", String.valueOf(getParameterEtAl()));
        }
        if(parameters.get("scope") == null && getParameterScope() != null)
        {
            parameters.put("scope", getParameterScope());
        }

        return AbstractDSpaceTransformer.generateURL("discover", parameters);
    }

    /**
     * Since the layout is creating separate forms for each search part
     * this method will add hidden fields containing the values from other form parts
     *
     * @param type the type of our form
     * @param request the request
     * @param fqs the filter queries
     * @param division the division that requires the hidden fields
     * @throws WingException will never occur
     */
    private void addHiddenFormFields(String type, Request request, Map<String, String[]> fqs, Division division) throws WingException {
        if(type.equals("filter") || type.equals("sort")){
            if(request.getParameter("query") != null){
                division.addHidden("query").setValue(request.getParameter("query"));
            }
            if(request.getParameter("scope") != null){
                division.addHidden("scope").setValue(request.getParameter("scope"));
            }
        }

        //Add the filter queries, current search settings so these remain saved when performing a new search !
        if(type.equals("search") || type.equals("sort"))
        {
            for (String parameter : fqs.keySet())
            {
                String[] values = fqs.get(parameter);
                for (String value : values) {
                    division.addHidden(parameter).setValue(value);
                }
            }
        }

        if(type.equals("search") || type.equals("filter")){
            if(request.getParameter("rpp") != null){
                division.addHidden("rpp").setValue(request.getParameter("rpp"));
            }
            if(request.getParameter("sort_by") != null){
                division.addHidden("sort_by").setValue(request.getParameter("sort_by"));
            }
            if(request.getParameter("order") != null){
                division.addHidden("order").setValue(request.getParameter("order"));
            }
        }
    }

    protected String getSuggestUrl(String newQuery) throws UIException {
        Map parameters = new HashMap();
        parameters.put("query", newQuery);
        return addFilterQueriesToUrl(generateURL(parameters));
    }
}<|MERGE_RESOLUTION|>--- conflicted
+++ resolved
@@ -80,12 +80,6 @@
     private static final Message T_filter_notauthority = message("xmlui.Discovery.SimpleSearch.filter.notauthority");
     private static final Message T_did_you_mean = message("xmlui.Discovery.SimpleSearch.did_you_mean");
 
-<<<<<<< HEAD
-    public SimpleSearch() {
-    }
-
-=======
->>>>>>> e5cb6299
 
     /**
      * Add Page metadata.
