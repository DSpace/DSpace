--- conflicted
+++ resolved
@@ -688,11 +688,7 @@
                            </xsl:attribute>
                             <img alt="Thumbnail">
                                 <xsl:attribute name="src">
-<<<<<<< HEAD
-                                <xsl:variable name="request-uri" select="/dri:document/dri:meta/dri:pageMeta/dri:metadata[@element='contextPath'])"/>
-=======
                                 <xsl:variable name="request-uri" select="/dri:document/dri:meta/dri:pageMeta/dri:metadata[@element='contextPath']"/>
->>>>>>> 05d92f59
                                 <xsl:text>/themes/mobile/lib/images/default-thumbnail.png</xsl:text>
                                 </xsl:attribute>
                             </img>
