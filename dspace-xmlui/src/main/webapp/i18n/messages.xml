<?xml version="1.0"?>
<!--

    The contents of this file are subject to the license and copyright
    detailed in the LICENSE and NOTICE files at the root of the source
    tree and available online at

    http://www.dspace.org/license/

-->
<catalogue xml:lang="en" xmlns:i18n="http://apache.org/cocoon/i18n/2.1">

	<!--
		The format used by all keys is as follows

		xmlui.<Aspect>.<Java Class>.<name>

		There are a few exceptions to this naming format,
		1) Some general keys are in the xmlui.general namespace
		   because they are used very frequently.
		2) Some general keys which are specific to a particular aspect
		   may be found at xmlui.<Aspect> without specifying a
		   particular java class.
		-->

	<!-- General keys -->
    <message key="xmlui.general.dspace_home">LINDAT/CLARIN Repository Home</message>
	<message key="xmlui.general.search">Search</message>
	<message key="xmlui.general.go">Go</message>
    <message key="xmlui.general.go_home">Back to repository homepage</message>
	<message key="xmlui.general.save">Save</message>
	<message key="xmlui.general.cancel">Cancel</message>
	<message key="xmlui.general.return">Return</message>
	<message key="xmlui.general.update">Update</message>
	<message key="xmlui.general.delete">Delete</message>
	<message key="xmlui.general.next">Next</message>
	<message key="xmlui.general.untitled">Untitled</message>
        <message key="xmlui.general.perform">Perform</message>
        <message key="xmlui.general.queue">Queue</message>

        <!-- Keys which are used by exception2dri.xsl on error pages -->
        <message key="xmlui.error.contact_msg">Please contact the site administrator if you wish to report this error. If possible, please  provide details about what you were doing at the time this error occurred.</message>
        <message key="xmlui.error.contact">Contact site administrator</message>
        <message key="xmlui.error.show_stack">Show underlying error stack</message>

	<!--
		Page not found keys

		This is a special component that is not part of any aspect but is added
		by manakin to all aspect chains.
		-->
	<message key="xmlui.PageNotFound.title">Page not found</message>
	<message key="xmlui.PageNotFound.head">Page not found</message>
	<message key="xmlui.PageNotFound.para1">We can't find the page you asked for.</message>

    <!--  session expired  -->
    <message key="xmlui.SessionExpired.title">Your Session has Expired</message>
    <message key="xmlui.SessionExpired.head">To login and continue, click </message>
    <message key="xmlui.SessionExpired.para1">In case that there are other problems, please contact the </message>



	<!--
	   The "utils" non-aspect
       -->
    <message key="xmlui.utils.AuthenticationUtil.onlyAdmins">Only site administrators may assume login as another user.</message>
    <message key="xmlui.utils.AuthenticationUtil.onlyAuthenticatedAdmins">Only authenticated users who are administrators may assume the login as another user.</message>
    <message key="xmlui.utils.AuthenticationUtil.notAnotherAdmin">You may not assume the login as another administrator.</message>


	<!--
		This section is for feed syndication (RSS, atom, etc)
	-->
    <message key="xmlui.feed.general_description">The UFAL digital repository system captures, stores, indexes, preserves, and distributes digital research material.</message>
    <message key="xmlui.feed.header">RSS Feeds</message>
	<message key="xmlui.feed.logo_title">The Channel Image</message>
	<message key="xmlui.feed.untitled">Untitled</message>

	<!--
		Default notice header
	 	-->
	<message key="xmlui.general.notice.default_head">Notice</message>



	<!--!!!!!!!!!!!!!!!!!!!!!!!!!!!!!!!!!!!!!!!!!!!!!!!!!

		             ArtifactBrowser Aspect

		!!!!!!!!!!!!!!!!!!!!!!!!!!!!!!!!!!!!!!!!!!!!!!!!!-->







	<!-- org.dspace.app.xmlui.artifactbrowser.AbstractSearch.java -->
	<message key="xmlui.ArtifactBrowser.AbstractSearch.head1_community">Search Results for Community: {0}</message>
	<message key="xmlui.ArtifactBrowser.AbstractSearch.head1_collection">Search Results for Collection: {0}</message>
	<message key="xmlui.ArtifactBrowser.AbstractSearch.head1_none">Search Results</message>
    <message key="xmlui.ArtifactBrowser.AbstractSearch.head1_none">Showing {0} through {1} out of {2} results</message>
	<message key="xmlui.ArtifactBrowser.AbstractSearch.result_query">Your query "{0}" produced {1} result(s).</message>
	<message key="xmlui.ArtifactBrowser.AbstractSearch.head2">Communities or Collections matching your query</message>
	<message key="xmlui.ArtifactBrowser.AbstractSearch.head3">Items matching your query</message>
	<message key="xmlui.ArtifactBrowser.AbstractSearch.no_results">Search produced no results.</message>
    <message key="xmlui.ArtifactBrowser.AbstractSearch.all_of_dspace">All of the Repository</message>

   <message key="xmlui.ArtifactBrowser.AbstractSearch.sort_by.title">title</message>
   <message key="xmlui.ArtifactBrowser.AbstractSearch.sort_by.dateissued">issue date</message>
   <message key="xmlui.ArtifactBrowser.AbstractSearch.sort_by.dateaccessioned">submit date</message>
    <message key="xmlui.ArtifactBrowser.AbstractSearch.sort_by.relevance">Relevance</message>
	<message key="xmlui.ArtifactBrowser.AbstractSearch.sort_by">Sort items by</message>
	<message key="xmlui.ArtifactBrowser.AbstractSearch.order">in order</message>
	<message key="xmlui.ArtifactBrowser.AbstractSearch.order.asc">ascending</message>
	<message key="xmlui.ArtifactBrowser.AbstractSearch.order.desc">descending</message>
	<message key="xmlui.ArtifactBrowser.AbstractSearch.rpp">Results/page</message>

    <!-- org.dspace.app.xmlui.artifactbrowser.AdvancedSearch.java -->
	<message key="xmlui.ArtifactBrowser.AdvancedSearch.title">Advanced Search</message>
	<message key="xmlui.ArtifactBrowser.AdvancedSearch.trail">Advanced Search</message>
	<message key="xmlui.ArtifactBrowser.AdvancedSearch.head">Advanced Search</message>
	<message key="xmlui.ArtifactBrowser.AdvancedSearch.search_scope">Search scope</message>
	<message key="xmlui.ArtifactBrowser.AdvancedSearch.search_scope_help">Limit your search to a community or collection.</message>
	<message key="xmlui.ArtifactBrowser.AdvancedSearch.conjunction">Conjunction</message>
	<message key="xmlui.ArtifactBrowser.AdvancedSearch.search_type">Search type</message>
	<message key="xmlui.ArtifactBrowser.AdvancedSearch.search_for">Search for</message>
	<message key="xmlui.ArtifactBrowser.AdvancedSearch.type_author">Author</message>
	<message key="xmlui.ArtifactBrowser.AdvancedSearch.type_title">Title</message>
	<message key="xmlui.ArtifactBrowser.AdvancedSearch.type_subject">Subject</message>
	<message key="xmlui.ArtifactBrowser.AdvancedSearch.type_abstract">Abstract</message>
	<message key="xmlui.ArtifactBrowser.AdvancedSearch.type_series">Series</message>
	<message key="xmlui.ArtifactBrowser.AdvancedSearch.type_sponsor">Sponsor</message>
	<message key="xmlui.ArtifactBrowser.AdvancedSearch.type_identifier">Identifier</message>
	<message key="xmlui.ArtifactBrowser.AdvancedSearch.type_language">Language (ISO)</message>
	<message key="xmlui.ArtifactBrowser.AdvancedSearch.type_keyword">Keyword</message>
    <message key="xmlui.ArtifactBrowser.AdvancedSearch.type_hasfile">Contain Files</message>
    <message key="xmlui.ArtifactBrowser.SimpleSearch.filter.hasfile">Contain Files</message>
	<message key="xmlui.ArtifactBrowser.AdvancedSearch.type_branding">Community</message>
    <message key="xmlui.ArtifactBrowser.SimpleSearch.filter.branding">Community</message>
            

   <!--  some common other possibilities for Advanced Search Fields -->
   <message key="xmlui.ArtifactBrowser.AdvancedSearch.type_contributor">Contributor</message>
   <message key="xmlui.ArtifactBrowser.AdvancedSearch.type_creator">Creator</message>
   <message key="xmlui.ArtifactBrowser.AdvancedSearch.type_subject">Subject</message>
   <message key="xmlui.ArtifactBrowser.AdvancedSearch.type_description">Description</message>
   <message key="xmlui.ArtifactBrowser.AdvancedSearch.type_relation">Relation</message>
   <message key="xmlui.ArtifactBrowser.AdvancedSearch.type_mime">Mime-Type</message>
   <message key="xmlui.ArtifactBrowser.AdvancedSearch.type_other">Other Contributor</message>
   <message key="xmlui.ArtifactBrowser.AdvancedSearch.type_advisor">Advisor</message>
   <message key="xmlui.ArtifactBrowser.AdvancedSearch.type_department">Department</message>

   <message key="xmlui.ArtifactBrowser.AdvancedSearch.type_ANY">Full Text</message>
   <message key="xmlui.ArtifactBrowser.AdvancedSearch.and">AND</message>
   <message key="xmlui.ArtifactBrowser.AdvancedSearch.or">OR</message>
   <message key="xmlui.ArtifactBrowser.AdvancedSearch.not">NOT</message>


	<!-- org.dspace.app.xmlui.artifactbrowser.ConfigurableBrowse.java -->
	<message key="xmlui.ArtifactBrowser.ConfigurableBrowse.general.starts_with">Or enter first few letters:</message>
	<message key="xmlui.ArtifactBrowser.ConfigurableBrowse.general.starts_with_help">Browse for items that begin with these letters</message>
    <message key="xmlui.ArtifactBrowser.ConfigurableBrowse.general.jump_select">Jump to a point in the index</message>
	<message key="xmlui.ArtifactBrowser.ConfigurableBrowse.general.choose_month">(Choose month)</message>
	<message key="xmlui.ArtifactBrowser.ConfigurableBrowse.general.choose_year">(Choose year)</message>
    <message key="xmlui.ArtifactBrowser.ConfigurableBrowse.general.jump_year">Or type in a year</message>
	<message key="xmlui.ArtifactBrowser.ConfigurableBrowse.general.jump_year_help">Browse for items that are from the given year.</message>
        <message key="xmlui.ArtifactBrowser.ConfigurableBrowse.general.no_results">Sorry, there are no results for this browse.</message>
	<message key="xmlui.ArtifactBrowser.ConfigurableBrowse.general.sort_by"> Sort by: </message>
	<message key="xmlui.ArtifactBrowser.ConfigurableBrowse.general.order"> Order: </message>
	<message key="xmlui.ArtifactBrowser.ConfigurableBrowse.general.rpp"> Results: </message><!-- /Page -->
	<message key="xmlui.ArtifactBrowser.ConfigurableBrowse.general.etal"> Authors/Item: </message>

	<message key="xmlui.ArtifactBrowser.ConfigurableBrowse.etal.all">All</message>

	<message key="xmlui.ArtifactBrowser.ConfigurableBrowse.sort_by.title">title</message>
	<message key="xmlui.ArtifactBrowser.ConfigurableBrowse.sort_by.dateissued">issue date</message>
	<message key="xmlui.ArtifactBrowser.ConfigurableBrowse.sort_by.dateaccessioned">submit date</message>

	<message key="xmlui.ArtifactBrowser.ConfigurableBrowse.order.asc">ascending</message>
	<message key="xmlui.ArtifactBrowser.ConfigurableBrowse.order.desc">descending</message>

	<message key="xmlui.ArtifactBrowser.ConfigurableBrowse.author.column_heading">Authors Name</message>
	<message key="xmlui.ArtifactBrowser.ConfigurableBrowse.subject.column_heading">Subject</message>
    <message key="xmlui.ArtifactBrowser.ConfigurableBrowse.rights.column_heading">Rights Label</message>

	<message key="xmlui.ArtifactBrowser.ConfigurableBrowse.title.metadata.author">Browsing {0} by Author {1}</message>
	<message key="xmlui.ArtifactBrowser.ConfigurableBrowse.trail.metadata.author">Browsing {0} by Author</message>

    <message key="xmlui.ArtifactBrowser.ConfigurableBrowse.title.metadata.rights">Browsing {0} by Rights Label {1}</message>
    <message key="xmlui.ArtifactBrowser.ConfigurableBrowse.trail.metadata.rights">Browsing {0} by Rights Label</message>

	<message key="xmlui.ArtifactBrowser.ConfigurableBrowse.title.metadata.subject">Browsing {0} by Subject {1}</message>
	<message key="xmlui.ArtifactBrowser.ConfigurableBrowse.trail.metadata.subject">Browsing {0} by Subject</message>

	<message key="xmlui.ArtifactBrowser.ConfigurableBrowse.title.item.title">Browsing {0} by Title {1}</message>
	<message key="xmlui.ArtifactBrowser.ConfigurableBrowse.trail.item.title">Browsing {0} by Title</message>

	<message key="xmlui.ArtifactBrowser.ConfigurableBrowse.title.item.dateissued">Browsing {0} by Issue Date {1}</message>
	<message key="xmlui.ArtifactBrowser.ConfigurableBrowse.trail.item.dateissued">Browsing {0} by Issue Date</message>

	<message key="xmlui.ArtifactBrowser.ConfigurableBrowse.title.item.dateaccessioned">Browsing {0} by Submit Date {1}</message>
	<message key="xmlui.ArtifactBrowser.ConfigurableBrowse.trail.item.dateaccessioned">Browsing {0} by Submit Date</message>

    <message key="xmlui.ArtifactBrowser.ConfigurableBrowse.trail.metadata.publisher">Browsing by Publisher</message>
    <message key="xmlui.ArtifactBrowser.ConfigurableBrowse.title.metadata.publisher">Browsing by Publisher</message>
        <message key="xmlui.ArtifactBrowser.ConfigurableBrowse.publisher.column_heading">Publisher</message>

    <message key="xmlui.ArtifactBrowser.ConfigurableBrowse.trail.metadata.language">Browsing by Language</message>
    <message key="xmlui.ArtifactBrowser.ConfigurableBrowse.title.metadata.language">Browsing by Language</message>
        <message key="xmlui.ArtifactBrowser.ConfigurableBrowse.language.column_heading">Language</message>

    <message key="xmlui.ArtifactBrowser.ConfigurableBrowse.trail.metadata.type">Browsing by Type</message>
    <message key="xmlui.ArtifactBrowser.ConfigurableBrowse.title.metadata.type">Browsing by Type</message>
        <message key="xmlui.ArtifactBrowser.ConfigurableBrowse.type.column_heading">Type</message>
        
    <message key="xmlui.ArtifactBrowser.ConfigurableBrowse.trail.metadata.mediatype">Browsing by Medium Type</message>
    <message key="xmlui.ArtifactBrowser.ConfigurableBrowse.title.metadata.mediatype">Browsing by Medium Type</message>
        <message key="xmlui.ArtifactBrowser.ConfigurableBrowse.mediatype.column_heading">Medium Type</message>

    <message key="xmlui.ArtifactBrowser.ConfigurableBrowse.trail.metadata.rights">Browsing by Rights</message>
    <message key="xmlui.ArtifactBrowser.ConfigurableBrowse.title.metadata.rights">Browsing by Rights</message>    
    <message key="xmlui.ArtifactBrowser.ConfigurableBrowse.rights.column_heading">Rights</message>

	<!-- org.dspace.app.xmlui.administrative.WithdrawnItems.java -->
	<message key="xmlui.Administrative.WithdrawnItems.title.item.title">Withdrawn Items by Title</message>
	<message key="xmlui.Administrative.WithdrawnItems.trail.item.title">Withdrawn Items by Title</message>

	<message key="xmlui.Administrative.WithdrawnItems.title.item.dateissued">Withdrawn Items by Issue Date</message>
	<message key="xmlui.Administrative.WithdrawnItems.trail.item.dateissued">Withdrawn Items by Issue Date</message>

	<message key="xmlui.Administrative.WithdrawnItems.title.item.dateaccessioned">Withdrawn Items by Submit Date</message>
	<message key="xmlui.Administrative.WithdrawnItems.trail.item.dateaccessioned">Withdrawn Items by Submit Date</message>

	<!-- org.dspace.app.xmlui.administrative.PrivateItems.java -->
	<message key="xmlui.Administrative.PrivateItems.title.item.title">Private Items by Title</message>
	<message key="xmlui.Administrative.PrivateItems.trail.item.title">Private Items by Title</message>

	<message key="xmlui.Administrative.PrivateItems.title.item.dateissued">Private Items by Issue Date</message>
	<message key="xmlui.Administrative.PrivateItems.trail.item.dateissued">Private Items by Issue Date</message>

	<message key="xmlui.Administrative.PrivateItems.title.item.dateaccessioned">Private Items by Submit Date</message>
	<message key="xmlui.Administrative.PrivateItems.trail.item.dateaccessioned">Private Items by Submit Date</message>

	<!-- org.dspace.app.xmlui.artifactbrowser.CollectionViewer.java -->
	<message key="xmlui.ArtifactBrowser.CollectionViewer.search_scope">Search Scope</message>
    <message key="xmlui.ArtifactBrowser.CollectionViewer.all_of_dspace">All of the Repository</message>
	<message key="xmlui.ArtifactBrowser.CollectionViewer.full_text_search">Search within this collection:</message>
	<message key="xmlui.ArtifactBrowser.CollectionViewer.head_browse">Browse by</message>
	<message key="xmlui.ArtifactBrowser.CollectionViewer.browse_titles">Titles</message>
	<message key="xmlui.ArtifactBrowser.CollectionViewer.browse_authors">Authors</message>
	<message key="xmlui.ArtifactBrowser.CollectionViewer.browse_dates">Dates</message>
	<message key="xmlui.ArtifactBrowser.CollectionViewer.advanced_search_link">Advanced Search</message>
	<message key="xmlui.ArtifactBrowser.CollectionViewer.head_recent_submissions">Recent Submissions</message>

	<!-- org.dspace.app.xmlui.artifactbrowser.CommunityBrowser.java -->
	<message key="xmlui.ArtifactBrowser.CommunityBrowser.title">Community List</message>
	<message key="xmlui.ArtifactBrowser.CommunityBrowser.trail">Community List</message>
    <message key="xmlui.ArtifactBrowser.CommunityBrowser.head">Communities in Repository</message>
	<message key="xmlui.ArtifactBrowser.CommunityBrowser.select">Select a community to browse its collections.</message>

	<!-- org.dspace.app.xmlui.artifactbrowser.CommunityViewer.java -->
	<message key="xmlui.ArtifactBrowser.CommunityViewer.search_scope">Search Scope</message>
    <message key="xmlui.ArtifactBrowser.CommunityViewer.all_of_dspace">All of the Repository</message>
	<message key="xmlui.ArtifactBrowser.CommunityViewer.full_text_search">Search within this community and its collections:</message>
	<message key="xmlui.ArtifactBrowser.CommunityViewer.head_browse">Browse by</message>
	<message key="xmlui.ArtifactBrowser.CommunityViewer.browse_titles">Titles</message>
	<message key="xmlui.ArtifactBrowser.CommunityViewer.browse_authors">Authors</message>
	<message key="xmlui.ArtifactBrowser.CommunityViewer.browse_dates">Dates</message>
	<message key="xmlui.ArtifactBrowser.CommunityViewer.advanced_search_link">Advanced Search</message>
	<message key="xmlui.ArtifactBrowser.CommunityViewer.head_sub_communities">Sub-communities within this community</message>
	<message key="xmlui.ArtifactBrowser.CommunityViewer.head_sub_collections">Collections in this community</message>
	<message key="xmlui.ArtifactBrowser.CommunityViewer.head_recent_submissions">Recent Submissions</message>


	<!-- org.dspace.app.xmlui.artifactbrowser.Contact.java -->
	<message key="xmlui.ArtifactBrowser.Contact.title">Contact us</message>
	<message key="xmlui.ArtifactBrowser.Contact.trail">Contact us</message>
	<message key="xmlui.ArtifactBrowser.Contact.head">Contact us</message>
	<message key="xmlui.ArtifactBrowser.Contact.para1">{0} administrators may be contacted at:</message>
	<message key="xmlui.ArtifactBrowser.Contact.feedback_label">On-line form</message>
	<message key="xmlui.ArtifactBrowser.Contact.feedback_link">Feedback</message>
	<message key="xmlui.ArtifactBrowser.Contact.email">Email</message>

	<!-- org.dspace.app.xmlui.artifactbrowser.FeedbackForm.java -->
	<message key="xmlui.ArtifactBrowser.FeedbackForm.title">Give feedback</message>
	<message key="xmlui.ArtifactBrowser.FeedbackForm.trail">Give feedback</message>
	<message key="xmlui.ArtifactBrowser.FeedbackForm.head">Give feedback</message>
    <message key="xmlui.ArtifactBrowser.FeedbackForm.para1">Thanks for sharing your feedback. Your comments are appreciated!</message>
	<message key="xmlui.ArtifactBrowser.FeedbackForm.email">Your Email</message>
	<message key="xmlui.ArtifactBrowser.FeedbackForm.email_help">This address will be used to follow up on your feedback.</message>
	<message key="xmlui.ArtifactBrowser.FeedbackForm.comments">Comments</message>
	<message key="xmlui.ArtifactBrowser.FeedbackForm.submit">Send Feedback</message>

	<!-- org.dspace.app.xmlui.artifactbrowser.FeedbackSent.java -->
	<message key="xmlui.ArtifactBrowser.FeedbackSent.title">Give feedback</message>
	<message key="xmlui.ArtifactBrowser.FeedbackSent.trail">Give feedback</message>
	<message key="xmlui.ArtifactBrowser.FeedbackSent.head">Feedback sent</message>
	<message key="xmlui.ArtifactBrowser.FeedbackSent.para1">Your comments have been received.</message>

    <!-- org.dspace.app.xmlui.artifactbrowser.FrontPageSearch.java -->
    <message key="xmlui.ArtifactBrowser.FrontPageSearch.head">Search Repository</message>
    <message key="xmlui.ArtifactBrowser.FrontPageSearch.para1">Enter some text in the box below to search Repository.</message>

	<!-- org.dspace.app.xmlui.artifactbrowser.ItemViewer.java -->
	<message key="xmlui.ArtifactBrowser.ItemViewer.trail">View Item</message>
	<message key="xmlui.ArtifactBrowser.ItemViewer.head_parent_collections">This item appears in the following Collection(s)</message>
	<message key="xmlui.ArtifactBrowser.ItemViewer.show_simple">Show simple item record</message>
	<message key="xmlui.ArtifactBrowser.ItemViewer.show_full">Show full item record</message>

        <message key="xmlui.ArtifactBrowser.ItemViewer.withdrawn">This item has been withdrawn and is no longer available.</message>

	<!-- org.dspace.app.xmlui.artifactbrowser.Navigation.java -->
	<message key="xmlui.ArtifactBrowser.Navigation.head_browse">Browse</message>
    <message key="xmlui.ArtifactBrowser.Navigation.head_all_of_dspace">All of the Repository</message>
	<message key="xmlui.ArtifactBrowser.Navigation.communities_and_collections">Communities &amp; Collections</message>
	<message key="xmlui.ArtifactBrowser.Navigation.browse_title">Titles</message>
	<message key="xmlui.ArtifactBrowser.Navigation.browse_author">Authors</message>
	<message key="xmlui.ArtifactBrowser.Navigation.browse_subject">Subjects</message>
    <message key="xmlui.ArtifactBrowser.Navigation.browse_dateissued">Issue Date</message>
	<message key="xmlui.ArtifactBrowser.Navigation.browse_dateaccessioned">By Submit Date</message>
    <message key="xmlui.ArtifactBrowser.Navigation.browse_rights">Rights Label</message>
	<message key="xmlui.ArtifactBrowser.Navigation.head_this_collection">This Collection</message>
	<message key="xmlui.ArtifactBrowser.Navigation.head_this_community">This Community</message>

    <message key="xmlui.ArtifactBrowser.Navigation.browse_publisher">Publisher</message>
    <message key="xmlui.ArtifactBrowser.Navigation.browse_language">Language</message>
    <message key="xmlui.ArtifactBrowser.Navigation.browse_type">Type</message>
    <message key="xmlui.ArtifactBrowser.Navigation.browse_mediatype">Medium Type</message>

	<!-- org.dspace.app.xmlui.artifactbrowser.SimpleSearch.java -->
	<message key="xmlui.ArtifactBrowser.SimpleSearch.title">Search</message>
	<message key="xmlui.ArtifactBrowser.SimpleSearch.trail">Search</message>
	<message key="xmlui.ArtifactBrowser.SimpleSearch.head">Search</message>
	<message key="xmlui.ArtifactBrowser.SimpleSearch.search_scope">Search Scope</message>
	<message key="xmlui.ArtifactBrowser.SimpleSearch.full_text_search">Full Text Search</message>

	<!-- org.dspace.app.xmlui.artifactbrowser.RestrictedItem.java -->
	<message key="xmlui.ArtifactBrowser.RestrictedItem.title">This resource is restricted</message>
	<message key="xmlui.ArtifactBrowser.RestrictedItem.trail">Restricted</message>
	<message key="xmlui.ArtifactBrowser.RestrictedItem.head_resource">This resource is restricted</message>
	<message key="xmlui.ArtifactBrowser.RestrictedItem.head_community">This community is restricted</message>
	<message key="xmlui.ArtifactBrowser.RestrictedItem.head_collection">This collection is restricted</message>
	<message key="xmlui.ArtifactBrowser.RestrictedItem.head_item">This item is restricted</message>
	<message key="xmlui.ArtifactBrowser.RestrictedItem.head_bitstream">This bitstream is restricted</message>
	<message key="xmlui.ArtifactBrowser.RestrictedItem.para_resource">You do not have the credentials to access the restricted resource.</message>
	<message key="xmlui.ArtifactBrowser.RestrictedItem.para_community">You do not have the credentials to access the restricted community <b>{0}</b>.</message>
	<message key="xmlui.ArtifactBrowser.RestrictedItem.para_collection">You do not have the credentials to access the restricted collection <b>{0}</b>.</message>
	<message key="xmlui.ArtifactBrowser.RestrictedItem.para_item">You do not have the credentials to access the restricted item <b>{0}</b>.</message>
    
    <message key="xmlui.ArtifactBrowser.RestrictedItem.head_item_replaced">This item is replaced by a newer version</message>
    <message key="xmlui.ArtifactBrowser.RestrictedItem.para_item_replacedby">The requested item <b>{0}</b> is replaced by a new version which should be used instead. If you require this particular version, request it through our <a class="helpdesk-tolink">Help Desk</a>.</message>
    
	<message key="xmlui.ArtifactBrowser.RestrictedItem.para_bitstream">You do not have the credentials to access the restricted bitstream <b>{0}</b>.</message>
	<message key="xmlui.ArtifactBrowser.RestrictedItem.type_collection">collection</message>
	<message key="xmlui.ArtifactBrowser.RestrictedItem.type_community">community</message>
	<message key="xmlui.ArtifactBrowser.RestrictedItem.type_bitstream">bitstream</message>
	<message key="xmlui.ArtifactBrowser.RestrictedItem.type_item">item</message>
	<message key="xmlui.ArtifactBrowser.RestrictedItem.type_resource">resource</message>
	<message key="xmlui.ArtifactBrowser.RestrictedItem.unknown">unknown</message>
        <message key="xmlui.ArtifactBrowser.RestrictedItem.login">Proceed to login screen</message>

        <message key="xmlui.ArtifactBrowser.RestrictedItem.head_item_withdrawn">This item is withdrawn</message>
        <message key="xmlui.ArtifactBrowser.RestrictedItem.para_item_withdrawn">The selected item is withdrawn and is no longer available.</message>
        <message key="xmlui.ArtifactBrowser.RestrictedItem.para_item_restricted_auth">The selected item is access restricted and requires credentials to view. Please login to access the item.</message>
        <message key="xmlui.ArtifactBrowser.RestrictedItem.para_item_restricted">Your user account does not have the credentials to view this item. Please contact the <a class="helpdesk-tolink">Help Desk</a> if you have any questions.</message>
        
	<!-- Authentication messages used at the top of the login page:  -->
	<message key="xmlui.ArtifactBrowser.RestrictedItem.auth_header">The item is restricted</message>
	<message key="xmlui.ArtifactBrowser.RestrictedItem.auth_message">The item you are attempting to access is a restricted item and requires credentials to view. Please login below to access the item.</message>

    <message key="xmlui.ArtifactBrowser.StatisticsViewer.choose_month">Monthly Reports</message>
    <message key="xmlui.ArtifactBrowser.StatisticsViewer.report.title">Statistical Summary</message>

    <message key="xmlui.ArtifactBrowser.StatisticsViewer.no_report.title">No reports currently available</message>
    <message key="xmlui.ArtifactBrowser.StatisticsViewer.no_report.text">There are currently no reports available for this service.  Please check back later.</message>

    <!-- Authentication messages used for bitstream authentication -->
	<message key="xmlui.BitstreamReader.auth_header">The file is restricted</message>
	<message key="xmlui.BitstreamReader.auth_message">The file you are attempting to access is a restricted file and requires credentials to view. Please login below to access the file.</message>
    <message key="xmlui.BitstreamReader.auth_embargo_message">The file you are attempting to access is a restricted file. The author placed an embargo date to the associated bitstream(s) which means that the bitstreams will be available in future. You can either try to contact the author directly or use our <a class="helpdesk-tolink">Help Desk</a>.</message>

	<!-- Export Archive download messages -->
	<message key="xmlui.ItemExportDownloadReader.auth_header">This export archive is restricted.</message>
	<message key="xmlui.ItemExportDownloadReader.auth_message">The export archive you are attempting to access is a restricted resource and requires credentials to view. Please login below to access the export archive.</message>


	<!-- REQUEST COPY -->
	<!-- org.dspace.app.xmlui.artifactbrowser.ItemRequestForm.java -->
	<message key="xmlui.ArtifactBrowser.ItemRequestForm.title">Request a copy of the document</message>
	<message key="xmlui.ArtifactBrowser.ItemRequestForm.trail">Request a copy of the document</message>
	<message key="xmlui.ArtifactBrowser.ItemRequestForm.head">Request a copy of the document</message>
    <message key="xmlui.ArtifactBrowser.ItemRequestForm.login_para">Users of this system, can login to view this document.</message>
    <message key="xmlui.ArtifactBrowser.ItemRequestForm.login">Login</message>
    <message key="xmlui.ArtifactBrowser.ItemRequestForm.para1">Enter the following information to request a copy of the document from the responsible person.</message>
	<message key="xmlui.ArtifactBrowser.ItemRequestForm.requesterEmail">Your e-mail address</message>
	<message key="xmlui.ArtifactBrowser.ItemRequestForm.requesterEmail_help">This email address is used for sending the document.</message>
	<message key="xmlui.ArtifactBrowser.ItemRequestForm.requesterEmail.error">E-mail is mandatory</message>
	<message key="xmlui.ArtifactBrowser.ItemRequestForm.message">Message</message>
	<message key="xmlui.ArtifactBrowser.ItemRequestForm.message.error">Message is mandatory</message>
	<message key="xmlui.ArtifactBrowser.ItemRequestForm.files">Files</message>
	<message key="xmlui.ArtifactBrowser.ItemRequestForm.allFiles">All files (of this document) in restricted access.</message>
	<message key="xmlui.ArtifactBrowser.ItemRequestForm.notAllFiles">Only The requested file.</message>
	<message key="xmlui.ArtifactBrowser.ItemRequestForm.requesterName">Name</message>
	<message key="xmlui.ArtifactBrowser.ItemRequestForm.requesterName.error">Name is required</message>
	<message key="xmlui.ArtifactBrowser.ItemRequestForm.submit">Request copy</message>

	<!-- org.dspace.app.xmlui.artifactbrowser.ItemRequestSent.java -->
	<message key="xmlui.ArtifactBrowser.ItemRequestSent.title">Your request has been sent.</message>
	<message key="xmlui.ArtifactBrowser.ItemRequestSent.trail">Your request has been sent.</message>
	<message key="xmlui.ArtifactBrowser.ItemRequestSent.head">Your request has been sent.</message>
	<message key="xmlui.ArtifactBrowser.ItemRequestSent.para1">Your request has been sent to the author or responsible person.</message>

	<!-- org.dspace.app.xmlui.artifactbrowser.ItemRequestResponseDecisionForm.java -->
	<message key="xmlui.ArtifactBrowser.ItemRequestResponseDecisionForm.title">Document copy request</message>
	<message key="xmlui.ArtifactBrowser.ItemRequestResponseDecisionForm.trail">Document copy request</message>
	<message key="xmlui.ArtifactBrowser.ItemRequestResponseDecisionForm.head">Document copy request</message>
	<message key="xmlui.ArtifactBrowser.ItemRequestResponseDecisionForm.para1">IF YOU ARE THE AUTHOR (OR AN AUTHOR) OF DOCUMENT "{0}" use the buttons to answer the user's request.</message>
	<message key="xmlui.ArtifactBrowser.ItemRequestResponseDecisionForm.para2">This repository will propose an appropriate model reply, which you may edit.</message>
    <message key="xmlui.ArtifactBrowser.ItemRequestResponseDecisionForm.contactRequester">Initial reply to requester</message>
    <message key="xmlui.ArtifactBrowser.ItemRequestResponseDecisionForm.contactAuthor"> Author permission request</message>
    <message key="xmlui.ArtifactBrowser.ItemRequestResponseDecisionForm.send">Send copy</message>
	<message key="xmlui.ArtifactBrowser.ItemRequestResponseDecisionForm.dontSend">Don't send copy</message>

	<!-- org.dspace.app.xmlui.artifactbrowser.ItemRequestResponseTrueForm.java -->
	<message key="xmlui.ArtifactBrowser.ItemRequestResponseFalseForm.title">Document copy request</message>
	<message key="xmlui.ArtifactBrowser.ItemRequestResponseFalseForm.trail">Document copy request</message>
	<message key="xmlui.ArtifactBrowser.ItemRequestResponseFalseForm.head">Document copy request</message>
	<message key="xmlui.ArtifactBrowser.ItemRequestResponseFalseForm.para1">This is the text to be sent to the applicant.</message>
	<message key="xmlui.ArtifactBrowser.ItemRequestResponseFalseForm.message">Message</message>
	<message key="xmlui.ArtifactBrowser.ItemRequestResponseFalseForm.subject">Subject</message>
	<message key="xmlui.ArtifactBrowser.ItemRequestResponseFalseForm.mail">Send</message>
	<message key="xmlui.ArtifactBrowser.ItemRequestResponseFalseForm.back">Back</message>

    <!-- org.dspace.app.xmlui.artifactbrowser.ItemRequestResponseFalseForm.java -->
	<message key="xmlui.ArtifactBrowser.ItemRequestResponseTrueForm.title">Document copy request</message>
	<message key="xmlui.ArtifactBrowser.ItemRequestResponseTrueForm.trail">Document copy request</message>
	<message key="xmlui.ArtifactBrowser.ItemRequestResponseTrueForm.head">Document copy request</message>
	<message key="xmlui.ArtifactBrowser.ItemRequestResponseTrueForm.para1">This is the text to be sent to the applicant (together with the document).</message>
	<message key="xmlui.ArtifactBrowser.ItemRequestResponseTrueForm.message">Message</message>
	<message key="xmlui.ArtifactBrowser.ItemRequestResponseTrueForm.subject">Subject</message>
	<message key="xmlui.ArtifactBrowser.ItemRequestResponseTrueForm.mail">Send</message>
	<message key="xmlui.ArtifactBrowser.ItemRequestResponseTrueForm.back">Back</message>
	
	 <!-- org.dspace.app.xmlui.artifactbrowser.ItemRequestChangeStatusForm.java -->
	<message key="xmlui.ArtifactBrowser.ItemRequestChangeStatusForm.title">Change permissions request</message>
	<message key="xmlui.ArtifactBrowser.ItemRequestChangeStatusForm.trail">Change permissions request</message>
	<message key="xmlui.ArtifactBrowser.ItemRequestChangeStatusForm.head">Change permissions request</message>
	<message key="xmlui.ArtifactBrowser.ItemRequestChangeStatusForm.para1">You may use this occasion to reconsider the access restrictions on the document (to avoid having to respond to these requests), if there is no reason to keep it restricted. To do so, after inserting your name and e-mail (for authentication), click the button "Change to Open Access".</message>
	<message key="xmlui.ArtifactBrowser.ItemRequestChangeStatusForm.name">Name</message>
	<message key="xmlui.ArtifactBrowser.ItemRequestChangeStatusForm.email">E-mail</message>
    <message key="xmlui.ArtifactBrowser.ItemRequestChangeStatusForm.name.error">The name is required</message>
	<message key="xmlui.ArtifactBrowser.ItemRequestChangeStatusForm.email.error">The e-mail address is required</message>
	<message key="xmlui.ArtifactBrowser.ItemRequestChangeStatusForm.changeToOpen">Change to open access</message>
	        
	<!-- org.dspace.app.xmlui.artifactbrowser.ItemRequestResponseFalseForm.java -->
	<message key="xmlui.ArtifactBrowser.ItemRequestStatusChanged.title">Request sent</message>
	<message key="xmlui.ArtifactBrowser.ItemRequestStatusChanged.trail">Request sent</message>
	<message key="xmlui.ArtifactBrowser.ItemRequestStatusChanged.head">Your request to change permissions has been sent</message>
	<message key="xmlui.ArtifactBrowser.ItemRequestStatusChanged.para1">Your request has been sent to the administrator</message>
	<message key="xmlui.ArtifactBrowser.ItemRequestStatusChanged.para2">Thanks</message>

    <!-- org.dspace.app.xmlui.artifactbrowser.ItemRequestContactRequester.java -->
    <message key="xmlui.ArtifactBrowser.ItemRequestContactRequester.title">Document copy request</message>
    <message key="xmlui.ArtifactBrowser.ItemRequestContactRequester.trail">Document copy request</message>
    <message key="xmlui.ArtifactBrowser.ItemRequestContactRequester.head">Document copy request</message>
    <message key="xmlui.ArtifactBrowser.ItemRequestContactRequester.para1">Initial communication with the requester, to let them know their request is being processed.</message>
    <message key="xmlui.ArtifactBrowser.ItemRequestContactRequester.toEmail">To</message>
    <message key="xmlui.ArtifactBrowser.ItemRequestContactRequester.subject">Subject</message>
    <message key="xmlui.ArtifactBrowser.ItemRequestContactRequester.message">Message</message>
    <message key="xmlui.ArtifactBrowser.ItemRequestContactRequester.mail">Send</message>
    <message key="xmlui.ArtifactBrowser.ItemRequestContactRequester.back">Back</message>

    <!-- org.dspace.app.xmlui.artifactbrowser.ItemRequestContactAuthor.java -->
    <message key="xmlui.ArtifactBrowser.ItemRequestContactAuthor.title">Document copy request</message>
    <message key="xmlui.ArtifactBrowser.ItemRequestContactAuthor.trail">Document copy request</message>
    <message key="xmlui.ArtifactBrowser.ItemRequestContactAuthor.head">Document copy request</message>
    <message key="xmlui.ArtifactBrowser.ItemRequestContactAuthor.para1">This is the text to be sent to the applicant (together with the document).</message>
    <message key="xmlui.ArtifactBrowser.ItemRequestContactAuthor.toEmail">To</message>
    <message key="xmlui.ArtifactBrowser.ItemRequestContactAuthor.subject">Subject</message>
    <message key="xmlui.ArtifactBrowser.ItemRequestContactAuthor.message">Message</message>
    <message key="xmlui.ArtifactBrowser.ItemRequestContactAuthor.mail">Send</message>
    <message key="xmlui.ArtifactBrowser.ItemRequestContactAuthor.back">Back</message>

    <!-- org.dspace.app.xmlui.artifactbrowser.ItemRequestResponseSent.java -->
    <message key="xmlui.ArtifactBrowser.ItemRequestResponseSent.title">Your response has been sent.</message>
    <message key="xmlui.ArtifactBrowser.ItemRequestResponseSent.trail">Your response has been sent.</message>
    <message key="xmlui.ArtifactBrowser.ItemRequestResponseSent.head">Your response has been sent.</message>
    <message key="xmlui.ArtifactBrowser.ItemRequestResponseSent.para1">Your response has been sent.</message>


	
	<!--!!!!!!!!!!!!!!!!!!!!!!!!!!!!!!!!!!!!!!!!!!!!!!!!!

		                EPerson Aspect

		!!!!!!!!!!!!!!!!!!!!!!!!!!!!!!!!!!!!!!!!!!!!!!!!!-->







	<!-- General keys used by the EPerson aspect -->
	<message key="xmlui.EPerson.trail_new_registration">New user registration</message>
	<message key="xmlui.EPerson.trail_forgot_password">Forgot Password</message>

	<!-- org.dspace.app.xmlui.eperson.CannotRegister.java -->
	<message key="xmlui.EPerson.CannotRegister.title">Registration unavailable</message>
	<message key="xmlui.EPerson.CannotRegister.head">Registration unavailable</message>
    <message key="xmlui.EPerson.CannotRegister.para1">The configuration of this repository does not allow registration in this context. Please contact the <a class="helpdesk-tolink">Help Desk</a> with questions or comments.</message>

	<!-- org.dspace.app.xmlui.eperson.EditProfile.java -->
	<message key="xmlui.EPerson.EditProfile.title_update">Update Profile</message>
	<message key="xmlui.EPerson.EditProfile.title_create">Create Profile</message>
	<message key="xmlui.EPerson.EditProfile.trail_update">Update Profile</message>
	<message key="xmlui.EPerson.EditProfile.head_update">Update Profile</message>
	<message key="xmlui.EPerson.EditProfile.head_create">Create Profile</message>
	<message key="xmlui.EPerson.EditProfile.email_address">Email Address</message>
	<message key="xmlui.EPerson.EditProfile.first_name">First Name</message>
	<message key="xmlui.EPerson.EditProfile.last_name">Last Name</message>
    <message key="xmlui.EPerson.EditProfile.last_login">Last Login</message>
    
    <message key="xmlui.EPerson.EditProfile.auto_filled_in">This field is automatically filled in from authenticated session attributes.</message>
    <message key="xmlui.EPerson.EditProfile.usermetadata.head">User Metadata.</message>

	<message key="xmlui.EPerson.EditProfile.telephone">Contact Telephone</message>
        <message key="xmlui.EPerson.EditProfile.language">Language</message>
	<message key="xmlui.EPerson.EditProfile.subscriptions">Subscriptions</message>
	<message key="xmlui.EPerson.EditProfile.subscriptions_help">You may subscribe to collections to receive daily e-mail alerts of new items added. You can subscribe to as many or as few collections as you wish. Another alternative to daily e-mail alerts is to use the RSS feeds available for all collections.</message>
    <message key="xmlui.EPerson.EditProfile.signatures">Signed Licenses</message>
	<message key="xmlui.EPerson.EditProfile.email_subscriptions">Email Subscriptions</message>
	<message key="xmlui.EPerson.EditProfile.select_collection">( Select Collection )</message>
	<message key="xmlui.EPerson.EditProfile.update_password_instructions">Optionally, you can enter a new password in the box below, and confirm it by typing it again into the second box. It should be at least six characters long.</message>
	<message key="xmlui.EPerson.EditProfile.create_password_instructions">Please enter a password in the box below, and confirm it by typing it again into the second box. It should be at least six characters long.</message>
	<message key="xmlui.EPerson.EditProfile.password">Password</message>
	<message key="xmlui.EPerson.EditProfile.confirm_password">Retype to confirm</message>
	<message key="xmlui.EPerson.EditProfile.submit_update">Complete Registration</message>
	<message key="xmlui.EPerson.EditProfile.submit_create">Update Profile</message>
	<message key="xmlui.EPerson.EditProfile.error_required">This field is required</message>
	<message key="xmlui.EPerson.EditProfile.error_invalid_password">Choose a password at least 6 characters long</message>
	<message key="xmlui.EPerson.EditProfile.error_unconfirmed_password">Please retype your password to confirm</message>
	<message key="xmlui.EPerson.EditProfile.head_auth">Authorization groups you belong to</message>
	<message key="xmlui.EPerson.EditProfile.head_identify">Identify</message>
	<message key="xmlui.EPerson.EditProfile.head_security">Security</message>

	<!-- org.dspace.app.xmlui.eperson.EPersonUtils.java -->
	<message key="xmlui.EPerson.EPersonUtils.register_verify_email">Verify Email</message>
	<message key="xmlui.EPerson.EPersonUtils.register_create_profile">Create Profile</message>
	<message key="xmlui.EPerson.EPersonUtils.register_finished">Finished</message>
	<message key="xmlui.EPerson.EPersonUtils.forgot_verify_email">Verify Email</message>
	<message key="xmlui.EPerson.EPersonUtils.forgot_reset_password">Reset Password</message>
	<message key="xmlui.EPerson.EPersonUtils.forgot_finished">Finished</message>

	<!-- org.dspace.app.xmlui.eperson.ForgotPasswordFinished.java -->
	<message key="xmlui.EPerson.ForgotPasswordFinished.title">Password reset</message>
	<message key="xmlui.EPerson.ForgotPasswordFinished.head">Password reset</message>
	<message key="xmlui.EPerson.ForgotPasswordFinished.para1">Your password has been reset.</message>

	<!-- org.dspace.app.xmlui.eperson.InvalidToken.java -->
	<message key="xmlui.EPerson.InvalidToken.title">Invalid token</message>
	<message key="xmlui.EPerson.InvalidToken.trail">Invalid token</message>
	<message key="xmlui.EPerson.InvalidToken.head">Invalid token</message>
	<message key="xmlui.EPerson.InvalidToken.para1">The URL you provided is invalid. The URL may have been broken across multiple lines in your email client, like this:</message>
	<message key="xmlui.EPerson.InvalidToken.para2">If so, copy and paste the entire URL directly into your browser's address bar, rather than simply clicking on the link. The address bar should then contain something like:</message>

	<!-- org.dspace.app.xmlui.eperson.Navigation.java -->
	<message key="xmlui.EPerson.Navigation.my_account">My Account</message>
	<message key="xmlui.EPerson.Navigation.profile">Profile</message>
	<message key="xmlui.EPerson.Navigation.logout">Logout</message>
    <message key="xmlui.EPerson.Navigation.login">eduID.cz Login</message>
    <message key="xmlui.EPerson.Navigation.discojuice.login">Login</message>
	<message key="xmlui.EPerson.Navigation.register">Register</message>
    <message key="xmlui.EPerson.Navigation.helpdesk">Help Desk</message>

    <!-- org.dspace.app.xmlui.eperson.Navigation.java -->
    <message key="xmlui.EPerson.Navigation.about-head">General Information</message>
    <message key="xmlui.EPerson.Navigation.deposit">Deposit</message>
    <message key="xmlui.EPerson.Navigation.cite">Cite</message>
    <message key="xmlui.EPerson.Navigation.item-lifecycle">Submission Lifecycle</message>
    <message key="xmlui.EPerson.Navigation.faq">FAQ</message>
    <message key="xmlui.EPerson.Navigation.about">About</message>

	<!-- org.dspace.app.xmlui.eperson.PasswordLogin.java -->
	<message key="xmlui.EPerson.PasswordLogin.title">Sign in</message>
	<message key="xmlui.EPerson.PasswordLogin.trail">Sign in</message>
    <message key="xmlui.EPerson.PasswordLogin.head1">Sign in to Repository</message>
    <message key="xmlui.EPerson.PasswordLogin.title">Sign in</message>
	<message key="xmlui.EPerson.PasswordLogin.email_address">E-Mail Address</message>
	<message key="xmlui.EPerson.PasswordLogin.error_bad_login">The email address and/or password supplied were not valid.</message>
	<message key="xmlui.EPerson.PasswordLogin.password">Password</message>
	<message key="xmlui.EPerson.PasswordLogin.forgot_link"> Forgot your password?</message>
	<message key="xmlui.EPerson.PasswordLogin.submit">Sign in</message>
	<message key="xmlui.EPerson.PasswordLogin.head2">Register new user</message>
    <message key="xmlui.EPerson.PasswordLogin.para1">Register an account to subscribe to collections for email updates, and submit new items to Repository.</message>
	<message key="xmlui.EPerson.PasswordLogin.register_link">Click here to register.</message>

    <!-- org.dspace.app.xmlui.eperson.WelcomeLogin.java -->
    <message key="xmlui.EPerson.WelcomeLogin.title">Welcome message</message>
    <message key="xmlui.EPerson.WelcomeLogin.trail">Welcome message</message>
    <message key="xmlui.EPerson.WelcomeLogin.head1">Welcome to LINDAT/CLARIN Repository</message>
    <message key="xmlui.EPerson.WelcomeLogin.head2">Privacy Statement</message>
    <message key="xmlui.EPerson.WelcomeLogin.para1">The information released by your IdP (home organisation) is shown below.</message>
    <message key="xmlui.EPerson.WelcomeLogin.warn1"><div class="bold text-error">We use only the required attributes as stated in <a href="http://lindat.mff.cuni.cz/privacypolicy.html" target="_blank" class="bold">http://lindat.mff.cuni.cz/privacypolicy.html</a>.<BR />However, we may log the attributes and keep them for a time period.</div></message>
    <message key="xmlui.EPerson.WelcomeLogin.buttonok">Return to Home</message>

	<!-- org.dspace.app.xmlui.eperson.LDAPLogin.java -->
	<message key="xmlui.EPerson.LDAPLogin.title">Sign in</message>
	<message key="xmlui.EPerson.LDAPLogin.trail">Sign in</message>
    <message key="xmlui.EPerson.LDAPLogin.head1">Sign in to Repository</message>
    <message key="xmlui.EPerson.LDAPLogin.title">Sign in</message>
	<message key="xmlui.EPerson.LDAPLogin.username">User Name</message>
	<message key="xmlui.EPerson.LDAPLogin.error_bad_login">The user name and/or password supplied were not valid.</message>
	<message key="xmlui.EPerson.LDAPLogin.password">Password</message>
	<message key="xmlui.EPerson.LDAPLogin.submit">Sign in</message>

	<!-- org.dspace.app.xmlui.eperson.LoginChooser.java -->
	<message key="xmlui.EPerson.LoginChooser.title">Choose a Login Method</message>
	<message key="xmlui.EPerson.LoginChooser.trail">Choose Login</message>
    <message key="xmlui.EPerson.LoginChooser.head1">Login Methods Available</message>
	<message key="xmlui.EPerson.LoginChooser.para1">Log in via:</message>
    <message key="xmlui.EPerson.LoginChooser.discojuiceComment">Use this to login with credentials of your "home" institution (e.g. eduGAIN institutions, members of CESNET, accounts at clarin.eu, ...). A window where you can select the institution should appear.</message>
    <message key="xmlui.EPerson.LoginChooser.eduidComment">If you have an account at one of the Czech universities (e.g. CUNI, MUNI, ZCU, ...)</message>
    <message key="xmlui.EPerson.LoginChooser.otherwiseComment">If you have registered manually use the following link </message>
    <message key="org.dspace.authenticate.ShibAuthentication.title">Shibboleth Authentication - login from CUNI, MUNI, ZCU</message>
    <message key="org.dspace.authenticate.ShibAuthenticationEduid.title">Shibboleth Authentication (login via eduID.cz federation - Czech users)</message>
	<message key="org.dspace.eperson.LDAPAuthentication.title">LDAP Authentication</message>
	<message key="org.dspace.eperson.PasswordAuthentication.title">Password Authentication</message>
	<message key="org.dspace.eperson.X509Authentication.title">Web Certificate Authentication</message>

	<!-- org.dspace.app.xmlui.eperson.FailedAuthentication -->
	<message key="xmlui.EPerson.FailedAuthentication.BadCreds">The credentials provided are invalid.</message>
	<message key="xmlui.EPerson.FailedAuthentication.BadArgs">Unable to authenticate due to invalid arguments received.</message>
	<message key="xmlui.EPerson.FailedAuthentication.NoSuchUser">A user was not found with the credentials provided.</message>
	<message key="xmlui.EPerson.FailedAuthentication.title">Authentication Failed</message>
    <message key="xmlui.EPerson.FailedAuthentication.trail">Failed Authentication</message>
    <message key="xmlui.EPerson.FailedAuthentication.h1">Authentication Failed</message>

	<!-- Login xml files -->
	<message key="xmlui.eperson.noAuthMethod.head">No Authentication Method Found</message>
    <message key="xmlui.eperson.noAuthMethod.p1">No authentication method was found. Please contact the <a class="helpdesk-tolink">Help Desk</a>.</message>
	<message key="xmlui.eperson.shibbLoginFailure.head">Shibboleth Login Failed</message>
    <message key="xmlui.eperson.shibbLoginFailure.p1">Shibboleth authentication not available at this time. Please contact the <a class="helpdesk-tolink">Help Desk</a>.</message>

	<!-- org.dspace.app.xmlui.eperson.ProfileUpdated.java -->
	<message key="xmlui.EPerson.ProfileUpdated.title">Profile updated</message>
	<message key="xmlui.EPerson.ProfileUpdated.trail">Update profile</message>
	<message key="xmlui.EPerson.ProfileUpdated.head">Profile updated</message>
	<message key="xmlui.EPerson.ProfileUpdated.para1">Your profile information has been updated.</message>

	<!-- org.dspace.app.xmlui.eperson.RegistrationFinished.java -->
	<message key="xmlui.EPerson.RegistrationFinished.title">Registration finished</message>
	<message key="xmlui.EPerson.RegistrationFinished.head">Registration Finished</message>
    <message key="xmlui.EPerson.RegistrationFinished.para1">You're now registered.  You can subscribe to collections to receive email updates about new items.</message>

	<!-- org.dspace.app.xmlui.eperson.ResetPassword.java -->
	<message key="xmlui.EPerson.ResetPassword.title">Reset password</message>
	<message key="xmlui.EPerson.ResetPassword.head">Reset password</message>
	<message key="xmlui.EPerson.ResetPassword.para1">Please enter a new password into the box below, and confirm it by typing it again into the second box. It should be at least six characters long.</message>
	<message key="xmlui.EPerson.ResetPassword.email_address">Email Address</message>
	<message key="xmlui.EPerson.ResetPassword.new_password">New password</message>
	<message key="xmlui.EPerson.ResetPassword.confirm_password">Retype to Confirm</message>
	<message key="xmlui.EPerson.ResetPassword.submit">Reset password</message>
	<message key="xmlui.EPerson.ResetPassword.error_invalid_password">Choose a password at least 6 characters long</message>
	<message key="xmlui.EPerson.ResetPassword.error_unconfirmed_password">Please retype your password to confirm</message>

	<!-- org.dspace.app.xmlui.eperson.StartForgotPassword.java -->
	<message key="xmlui.EPerson.StartForgotPassword.title">Forgot Password</message>
	<message key="xmlui.EPerson.StartForgotPassword.head">Forgot Password</message>
    <message key="xmlui.EPerson.StartForgotPassword.para1">Enter the email address you provided when you registered. An email will be sent to that address with further instructions.</message>
	<message key="xmlui.EPerson.StartForgotPassword.email_address">Email Address</message>
	<message key="xmlui.EPerson.StartForgotPassword.email_address_help">Enter the same address used when registering.</message>
	<message key="xmlui.EPerson.StartForgotPassword.error_not_found">Email address not found.</message>
	<message key="xmlui.EPerson.StartForgotPassword.submit">Send info</message>

	<!-- org.dspace.app.xmlui.eperson.StartRegistration.java -->
	<message key="xmlui.EPerson.StartRegistration.title">New user registration</message>
	<message key="xmlui.EPerson.StartRegistration.head1">Email already in use</message>
	<message key="xmlui.EPerson.StartRegistration.para1">That email address is already in use by another account. If you want to reset the password for this account, click the reset password button below.</message>
	<message key="xmlui.EPerson.StartRegistration.reset_password_for">Reset password for</message>
	<message key="xmlui.EPerson.StartRegistration.submit_reset">Reset password</message>
	<message key="xmlui.EPerson.StartRegistration.head2">New user registration</message>
    <message key="xmlui.EPerson.StartRegistration.para2">Register an account to subscribe to collections for email updates, and submit new items to the repository.</message>
	<message key="xmlui.EPerson.StartRegistration.email_address">Email Address</message>
	<message key="xmlui.EPerson.StartRegistration.email_address_help">This address will be verified and used as your login name.</message>
	<message key="xmlui.EPerson.StartRegistration.error_bad_email">Unable to send email to this address.</message>
	<message key="xmlui.EPerson.StartRegistration.submit_register">Register</message>

	<!-- org.dspace.app.xmlui.eperson.VerifyEmail.java -->
	<message key="xmlui.EPerson.VerifyEmail.title">Verification email sent</message>
	<message key="xmlui.EPerson.VerifyEmail.head">Verification email sent</message>
	<message key="xmlui.EPerson.VerifyEmail.para">An email has been sent to {0} containing a special URL and further instructions.</message>






	<!--!!!!!!!!!!!!!!!!!!!!!!!!!!!!!!!!!!!!!!!!!!!!!!!!!

		               Submission Aspect

		!!!!!!!!!!!!!!!!!!!!!!!!!!!!!!!!!!!!!!!!!!!!!!!!!-->







	<!-- general submission aspect messages -->
    <message key="xmlui.Submission.general.mydspace_home">My Home</message>
    <message key="xmlui.Submission.general.go_mydspace">Go to My Home</message>
	<message key="xmlui.Submission.general.submission.title">Item submission</message>
	<message key="xmlui.Submission.general.submission.trail">Item submission</message>
	<message key="xmlui.Submission.general.submission.head">Item submission</message>
	<message key="xmlui.Submission.general.submission.previous">&lt; Previous</message>
	<message key="xmlui.Submission.general.submission.save">Save &amp; Exit</message>
	<message key="xmlui.Submission.general.submission.next">Next &gt;</message>
	<message key="xmlui.Submission.general.submission.complete">Complete submission</message>
	<message key="xmlui.Submission.general.workflow.title">Item submission</message>
	<message key="xmlui.Submission.general.workflow.trail">Item submission</message>
	<message key="xmlui.Submission.general.workflow.head">Item submission</message>
	<message key="xmlui.Submission.general.showfull">Show full item record</message>
	<message key="xmlui.Submission.general.showsimple">Show simple item record</message>
	<message key="xmlui.Submission.general.default.title">Submission</message>
	<message key="xmlui.Submission.general.default.trail">Submission</message>

	<!-- org.dspace.app.xmlui.submission.CollectionViewer -->
	<message key="xmlui.Submission.CollectionViewer.link1">Submit a new item to this collection</message>

	<!-- org.dspace.app.xmlui.submission.Navigation -->
	<message key="xmlui.Submission.Navigation.submissions">Submissions</message>


	<!-- org.dspace.app.xmlui.Submission.submissions -->
	<message key="xmlui.Submission.Submissions.title">Submissions &amp; Workflow</message>
	<message key="xmlui.Submission.Submissions.trail">Submissions</message>
    <message key="xmlui.Submission.Submissions.head">Submissions &amp; workflow tasks</message>
	<message key="xmlui.Submission.Submissions.untitled"><i>Untitled</i></message>
	<message key="xmlui.Submission.Submissions.email">email: </message>
	<!-- Same transformer, workflow section -->
	<message key="xmlui.Submission.Submissions.workflow_head1">Workflow tasks</message>
	<message key="xmlui.Submission.Submissions.workflow_info1">These tasks are items that are awaiting approval before they are added to the repository. There are two task queues, one for tasks which you have chosen to accept and another for tasks which have not been taken by anyone yet.</message>
	<message key="xmlui.Submission.Submissions.workflow_head2">Tasks you own</message>
	<message key="xmlui.Submission.Submissions.workflow_column1"></message>
	<message key="xmlui.Submission.Submissions.workflow_column2">Task</message>
	<message key="xmlui.Submission.Submissions.workflow_column3">Item</message>
	<message key="xmlui.Submission.Submissions.workflow_column4">Collection</message>
	<message key="xmlui.Submission.Submissions.workflow_column5">Submitter</message>
	<message key="xmlui.Submission.Submissions.workflow_submit_return">Return selected tasks to the pool</message>
	<message key="xmlui.Submission.Submissions.workflow_info2">No tasks are assigned to you</message>
	<message key="xmlui.Submission.Submissions.workflow_head3">Tasks in the pool</message>
	<message key="xmlui.Submission.Submissions.workflow_submit_take">Take selected tasks</message>
	<message key="xmlui.Submission.Submissions.workflow_info3">No tasks are in the pool</message>
	<!-- Same transformer, submissions section -->
	<message key="xmlui.Submission.Submissions.submit_head1">Submissions</message>
	<message key="xmlui.Submission.Submissions.submit_info1a">You may </message>
	<message key="xmlui.Submission.Submissions.submit_info1b">start a new submission.</message>
	<message key="xmlui.Submission.Submissions.submit_info1c">The submission process includes describing the item and uploading the file(s) comprising it. Each community or collection may set its own submission policy.</message>
	<message key="xmlui.Submission.Submissions.submit_head2">Unfinished submissions</message>
	<message key="xmlui.Submission.Submissions.submit_info2a">These are incomplete item submissions. You may also </message>
	<message key="xmlui.Submission.Submissions.submit_info2b">start another submission</message>
	<message key="xmlui.Submission.Submissions.submit_info2c">.</message>
	<message key="xmlui.Submission.Submissions.submit_column1"></message>
	<message key="xmlui.Submission.Submissions.submit_column2">Title</message>
	<message key="xmlui.Submission.Submissions.submit_column3">Collection</message>
	<message key="xmlui.Submission.Submissions.submit_column4">Submitter</message>
	<message key="xmlui.Submission.Submissions.submit_head3">Authoring:</message>
	<message key="xmlui.Submission.Submissions.submit_info3">No submissions left unfinished.</message>
	<message key="xmlui.Submission.Submissions.submit_head4">Supervising:</message>
	<message key="xmlui.Submission.Submissions.submit_submit_remove">Remove selected submissions</message>
	<!-- Same transformer, inprogress section -->
	<message key="xmlui.Submission.Submissions.progress_head1">Submissions being reviewed</message>
	<message key="xmlui.Submission.Submissions.progress_info1">These are your completed submissions which are currently being reviewed by collection curators.</message>
	<message key="xmlui.Submission.Submissions.progress_column1">Title</message>
	<message key="xmlui.Submission.Submissions.progress_column2">Collection</message>
	<message key="xmlui.Submission.Submissions.progress_column3">Status</message>
	<!-- Same transformer, workflow status -->
	<message key="xmlui.Submission.Submissions.status_0">Submitted</message>
	<message key="xmlui.Submission.Submissions.status_1">Awaiting reviewer's attention</message>
	<message key="xmlui.Submission.Submissions.status_2">Submission being reviewed</message>
	<message key="xmlui.Submission.Submissions.status_3">Awaiting editor's attention</message>
	<message key="xmlui.Submission.Submissions.status_4">Submission being edited</message>
	<message key="xmlui.Submission.Submissions.status_5">Awaiting final editor's attention</message>
	<message key="xmlui.Submission.Submissions.status_6">Submission being edited</message>
	<message key="xmlui.Submission.Submissions.status_7">Submission has been archived</message>
	<message key="xmlui.Submission.Submissions.status_unknown">Unknown state</message>
        <!-- Same transformer, completed submissions section -->
        <message key="xmlui.Submission.Submissions.completed.head">Archived Submissions</message>
        <message key="xmlui.Submission.Submissions.completed.info">These are your completed submissions which have been accepted into DSpace.</message>
        <message key="xmlui.Submission.Submissions.completed.column1">Date accepted</message>
        <message key="xmlui.Submission.Submissions.completed.column2">Title</message>
        <message key="xmlui.Submission.Submissions.completed.column3">Collection</message>
        <message key="xmlui.Submission.Submissions.completed_submit_add_new_version">Add new version</message>
        <message key="xmlui.Submission.Submissions.completed.limit">Only the first few of your archived submissions are listed above. </message>
        <message key="xmlui.Submission.Submissions.completed.displayall">Display all my archived submissions.</message>

	<!-- submission progress bar messages -->
	<message key="xmlui.Submission.submit.progressbar.initial-questions">Initial Questions</message>
    <message key="xmlui.Submission.submit.progressbar.describe">Basic Info</message>
    <message key="xmlui.Submission.submit.progressbar.describe2">Who's involved</message>
    <message key="xmlui.Submission.submit.progressbar.describe3">Describe</message>
    <message key="xmlui.Submission.submit.progressbar.upload">Upload</message>
    <message key="xmlui.Submission.submit.progressbar.additional">Note</message>
    <message key="xmlui.Submission.submit.progressbar.additional2">Note</message>
	<message key="xmlui.Submission.submit.progressbar.verify">Review</message>
	<message key="xmlui.Submission.submit.progressbar.creative-commons">Creative Commons</message>
	<message key="xmlui.Submission.submit.progressbar.CClicense">CC License</message>
    <message key="xmlui.Submission.submit.progressbar.license">License</message>
	<message key="xmlui.Submission.submit.progressbar.complete">Complete</message>

	<!-- org.dspace.app.xmlui.Submission.submit.ResumeStep -->
	<message key="xmlui.Submission.submit.ResumeStep.submit_resume">Resume</message>

	<!-- org.dspace.app.xmlui.Submission.submit.SelectCollection -->
	<message key="xmlui.Submission.submit.SelectCollection.head">Select a collection</message>
	<message key="xmlui.Submission.submit.SelectCollection.collection">Collection</message>
	<message key="xmlui.Submission.submit.SelectCollection.collection_help">Select the collection you wish to submit an item to.</message>
	<message key="xmlui.Submission.submit.SelectCollection.collection_default">Select a collection...</message>
    <message key="xmlui.Submission.submit.SelectCollection.default_message">Please try to fill in all necessary details. The more metadata you can provide us, the better we can keep record of your submission.</message>
    <!--  <UFAL> -->
    <!-- cz.cuni.mff.ufal.dspace.app.xmlui.aspect.submission.submit.SelectCollection -->    
    <message key="xmlui.Submission.submit.SelectCollection.select_collection_head">Select a collection</message>
    <message key="xmlui.Submission.submit.SelectCollection.select_collection_help">Please select appropriate collection according to the nature of the submitted data</message>
    <message key="xmlui.Submission.submit.SelectCollection.select_community_head">Select a community</message>
    <message key="xmlui.Submission.submit.SelectCollection.select_community_help">Please choose the community that fits you the best.</message>    
    <message key="xmlui.Submission.submit.SelectCollection.single_collection_help">You are authorized to submit items to only a single collection, please click on Next to continue.</message>
    <message key="xmlui.Submission.submit.SelectCollection.community">Community</message>    
    <!-- </UFAL> -->

	<!-- org.dspace.app.xmlui.Submission.submit.SaveOrRemoveStep -->
	<message key="xmlui.Submission.submit.SaveOrRemoveStep.head">Save or cancel your submission?</message>
	<message key="xmlui.Submission.submit.SaveOrRemoveStep.info1">Do you want the submission removed, or do you want to carry on working on it later?  You may return to the submission process if you clicked Exit by accident.</message>
	<message key="xmlui.Submission.submit.SaveOrRemoveStep.submit_back">Oops, continue submission</message>
	<message key="xmlui.Submission.submit.SaveOrRemoveStep.submit_save">Save it, I'll work on it later</message>
	<message key="xmlui.Submission.submit.SaveOrRemoveStep.submit_remove">Remove the submission</message>


	<!-- org.dspace.app.xmlui.Submission.submit.InitialQuestionsStep -->
	<message key="xmlui.Submission.submit.InitialQuestionsStep.head">Initial Questions</message>
	<message key="xmlui.Submission.submit.InitialQuestionsStep.important_note">Important Note: </message>
	<message key="xmlui.Submission.submit.InitialQuestionsStep.and"> and </message>
	<message key="xmlui.Submission.submit.InitialQuestionsStep.separator">, </message>
	<message key="xmlui.Submission.submit.InitialQuestionsStep.open_set"> (</message>
	<message key="xmlui.Submission.submit.InitialQuestionsStep.close_set">)</message>
	<message key="xmlui.Submission.submit.InitialQuestionsStep.multiple_titles">Multiple titles</message>
	<message key="xmlui.Submission.submit.InitialQuestionsStep.multiple_titles_help">The item has more than one title, <i>e.g. a translated title</i></message>
	<message key="xmlui.Submission.submit.InitialQuestionsStep.multiple_titles_note">If the checkbox above is unchecked then the following title(s) will be removed from the item: </message>
	<message key="xmlui.Submission.submit.InitialQuestionsStep.published_before">Published</message>
	<message key="xmlui.Submission.submit.InitialQuestionsStep.published_before_help">The item has been published or publicly distributed before</message>
	<message key="xmlui.Submission.submit.InitialQuestionsStep.published_before_note">If the checkbox above is unchecked then the following will be removed from the item:</message>
	<message key="xmlui.Submission.submit.InitialQuestionsStep.date_issued">Date Issued</message>
	<message key="xmlui.Submission.submit.InitialQuestionsStep.citation">Citation</message>
	<message key="xmlui.Submission.submit.InitialQuestionsStep.publisher">Publisher</message>

	<!-- org.dspace.app.xmlui.Submission.submit.DescribeStep -->
    <message key="xmlui.Submission.submit.DescribeStep.head">Submission Info</message>
    <message key="xmlui.Submission.submit.DescribeStep.head2">People and organizations involved</message>
    <message key="xmlui.Submission.submit.DescribeStep.head3">Resource details</message>
	<message key="xmlui.Submission.submit.DescribeStep.unknown_field">Error: Unknown field type</message>
	<message key="xmlui.Submission.submit.DescribeStep.required_field">This field is required</message>
	<message key="xmlui.Submission.submit.DescribeStep.last_name_help">Last name, <i>e.g. Smith</i></message>
	<message key="xmlui.Submission.submit.DescribeStep.first_name_help">First name(s) + "Jr", <i>e.g. Donald Jr</i></message>
	<message key="xmlui.Submission.submit.DescribeStep.year">Year</message>
	<message key="xmlui.Submission.submit.DescribeStep.month">Month</message>
	<message key="xmlui.Submission.submit.DescribeStep.day">Day</message>
	<message key="xmlui.Submission.submit.DescribeStep.series_name">Series Name</message>
	<message key="xmlui.Submission.submit.DescribeStep.report_no">Report or paper No.</message>
	<message key="xmlui.Submission.submit.DescribeStep.controlledvocabulary.link">Subject Categories</message>
	<message key="xmlui.Submission.submit.DescribeStep.controlledvocabulary.title">Subject Categories</message>
	<message key="xmlui.Submission.submit.DescribeStep.controlledvocabulary.filter.label">Filter subjects</message>
	<message key="xmlui.Submission.submit.DescribeStep.controlledvocabulary.filter.button">Filter</message>
	<message key="xmlui.Submission.submit.DescribeStep.controlledvocabulary.loading">Please wait while the controlled vocabulary is loading.</message>
	<message key="xmlui.Submission.submit.DescribeStep.controlledvocabulary.error">There was an issue when loading the controlled vocabulary, please try again later.</message>

    <!-- org.dspace.app.xmlui.Submission.submit.UFALLicenseStep -->
    <message key="xmlui.Submission.submit.NA">N/A</message>

    <!-- org.dspace.app.xmlui.Submission.submit.ExtraMetadataStep -->
    <message key="xmlui.Submission.submit.ExtraMetadataStep.head">Additional Metadata for this Item</message>
    <message key="xmlui.Submission.submit.ExtraMetadataStep.deleteRepeatabaleComponent">Remove selected</message>
    <message key="xmlui.Submission.submit.ExtraMetadataStep.addNewRepeatabaleComponent">Add component</message>
    
    <!-- cz.cuni.mff.ufal.HandleRemoved -->
    <message key="xmlui.ufal.HandleRemoved.title">This Handle was removed</message>
    <message key="xmlui.ufal.HandleRemoved.head">This Handle was removed</message>
    <message key="xmlui.ufal.HandleRemoved.trail_item">Item</message>
    <message key="xmlui.ufal.HandleRemoved.trail_handle_removed">Handle Removed</message>      
    <message key="xmlui.ufal.HandleRemoved.message">This item no longer exists. If you think it should exist contact our <a class="helpdesk-tolink">Help Desk</a>.</message>

    <!-- org.dspace.app.xmlui.Submission.submit.UFALLicenseStep -->
    <message key="xmlui.Submission.submit.UFALLicenseStep.define.head">Define new licence</message>
    <message key="xmlui.Submission.submit.UFALLicenseStep.delete.head">Delete your licence</message>
    <message key="xmlui.Submission.submit.UFALLicenseStep.license_detail">See more details for the licenses</message>
    <message key="xmlui.Submission.submit.UFALLicenseStep.no_file_uploaded">No file has been uploaded, please skip this step.</message>
    <message key="xmlui.Submission.submit.UFALLicenseStep.define.name">License name</message>
    <message key="xmlui.Submission.submit.UFALLicenseStep.define.url">License definition URL</message>
    <message key="xmlui.Submission.submit.UFALLicenseStep.define.confirmation">License requires confirmation</message>
    <message key="xmlui.Submission.submit.UFALLicenseStep.define.no_confirmation">None</message>
    <message key="xmlui.Submission.submit.UFALLicenseStep.define.once_confirmation">Only once</message>
    <message key="xmlui.Submission.submit.UFALLicenseStep.define.always_confirmation">Always</message>
    <message key="xmlui.Submission.submit.UFALLicenseStep.define.noadd">Cancel license</message>
    <message key="xmlui.Submission.submit.UFALLicenseStep.define.add">Store license</message>
    <message key="xmlui.Submission.submit.UFALLicenseStep.define">Define new license</message>
    <message key="xmlui.Submission.submit.UFALLicenseStep.delete">Delete one of your license(s)</message>
    <message key="xmlui.Submission.submit.UFALLicenseStep.notselect_error">No license was selected. Please, select one of the items or use guided selection.</message>
    <message key="xmlui.Submission.submit.UFALLicenseStep.license_select_help">Specify the license under which we will distribute your work.</message>
    <message key="xmlui.Submission.submit.UFALLicenseStep.license_select_delete_help">Select license to delete.</message>
    <message key="xmlui.Submission.submit.UFALLicenseStep.license_select">License</message>
    <message key="xmlui.Submission.submit.UFALLicenseStep.define.nourl">No url specified.</message>
    <message key="xmlui.Submission.submit.UFALLicenseStep.define.noname">No license name specified.</message>
    <message key="xmlui.Submission.submit.UFALLicenseStep.define.error">There was a problem while adding your license. Probably, you do not have appropriate access rights. Please, go back and/or contact the administrator.</message>
    <message key="xmlui.Submission.submit.UFALLicenseStep.delete.error">There was a problem while deleting a license. Probably, you do not have appropriate access rights. Please, go back and/or contact the administrator.</message>        
    <message key="xmlui.Submission.submit.UFALLicenseStep.define.empty_label">Empty label</message>
    <message key="xmlui.Submission.submit.UFALLicenseStep.license_not_supported">The selected license is not supported at the moment. Please follow the procedure described under section "None of these licenses suits your needs".</message>
    <message key="xmlui.Submission.submit.UFALLicenseStep.review_no_file">No file was uploaded in the upload step. There is no restriction on the metadata.</message>    
<<<<<<< HEAD
    <message key="xmlui.Submission.submit.UFALLicenseStep.review_license_error">License specified by you was not found in the database. This is most likely due to an error please contact administrators.</message>
=======
    <message key="xmlui.Submission.submit.UFALLicenseStep.review_license_error">License specified by you was not found in the database. This is most likely due to an error please contact administrators.</message>    
>>>>>>> 97fbd4be
    
    
    <!-- cz.cuni.mff.ufal.UFALLicenceAgreement -->
    <message key="xmlui.ufal.UFALLicenceAgreement.title">Licence Agreement</message>
    <message key="xmlui.ufal.UFALLicenceAgreement.head">Licence Agreement</message>
    <message key="xmlui.ufal.UFALLicenceAgreement.trail_item">Item</message>
    <message key="xmlui.ufal.UFALLicenceAgreement.trail_license_agreement">Licence Agreement</message>
    <message key="xmlui.ufal.UFALLicenceAgreement.agree_message">The requested content is distributed under one or more licence(s). You have to agree to the licence(s) below before you can obtain the content. Please, read the licence(s) by clicking on the button(s) carefully.</message>
    <message key="xmlui.ufal.UFALLicenceAgreement.functionality_blocked">UFALLicenceAgreement functionality has been blocked at configuration file.</message>
    <message key="xmlui.ufal.UFALLicenceAgreement.signer_message">By clicking on the button below I, SIGNER with the above ID, agree to the <b>LICENCE(s)</b> restricting the usage of requested BITSTREAM(s).</message>

    <message key="xmlui.ufal.UFALLicenceAgreement.signer_head">The information below identifies you, the SIGNER. If the information is incorrect, please contact our <a class="helpdesk-tolink">Help Desk</a>. This information will be stored as part of the electronic signatures.</message>
    <message key="xmlui.ufal.UFALLicenceAgreement.signer_agree">I AGREE</message>

    <!-- cz.cuni.mff.ufal.UFALLicenceAgreementAgreed -->
    <message key="xmlui.ufal.UFALLicenceAgreementAgreed.title">Repository Licence Agreement</message>
    <message key="xmlui.ufal.UFALLicenceAgreementAgreed.head">Repository Licence Agreed</message>
    <message key="xmlui.ufal.UFALLicenceAgreementAgreed.trail_item">Item</message>
    <message key="xmlui.ufal.UFALLicenceAgreementAgreed.trail_license_agreed">Licence Agreement</message>
    <message key="xmlui.ufal.UFALLicenceAgreementAgreed.agree_message">If you want to see the content you have to agree the licence(s) below:</message>
    <message key="xmlui.ufal.UFALLicenceAgreementAgreed.functionality_blocked">UFALLicenceAgreement functionality has been blocked at configuration file.</message>
    <message key="xmlui.ufal.UFALLicenceAgreementAgreed.signer_message">By following this link I, SIGNER with above ID, agree with the <b>LICENSE</b> restricting the usage of the this BITSTREAM.</message>
    <message key="xmlui.ufal.UFALLicenceAgreementAgreed.user_login_error">User not logged in: UFALLicenceAgreement cannot continue!</message>
    <message key="xmlui.ufal.UFALLicenceAgreementAgreed.successful_signed_message">{0} License for bitstream {1} successfully signed by {2}.</message>
	<message key="xmlui.ufal.UFALLicenceAgreementAgreed.continue_message">If your download doesn't start automatically, please click here.</message>
	<message key="xmlui.ufal.UFALLicenceAgreementAgreed.technical_problem">A technical problem was encountered. Please contact the Help Desk</message>

    <!-- org.dspace.app.xmlui.Submission.submit.AccessStep -->
    <message key="xmlui.Submission.submit.AccessStep.head">Access Settings</message>
    <message key="xmlui.Submission.submit.AccessStep.access_settings">Visible to a group of selected users (no selection needed for Anonymous)</message>
    <message key="xmlui.Submission.submit.AccessStep.open_access">Allow access once item is accepted into archive</message>
    <message key="xmlui.Submission.submit.AccessStep.embargo">Embargo until specific date</message>
    <message key="xmlui.Submission.submit.AccessStep.embargo_visible">Access for selected group</message>
    <message key="xmlui.Submission.submit.AccessStep.name">Policy name</message>
    <message key="xmlui.Submission.submit.AccessStep.name_help">A short, descriptive name for the policy (up to 30 characters). May be shown to end users. Example: "Staff-only". Optional but recommended.</message>
    <message key="xmlui.Submission.submit.AccessStep.description">Description</message>
    <message key="xmlui.Submission.submit.AccessStep.reason">Embargo reason</message>
    <message key="xmlui.Submission.submit.AccessStep.reason_help">The reason for the embargo, typically for internal use only. Optional.</message>
    <message key="xmlui.Submission.submit.AccessStep.submit_add_policy">Confirm Policy &amp; add another</message>
    <message key="xmlui.Submission.submit.AccessStep.list_assigned_groups">Group</message>
    <message key="xmlui.Submission.submit.AccessStep.error_format_date">Error format date</message>
    <message key="xmlui.Submission.submit.AccessStep.error_missing_date">When Embargo selected, date is required</message>
    <message key="xmlui.Submission.submit.AccessStep.error_duplicated_policy">An identical policy for this group and this action is already in place.</message>
    <message key="xmlui.Submission.submit.AccessStep.table_policies">Group policies</message>
    <message key="xmlui.Submission.submit.AccessStep.policies_help">Policies listed in this section override any default policies for the collection you're submitting to. If you wish to set an embargo but the target collection allows access for any user, you must set a policy that allows access for the Anonymous group only from a specific date onwards.</message>
    <message key="xmlui.Submission.submit.AccessStep.no_policies">No group policies have been set up for this item.</message>
    <message key="xmlui.Submission.submit.AccessStep.new_policy_head">Embargo</message>
    <message key="xmlui.Submission.submit.AccessStep.private_settings">Private item</message>
    <message key="xmlui.Submission.submit.AccessStep.private_settings_help">If selected, the item won't be searchable</message>
    <message key="xmlui.Submission.submit.AccessStep.private_settings_label">Private</message>
    <message key="xmlui.Submission.submit.AccessStep.column0">Name</message>
    <message key="xmlui.Submission.submit.AccessStep.column1">Action</message>
    <message key="xmlui.Submission.submit.AccessStep.column2">Group</message>
    <message key="xmlui.Submission.submit.AccessStep.column3">Start Date</message>
    <message key="xmlui.Submission.submit.AccessStep.column4">End Date</message>
    <message key="xmlui.Submission.submit.AccessStep.table_edit_button">Edit</message>
    <message key="xmlui.Submission.submit.AccessStep.table_delete_button">Remove</message>
    <message key="xmlui.administrative.authorization.AccessStep.label_date_help">The first day from which access is allowed. Accepted format: yyyy, yyyy-mm, yyyy-mm-dd</message>
    <message key="xmlui.Submission.submit.AccessStep.review_policy_line">Name: {0}; action: {1}, group: {2}, start date: {3}, end date: {4}</message>
    <message key="xmlui.Submission.submit.AccessStep.review_public_item">The item will be searchable</message>
    <message key="xmlui.Submission.submit.AccessStep.review_private_item">The item will not be searchable</message>



    <!-- org.dspace.app.xmlui.Submission.submit.EditPolicyStep -->
    <message key="xmlui.Submission.submit.EditPolicyStep.head">Edit Policy</message>

    <!-- org.dspace.app.xmlui.Submission.submit.UploadStep -->
	<message key="xmlui.Submission.submit.UploadStep.head">Upload File(s)</message>
	<message key="xmlui.Submission.submit.UploadStep.file">File</message>
    <message key="xmlui.Submission.submit.UploadStep.file_help">Please enter the full path of the file on your computer corresponding to your item. If you click "Browse...", a new window will allow you to select the file from your computer. <div class='alert'>When uploading language resources, please try to use one of the recommended formats mentioned in <a href='http://www.clarin.eu/sites/default/files/Standards%20for%20LRT-v6.pdf' target='_blank'>LRT Standards</a></div><div class='alert'>Uploading <strong>files larger than {0} </strong> requires special handling. Please contact <a class="helpdesk-tolink">Help Desk</a> about how to upload these files. Thank you for your understanding.</div></message>
    <message key="xmlui.Submission.submit.UploadStep.file_local_head">Add files from URI</message>
    <message key="xmlui.Submission.submit.UploadStep.file_local_help">Please enter the full path of the file available on local server or from a http location.</message>
	<message key="xmlui.Submission.submit.UploadStep.file_error">The item must contain at least one file.</message>
    <message key="xmlui.Submission.submit.UploadStep.file_error.internal">The uploaded file probably exceeded max file size. Please, contact the administrator.</message>
	<message key="xmlui.Submission.submit.UploadStep.upload_error">There was a problem uploading your file.  Either the filename you entered was incorrect, there was a network problem which prevented the file from reaching us correctly, or you have attempted to upload a file format marked for internal system use only.  Please try again.</message>
    <message key="xmlui.Submission.submit.UploadStep.not_found_error">The filename you entered is not found or you don't have read rights on the file.</message>
    <message key="xmlui.Submission.submit.UploadStep.virus_error">The file has not been uploaded as it appears to contain a virus. Please contact the <a class="helpdesk-tolink">Help Desk</a>.</message>
	<message key="xmlui.Submission.submit.UploadStep.virus_checker_error">A technical problem was encountered whilst attempting to scan the file for viruses. Please contact the <a class="helpdesk-tolink">Help Desk</a>.</message>
	<message key="xmlui.Submission.submit.UploadStep.no_cmdi">No CMDI file was uploaded</message>
	<message key="xmlui.Submission.submit.UploadStep.order_mayham">Invalid order specified</message>
    <message key="xmlui.Submission.submit.UploadStep.description">File Description</message>
	<message key="xmlui.Submission.submit.UploadStep.description_help">Optionally, provide a brief description of the file, for example "<i>Main article</i>", or "<i>Experiment data readings</i>".</message>
	<message key="xmlui.Submission.submit.UploadStep.submit_upload">Upload file &amp; add another</message>
	<message key="xmlui.Submission.submit.UploadStep.head2">Files Uploaded</message>
	<message key="xmlui.Submission.submit.UploadStep.column0">Primary</message>
    <message key="xmlui.Submission.submit.UploadStep.column1">Delete</message>
	<message key="xmlui.Submission.submit.UploadStep.column2">File</message>
	<message key="xmlui.Submission.submit.UploadStep.column3">Size</message>
	<message key="xmlui.Submission.submit.UploadStep.column4">Description</message>
	<message key="xmlui.Submission.submit.UploadStep.column5">Format</message>
	<message key="xmlui.Submission.submit.UploadStep.column6"></message>
	<message key="xmlui.Submission.submit.UploadStep.unknown_name">Unknown</message>
	<message key="xmlui.Submission.submit.UploadStep.unknown_format">unknown format</message>
	<message key="xmlui.Submission.submit.UploadStep.supported">(Supported)</message>
	<message key="xmlui.Submission.submit.UploadStep.known">(Known)</message>
	<message key="xmlui.Submission.submit.UploadStep.unsupported">(Unsupported)</message>
	<message key="xmlui.Submission.submit.UploadStep.submit_edit">Edit</message>
	<message key="xmlui.Submission.submit.UploadStep.checksum">File checksum:</message>
	<message key="xmlui.Submission.submit.UploadStep.submit_remove">Remove selected files</message>
    <!-- UFAL -->
    <message key="xmlui.Submission.submit.UploadStep.inform_about_licences">Please note, that you can select licences in the License step of this submission after you upload at least one file.</message>

    <message key="xmlui.Submission.submit.UploadWithEmbargoStep.head">Upload File(s)</message>
    <message key="xmlui.Submission.submit.UploadWithEmbargoStep.file">File</message>
    <message key="xmlui.Submission.submit.UploadWithEmbargoStep.file_help">Please enter the full path of the file on your computer corresponding to your item. If you click "Browse...", a new window will allow you to select the file from your computer.</message>
    <message key="xmlui.Submission.submit.UploadWithEmbargoStep.file_error">The item must contain at least one file.</message>
    <message key="xmlui.Submission.submit.UploadWithEmbargoStep.upload_error">There was a problem uploading your file. Either the filename you entered was incorrect, there was a network problem which prevented the file from reaching us correctly, or you have attempted to upload a file format marked for internal system use only. Please try again.</message>
    <message key="xmlui.Submission.submit.UploadWithEmbargoStep.virus_error">The file has not been uploaded as it appears to contain a virus. Please contact the system administrator.</message>
    <message key="xmlui.Submission.submit.UploadWithEmbargoStep.virus_checker_error">A technical problem was encountered whilst attempting to scan the file for viruses. Please contact the system administrator.</message>
    <message key="xmlui.Submission.submit.UploadWithEmbargoStep.description">File Description</message>
    <message key="xmlui.Submission.submit.UploadWithEmbargoStep.description_help">Optionally, provide a brief description of the file, for example "<i>Main article</i>", or "<i>Experiment data readings</i>".</message>
    <message key="xmlui.Submission.submit.UploadWithEmbargoStep.submit_upload">Upload file &amp; add another</message>
    <message key="xmlui.Submission.submit.UploadWithEmbargoStep.head2">Files Uploaded</message>
    <message key="xmlui.Submission.submit.UploadWithEmbargoStep.column0">Primary</message>
    <message key="xmlui.Submission.submit.UploadWithEmbargoStep.column1">  </message>
    <message key="xmlui.Submission.submit.UploadWithEmbargoStep.column2">File</message>
    <message key="xmlui.Submission.submit.UploadWithEmbargoStep.column3">Size</message>
    <message key="xmlui.Submission.submit.UploadWithEmbargoStep.column4">Description</message>
    <message key="xmlui.Submission.submit.UploadWithEmbargoStep.column5">Format</message>
    <message key="xmlui.Submission.submit.UploadWithEmbargoStep.column6"></message>
    <message key="xmlui.Submission.submit.UploadWithEmbargoStep.unknown_name">Unknown</message>
    <message key="xmlui.Submission.submit.UploadWithEmbargoStep.unknown_format">unknown format</message>
    <message key="xmlui.Submission.submit.UploadWithEmbargoStep.supported">(Supported)</message>
    <message key="xmlui.Submission.submit.UploadWithEmbargoStep.known">(Known)</message>
    <message key="xmlui.Submission.submit.UploadWithEmbargoStep.unsupported">(Unsupported)</message>
    <message key="xmlui.Submission.submit.UploadWithEmbargoStep.submit_edit">Edit</message>
    <message key="xmlui.Submission.submit.UploadWithEmbargoStep.checksum">File checksum:</message>
    <message key="xmlui.Submission.submit.UploadWithEmbargoStep.submit_remove">Remove selected files</message>
    <message key="xmlui.Submission.submit.UploadWithEmbargoStep.submit_policy">Policies</message>


	<!-- org.dspace.app.xmlui.Submission.submit.EditFileStep -->
	<message key="xmlui.Submission.submit.EditFileStep.head">Edit File</message>
	<message key="xmlui.Submission.submit.EditFileStep.file">File</message>
	<message key="xmlui.Submission.submit.EditFileStep.description">File Description</message>
	<message key="xmlui.Submission.submit.EditFileStep.description_help">Optionally, provide a brief description of the contents; for example, "<i>Main article</i>", or "<i>Experiment data readings</i>".</message>
	<message key="xmlui.Submission.submit.EditFileStep.info1">Select the format of the file from the list below, for example "<i>Adobe PDF</i>" or "<i>Microsoft Word</i>." <strong>If the format is not in the list</strong>, please describe it in the input box below the list.</message>
	<message key="xmlui.Submission.submit.EditFileStep.format_detected">Detected Format</message>
	<message key="xmlui.Submission.submit.EditFileStep.format_selected">Selected Format</message>
	<message key="xmlui.Submission.submit.EditFileStep.format_default">Format not in list</message>
	<message key="xmlui.Submission.submit.EditFileStep.info2">If the format is not in the above list, <strong>select "format not in list" above</strong> and describe the file's format in the box below.</message>
	<message key="xmlui.Submission.submit.EditFileStep.format_user">Other Format</message>
	<message key="xmlui.Submission.submit.EditFileStep.format_user_help">The application's name you used to create the file, and the version number (for example, "<i>ACMESoft SuperApp version 1.5</i>").</message>

    <!-- org.dspace.app.xmlui.Submission.submit.EditBitstreamPolicies -->
    <message key="xmlui.Submission.submit.EditBitstreamPolicies.head">Bitstream Access</message>


	<!-- org.dspace.app.xmlui.Submission.submit.ReviewStep -->
	<message key="xmlui.Submission.submit.ReviewStep.head">Review Submission</message>
	<message key="xmlui.Submission.submit.ReviewStep.yes">Yes</message>
	<message key="xmlui.Submission.submit.ReviewStep.no">No</message>
	<message key="xmlui.Submission.submit.ReviewStep.submit_jump">Correct one of these</message>
	<message key="xmlui.Submission.submit.ReviewStep.submit_jump_files">Add or remove a file</message>
	<message key="xmlui.Submission.submit.ReviewStep.head1">Initial Questions</message>
	<message key="xmlui.Submission.submit.ReviewStep.head2">Describe Page {0}</message>
	<message key="xmlui.Submission.submit.ReviewStep.head3">Uploaded Files</message>
	<message key="xmlui.Submission.submit.ReviewStep.multiple_titles">Multiple titles</message>
	<message key="xmlui.Submission.submit.ReviewStep.published_before">Published before</message>
	<message key="xmlui.Submission.submit.ReviewStep.no_metadata">-</message>
	<message key="xmlui.Submission.submit.ReviewStep.unknown">unknown</message>
	<message key="xmlui.Submission.submit.ReviewStep.known">known</message>
	<message key="xmlui.Submission.submit.ReviewStep.supported">supported</message>

	<!-- org.dspace.app.xmlui.Submission.submit.CCLicenseStep -->
        <message key="xmlui.Submission.submit.CCLicenseStep.ccws_error">An error occurred ... {0}</message>
        <message key="xmlui.Submission.submit.CCLicenseStep.head">License Your Work</message>
        <message key="xmlui.Submission.submit.CCLicenseStep.info1">If you wish, you may add a <a href="http://creativecommons.org/">Creative Commons</a> License to your item. <strong>Creative Commons licenses govern what people who read your work may then do with it.</strong></message>
        <message key="xmlui.Submission.submit.CCLicenseStep.submit_choose_creative_commons">Choose a license</message>
        <message key="xmlui.Submission.submit.CCLicenseStep.submit_to_creative_commons">Proceed to Creative Commons website to select a license</message>
        <message key="xmlui.Submission.submit.CCLicenseStep.license">License Type</message>
        <message key="xmlui.Submission.submit.CCLicenseStep.select_change">Select or modify your license ...</message>
        <message key="xmlui.Submission.submit.CCLicenseStep.no_license">No Creative Commons License</message>
        <message key="xmlui.Submission.submit.CCLicenseStep.save_changes">You must click Next to save your changes.</message>
        <message key="xmlui.Submission.submit.CCLicenseStep.submit_remove">Remove this Creative Commons License</message>

	<!-- org.dspace.app.xmlui.Submission.submit.LicenseStep -->
    <message key="xmlui.Submission.submit.LicenseStep.head">Licensing</message>
    <message key="xmlui.Submission.submit.LicenseStep.info1">In order for Repository to reproduce, translate and distribute your submission worldwide, you must agree to the following terms by selecting 'I Grant the License'.</message>
    <message key="xmlui.Submission.submit.LicenseStep.info2"></message>
    <message key="xmlui.Submission.submit.LicenseStep.info3">If you have questions regarding this licence please contact the <a class="helpdesk-tolink">Help Desk</a>.</message>
    <message key="xmlui.Submission.submit.LicenseStep.decision_label">Distribution agreement</message>
	<message key="xmlui.Submission.submit.LicenseStep.decision_checkbox">By checking this box, you agree to the Distribution License Agreement for this repository to reproduce, translate and distribute your submissions worldwide.</message>
	<message key="xmlui.Submission.submit.LicenseStep.decision_error">You must grant this license to complete your submission. If you are unable to grant this license at this time you may save your work and return later or remove the submission by clicking the 'Save &amp; Exit' button below.</message>


    <message key="xmlui.Submission.submit.LicenseStep.morelicense_head">None of these licenses suits your needs</message>
    <message key="xmlui.Submission.submit.LicenseStep.morelicense_line1">If you need to use a license we currently do not offer, proceed as follows:</message>
    <message key="xmlui.Submission.submit.LicenseStep.morelicense_line2">Obtain a link (or a copy) to the license.</message>
    <message key="xmlui.Submission.submit.LicenseStep.morelicense_line3">Send an email to <a class="helpdesk-tolink">Help Desk</a> with the license details.</message>
    <message key="xmlui.Submission.submit.LicenseStep.morelicense_line4">Save the unfinished submission and wait. We will add the license to the selection list and contact you.</message>
    <message key="xmlui.Submission.submit.LicenseStep.morelicense_line5">You will be able to continue the submission afterwards.</message>

    <message key="xmlui.Submission.submit.LicenseStep.distribution_license_head">Read and accept the </message>
    <message key="xmlui.Submission.submit.LicenseStep.distribution_license_head_link">Distribution License Agreement</message>
    <message key="xmlui.Submission.submit.LicenseStep.license_list_alert">For the list of all supported licenses and their details visit </message>
    <message key="xmlui.Submission.submit.LicenseStep.license_list_alert_link">License List Page</message>
    <message key="xmlui.Submission.submit.LicenseStep.resource_license_text">If you know under which license you want to distribute your work, please select from the list or click the license selector button for help.</message>
    <message key="xmlui.Submission.submit.LicenseStep.license_selector_button">OPEN License Selector</message>


	<!-- org.dspace.app.xmlui.Submission.submit.RemovedStep -->
	<message key="xmlui.Submission.submit.RemovedStep.head">Submission removed</message>
	<message key="xmlui.Submission.submit.RemovedStep.info1">Your submission has been cancelled, and the incomplete item removed from the system.</message>
	<message key="xmlui.Submission.submit.RemovedStep.go_submission">Go to the Submissions page</message>

	<!-- org.dspace.app.xmlui.Submission.submit.CompletedStep -->
	<message key="xmlui.Submission.submit.CompletedStep.head">Submission complete</message>
	<message key="xmlui.Submission.submit.CompletedStep.info1">Your submission will now go through the review process for this collection. You will receive e-mail notification as soon as your submission has joined the collection, or if there is a problem with your submission. You may also check on the status of your submission by visiting your submissions page.</message>
	<message key="xmlui.Submission.submit.CompletedStep.go_submission">Go to the Submissions page</message>
	<message key="xmlui.Submission.submit.CompletedStep.submit_again">Submit another item</message>

	<!-- org.dspace.app.xmlui.Submission.workflow.PerformTaskStep -->
	<message key="xmlui.Submission.workflow.PerformTaskStep.info1">Actions you may perform on this task:</message>
	<message key="xmlui.Submission.workflow.PerformTaskStep.take_help">Assign this task to yourself.</message>
	<message key="xmlui.Submission.workflow.PerformTaskStep.take_submit">Take task</message>
	<message key="xmlui.Submission.workflow.PerformTaskStep.leave_help">Leave this task in the pool for another user to take.</message>
	<message key="xmlui.Submission.workflow.PerformTaskStep.leave_submit">Leave task</message>
	<message key="xmlui.Submission.workflow.PerformTaskStep.approve_help">If you have reviewed the item and it is suitable for inclusion in the collection, select "Approve".</message>
    <message key="xmlui.Submission.workflow.PerformTaskStep.curate_help">Validate this item with the curation framework.</message>
	<message key="xmlui.Submission.workflow.PerformTaskStep.approve_submit">Approve item</message>
    <message key="xmlui.Submission.workflow.PerformTaskStep.curate_submit">Curate item</message>
	<message key="xmlui.Submission.workflow.PerformTaskStep.commit_help">Once you've edited the item, use this option to commit the item to the archive.</message>
	<message key="xmlui.Submission.workflow.PerformTaskStep.commit_submit">Commit to archive</message>
	<message key="xmlui.Submission.workflow.PerformTaskStep.reject_help">If you have reviewed the item and found it is <strong>not</strong> suitable for inclusion in the collection, select "Reject".  You will then be asked to enter a message indicating why the item is unsuitable, and whether the submitter should change something and resubmit.</message>
	<message key="xmlui.Submission.workflow.PerformTaskStep.reject_submit">Reject item</message>
    <message key="xmlui.Submission.workflow.PerformTaskStep.edit_help">Select this option to change the item's metadata. You'll be asked to add all the required fields.</message>
	<message key="xmlui.Submission.workflow.PerformTaskStep.edit_submit">Edit metadata</message>
	<message key="xmlui.Submission.workflow.PerformTaskStep.return_help">Return the task to the pool so that another user may perform the task.</message>
	<message key="xmlui.Submission.workflow.PerformTaskStep.return_submit">Return task to pool</message>
    <!-- <UFAL> -->
    <message key="xmlui.Submission.workflow.PerformTaskStep.record_format_help">Show item record in simple / full format</message>
    <!--  </UFAL> -->

	<!-- org.dspace.app.xmlui.Submission.workflow.RejectTaskStep -->
	<message key="xmlui.Submission.workflow.RejectTaskStep.info1">Please enter your reason for rejecting the submission into the box below, indicating whether the submitter may fix a problem and resubmit.</message>
	<message key="xmlui.Submission.workflow.RejectTaskStep.reason">Reason</message>
	<message key="xmlui.Submission.workflow.RejectTaskStep.reason_required">The reason field is required</message>
	<message key="xmlui.Submission.workflow.RejectTaskStep.submit_reject">Reject item</message>




	<!--!!!!!!!!!!!!!!!!!!!!!!!!!!!!!!!!!!!!!!!!!!!!!!!!!

		             Administrative Aspect

		!!!!!!!!!!!!!!!!!!!!!!!!!!!!!!!!!!!!!!!!!!!!!!!!!-->

	<!-- action-generated messages. These are referenced from the sitemap rather than a transformer -->

        <message key="xmlui.administrative.FlowCurationUtils.curate_success_notice">The task was completed successfully.</message>
        <message key="xmlui.administrative.FlowCurationUtils.curate_failed_notice">The task exited unexpectedly or failed. For more information, please contact the <a class="helpdesk-tolink">Help Desk</a> or check your system logs.</message>
        <message key="xmlui.administrative.FlowCurationUtils.queue_success_notice">The task was queued successfully.</message>
        <message key="xmlui.administrative.FlowCurationUtils.queue_failed_notice">The task could not be queued. An error occurred. For more information, please contact the <a class="helpdesk-tolink">Help Desk</a> or check your system logs.</message>
        <message key="xmlui.administrative.FlowEPersonUtils.add_eperson_success_notice">The user was added successfully.</message>
	<message key="xmlui.administrative.FlowEPersonUtils.edit_eperson_success_notice">The user was edited successfully.</message>
	<message key="xmlui.administrative.FlowEPersonUtils.reset_password_success_notice">An email message has been sent to the user containing a token that may be used to choose a new password.</message>
	<message key="xmlui.administrative.FlowEPersonUtils.reset_netid_success_notice">Netid was successfully reset.</message>
	<message key="xmlui.administrative.FlowEPersonUtils.delete_eperson_success_notice">The user(s) were deleted successfully.</message>
	<message key="xmlui.administrative.FlowEPersonUtils.delete_eperson_failed_notice">The user(s) listed were not deleted because there are constraints preventing them from being deleted, see the eperson detail page for more information.</message>
	<message key="xmlui.administrative.FlowGroupUtils.edit_group_success_notice">The group was edited successfully.</message>
	<message key="xmlui.administrative.FlowGroupUtils.delete_group_success_notice">The selected groups were deleted successfully.</message>
	<message key="xmlui.administrative.FlowRegistryUtils.add_metadata_schema_success_notice">New schema has been successfully created.</message>
	<message key="xmlui.administrative.FlowRegistryUtils.delete_metadata_schema_success_notice">The schema(s) were successfully deleted.</message>
	<message key="xmlui.administrative.FlowRegistryUtils.add_metadata_field_success_notice">Metadata field successfully added.</message>
	<message key="xmlui.administrative.FlowRegistryUtils.edit_metadata_field_success_notice">Metadata field successfully edited.</message>
	<message key="xmlui.administrative.FlowRegistryUtils.move_metadata_field_success_notice">The field(s) were successfully moved.</message>
	<message key="xmlui.administrative.FlowRegistryUtils.delete_metadata_field_success_notice">The field(s) were successfully deleted.</message>
	<message key="xmlui.administrative.FlowRegistryUtils.edit_bitstream_format_success_notice">The format was successfully saved.</message>
	<message key="xmlui.administrative.FlowRegistryUtils.delete_bitstream_format_success_notice">The format(s) were successfully deleted.</message>
	<message key="xmlui.administrative.FlowItemUtils.metadata_updated">The item's metadata was successfully updated.</message>
	<message key="xmlui.administrative.FlowItemUtils.metadata_added">New metadata was added.</message>
	<message key="xmlui.administrative.FlowItemUtils.item_withdrawn">The item has been withdrawn.</message>
	<message key="xmlui.administrative.FlowItemUtils.item_reinstated">The item has been reinstated.</message>
	<message key="xmlui.administrative.FlowItemUtils.item_moved">The item has been moved.</message>
	<message key="xmlui.administrative.FlowItemUtils.item_move_failed">The selected destination collection could not be found.</message>
	<message key="xmlui.administrative.FlowItemUtils.bitstream_added">The new bitstream was successfully uploaded.</message>
	<message key="xmlui.administrative.FlowItemUtils.bitstream_failed">Error while uploading file.</message>
	<message key="xmlui.administrative.FlowItemUtils.bitstream_updated">The bitstream has been updated.</message>
	<message key="xmlui.administrative.FlowItemUtils.bitstream_delete">The selected bitstreams have been deleted.</message>
	<message key="xmlui.administrative.FlowMapperUtils.map_items">The items were successfully mapped.</message>
	<message key="xmlui.administrative.FlowMapperUtils.unmaped_items">The items have been unmapped.</message>

	<!-- general items for all of the eperson classes -->
	<message key="xmlui.administrative.eperson.general.epeople_trail">Manage E-people</message>

	<!-- org.dspace.app.xmlui.administrative.Navigation -->
	<!-- contextual menu items -->
	<message key="xmlui.administrative.Navigation.context_head">Context</message>
	<message key="xmlui.administrative.Navigation.context_edit_item">Edit this item</message>
	<message key="xmlui.administrative.Navigation.context_edit_collection">Edit Collection</message>
	<message key="xmlui.administrative.Navigation.context_item_mapper">Item Mapper</message>
	<message key="xmlui.administrative.Navigation.context_edit_community">Edit Community</message>
	<message key="xmlui.administrative.Navigation.context_create_collection">Create Collection</message>
	<message key="xmlui.administrative.Navigation.context_create_subcommunity">Create Sub-community</message>
	<message key="xmlui.administrative.Navigation.context_create_community">Create Community</message>
	<message key="xmlui.administrative.Navigation.context_export_item">Export Item</message>
    <message key="xmlui.administrative.Navigation.context_export_collection">Export Collection</message>
    <message key="xmlui.administrative.Navigation.context_export_community">Export Community</message>
    <message key="xmlui.administrative.Navigation.context_export_metadata">Export Metadata</message>

	<!-- Site administrator options -->
	<message key="xmlui.administrative.Navigation.administrative_head">Administrative</message>
	<message key="xmlui.administrative.Navigation.administrative_access_control">Access Control</message>
	<message key="xmlui.administrative.Navigation.administrative_people">People</message>
	<message key="xmlui.administrative.Navigation.administrative_groups">Groups</message>
	<message key="xmlui.administrative.Navigation.administrative_authorizations">Authorizations</message>
	<message key="xmlui.administrative.Navigation.administrative_registries">Registries</message>
	<message key="xmlui.administrative.Navigation.administrative_metadata">Metadata</message>
	<message key="xmlui.administrative.Navigation.administrative_format">Format</message>
    <message key="xmlui.administrative.Navigation.administrative_content">Content Administration</message>
	<message key="xmlui.administrative.Navigation.administrative_items">Items</message>
    <message key="xmlui.administrative.Navigation.administrative_withdrawn">Withdrawn Items</message>
    <message key="xmlui.administrative.Navigation.administrative_private">Private Items</message>
    <message key="xmlui.administrative.Navigation.administrative_control_panel">Control Panel</message>
    <message key="xmlui.administrative.Navigation.statistics">Statistics</message>
    <message key="xmlui.administrative.Navigation.administrative_batch_import">Batch Import (ZIP)</message>
    <message key="xmlui.administrative.Navigation.administrative_import_metadata">Import Metadata</message>
    <message key="xmlui.administrative.Navigation.administrative_curation">Curation Tasks</message>
    <message key="xmlui.administrative.Navigation.administrative_licenses">Licenses</message>
    <message key="xmlui.administrative.Navigation.administrative_handles">Handles</message>

    <!-- my account items -->
	<message key="xmlui.administrative.Navigation.account_export">My Exports</message>


	<!-- export item -->
	<message key="xmlui.administrative.ItemExport.head">Export Archive</message>
	<message key="xmlui.administrative.ItemExport.item.id.error">The item id provided is invalid.</message>
	<message key="xmlui.administrative.ItemExport.collection.id.error">The collection id provided is invalid.</message>
	<message key="xmlui.administrative.ItemExport.community.id.error">The community id provided is invalid</message>
	<message key="xmlui.administrative.ItemExport.item.not.found">The item requested was not found.</message>
	<message key="xmlui.administrative.ItemExport.collection.not.found">The collection requested was not found.</message>
	<message key="xmlui.administrative.ItemExport.community.not.found">The community requested was not found.</message>
	<message key="xmlui.administrative.ItemExport.item.success">The item was exported successfully.  You should receive an e-mail when the archive is ready for download.  You can also use the 'My Exports' link to view a list of your available archives.</message>
	<message key="xmlui.administrative.ItemExport.collection.success">The collection was exported successfully.  You should receive an e-mail when the archive is ready for download.  You can also use the 'My Exports' link to view a list of your available archives.</message>
	<message key="xmlui.administrative.ItemExport.community.success">The community was exported successfully.  You should receive an e-mail when the archive is ready for download.  You can also use the 'My Exports' link to view a list of your available archives.</message>
	<message key="xmlui.administrative.ItemExport.available.head">Available export archives for download:</message>



    <!-- org.dspace.app.xmlui.administrative.eperson.ManageEPeopleMain -->
	<message key="xmlui.administrative.eperson.ManageEPeopleMain.title">Manage E-people</message>
	<message key="xmlui.administrative.eperson.ManageEPeopleMain.main_head">E-person management</message>
	<message key="xmlui.administrative.eperson.ManageEPeopleMain.actions_head">Actions</message>
	<message key="xmlui.administrative.eperson.ManageEPeopleMain.actions_create">Create a new E-Person</message>
	<message key="xmlui.administrative.eperson.ManageEPeopleMain.actions_create_link">Click here to add a new E-Person.</message>
	<message key="xmlui.administrative.eperson.ManageEPeopleMain.actions_browse">Browse E-People</message>
	<message key="xmlui.administrative.eperson.ManageEPeopleMain.actions_browse_link">Click here to browse all E-People.</message>
	<message key="xmlui.administrative.eperson.ManageEPeopleMain.actions_search">Search for E-People</message>
	<message key="xmlui.administrative.eperson.ManageEPeopleMain.search_help">E-People are searched by any partial match on email or name</message>
	<message key="xmlui.administrative.eperson.ManageEPeopleMain.search_para1">Below is the list of E-People that matched your search query. Select the E-People you want to delete and click the delete button to continue or click on an E-Person's email or name to edit them.</message>
	<message key="xmlui.administrative.eperson.ManageEPeopleMain.search_head">Search results</message>
    <message key="xmlui.administrative.eperson.ManageEPeopleMain.search_column1">Del</message>
	<message key="xmlui.administrative.eperson.ManageEPeopleMain.search_column2">ID</message>
	<message key="xmlui.administrative.eperson.ManageEPeopleMain.search_column3">Name</message>
	<message key="xmlui.administrative.eperson.ManageEPeopleMain.search_column4">Email</message>
	<message key="xmlui.administrative.eperson.ManageEPeopleMain.submit_delete">Delete E-People</message>
	<message key="xmlui.administrative.eperson.ManageEPeopleMain.no_results">Your search found no results...</message>


	<!-- org.dspace.app.xmlui.administrative.eperson.AddEPersonForm -->
	<message key="xmlui.administrative.eperson.AddEPersonForm.title">Add E-Person</message>
	<message key="xmlui.administrative.eperson.AddEPersonForm.trail">Add E-Person</message>
	<message key="xmlui.administrative.eperson.AddEPersonForm.head1">Create a new user</message>
	<message key="xmlui.administrative.eperson.AddEPersonForm.email_taken">That email address is in use by another E-Person. Emails must be unique.</message>
	<message key="xmlui.administrative.eperson.AddEPersonForm.head2">New E-Person's information:</message>
	<message key="xmlui.administrative.eperson.AddEPersonForm.error_email_unique">Email address must be unique</message>
	<message key="xmlui.administrative.eperson.AddEPersonForm.error_email">Email address is required</message>
	<message key="xmlui.administrative.eperson.AddEPersonForm.error_fname">First name is required</message>
	<message key="xmlui.administrative.eperson.AddEPersonForm.error_lname">Last name is required</message>
	<message key="xmlui.administrative.eperson.AddEPersonForm.req_certs">Require Certificate</message>
	<message key="xmlui.administrative.eperson.AddEPersonForm.can_log_in">Can Log In</message>
	<message key="xmlui.administrative.eperson.AddEPersonForm.submit_create">Create E-Person</message>
    <message key="xmlui.administrative.eperson.AddEPersonForm.org">Organization</message>
    <message key="xmlui.administrative.eperson.AddEPersonForm.error_org">Organization is required</message>
	<message key="xmlui.administrative.eperson.AddEPersonForm.welcome_message">Welcome message</message>
	<message key="xmlui.administrative.eperson.AddEPersonForm.error_item_deleted">Item is not available any longer!</message>


	<!-- org.dspace.app.xmlui.administrative.eperson.EditEPersonForm -->
	<message key="xmlui.administrative.eperson.EditEPersonForm.title">Edit E-Person</message>
	<message key="xmlui.administrative.eperson.EditEPersonForm.trail">Edit E-Person</message>
	<message key="xmlui.administrative.eperson.EditEPersonForm.head1">Edit an E-Person</message>
	<message key="xmlui.administrative.eperson.EditEPersonForm.email_taken">That email address is in use by another E-Person. Emails must be unique.</message>
	<message key="xmlui.administrative.eperson.EditEPersonForm.head2">{0}'s information:</message>
	<message key="xmlui.administrative.eperson.EditEPersonForm.error_email_unique">Email address must be unique</message>
	<message key="xmlui.administrative.eperson.EditEPersonForm.error_email">Email address is required</message>
	<message key="xmlui.administrative.eperson.EditEPersonForm.error_fname">First name is required</message>
	<message key="xmlui.administrative.eperson.EditEPersonForm.error_lname">Last name is required</message>
	<message key="xmlui.administrative.eperson.EditEPersonForm.req_certs">Require Certificate</message>
	<message key="xmlui.administrative.eperson.EditEPersonForm.can_log_in">Can Log In</message>
	<message key="xmlui.administrative.eperson.EditEPersonForm.submit_reset_password">Reset Password</message>
	<message key="xmlui.administrative.eperson.EditEPersonForm.submit_reset_netid">Reset NETID</message>
	<message key="xmlui.administrative.eperson.EditEPersonForm.special_help">You may also permanently remove this E-Person from the system or reset his/her password. When resetting a password the user will be sent an email containing a special link they can follow to choose a new password.</message>
	<message key="xmlui.administrative.eperson.EditEPersonForm.submit_delete">Delete E-Person</message>
	<message key="xmlui.administrative.eperson.EditEPersonForm.submit_login_as">Login as E-Person</message>

	<message key="xmlui.administrative.eperson.EditEPersonForm.delete_constraint">This eperson is unable to be deleted because of the following constraint(s):</message>
	<message key="xmlui.administrative.eperson.EditEPersonForm.delete_constraint.last_conjunction">and</message>
	<message key="xmlui.administrative.eperson.EditEPersonForm.delete_constraint.item">eperson has submitted one or more items</message>
	<message key="xmlui.administrative.eperson.EditEPersonForm.delete_constraint.workflowitem">eperson has an active submission workflow</message>
	<message key="xmlui.administrative.eperson.EditEPersonForm.delete_constraint.tasklistitem">eperson has a workflow task awaiting their attention</message>
	<message key="xmlui.administrative.eperson.EditEPersonForm.delete_constraint.unknown">eperson has an unidentified constraint within the system</message>

	<message key="xmlui.administrative.eperson.EditEPersonForm.member_head">Groups this E-Person is a member of:</message>
	<message key="xmlui.administrative.eperson.EditEPersonForm.indirect_member">(via group: {0})</message>
	<message key="xmlui.administrative.eperson.EditEPersonForm.member_none">none</message>


	<!-- org.dspace.app.xmlui.administrative.eperson.DeleteEPeopleConfirm -->
	<message key="xmlui.administrative.eperson.DeleteEPeopleConfirm.title">Confirm E-Person Deletion</message>
	<message key="xmlui.administrative.eperson.DeleteEPeopleConfirm.trail">Confirm Delete</message>
	<message key="xmlui.administrative.eperson.DeleteEPeopleConfirm.confirm_head">Confirm Deletion</message>
	<message key="xmlui.administrative.eperson.DeleteEPeopleConfirm.confirm_para">The following E-People will be deleted: </message>
	<message key="xmlui.administrative.eperson.DeleteEPeopleConfirm.submit_confirm">Confirm Deletion</message>
	<message key="xmlui.administrative.eperson.DeleteEPeopleConfirm.head_id">ID</message>
	<message key="xmlui.administrative.eperson.DeleteEPeopleConfirm.head_name">Name</message>
	<message key="xmlui.administrative.eperson.DeleteEPeopleConfirm.head_email">Email</message>

	<!-- general items for all of the group classes -->
	<message key="xmlui.administrative.group.general.group_trail">Manage Groups</message>

	<!-- org.dspace.app.xmlui.administrative.group.ManageGroupsMain -->
	<message key="xmlui.administrative.group.ManageGroupsMain.title">Manage Groups</message>
	<message key="xmlui.administrative.group.ManageGroupsMain.main_head">Group management</message>
	<message key="xmlui.administrative.group.ManageGroupsMain.actions_head">Actions</message>
	<message key="xmlui.administrative.group.ManageGroupsMain.actions_create">Create a new group</message>
	<message key="xmlui.administrative.group.ManageGroupsMain.actions_create_link">Click here to add a new Group.</message>
	<message key="xmlui.administrative.group.ManageGroupsMain.actions_browse">Browse groups</message>
	<message key="xmlui.administrative.group.ManageGroupsMain.actions_browse_link">Click here to browse all Groups.</message>
	<message key="xmlui.administrative.group.ManageGroupsMain.actions_search">Search for groups</message>
	<message key="xmlui.administrative.group.ManageGroupsMain.search_help">Groups are searched by any partial match on their name</message>
	<message key="xmlui.administrative.group.ManageGroupsMain.search_head">Search results</message>
    <message key="xmlui.administrative.group.ManageGroupsMain.search_column1">Del</message>
	<message key="xmlui.administrative.group.ManageGroupsMain.search_column2">ID</message>
	<message key="xmlui.administrative.group.ManageGroupsMain.search_column3">Name</message>
	<message key="xmlui.administrative.group.ManageGroupsMain.search_column4">Members</message>
	<message key="xmlui.administrative.group.ManageGroupsMain.search_column5">Community / Collection</message>
	<message key="xmlui.administrative.group.ManageGroupsMain.collection_link">View</message>
	<message key="xmlui.administrative.group.ManageGroupsMain.submit_delete">Delete groups</message>
	<message key="xmlui.administrative.group.ManageGroupsMain.no_results">Your search found no results...</message>

	<!-- org.dspace.app.xmlui.administrative.group.EditGroupForm -->
	<message key="xmlui.administrative.group.EditGroupForm.title">Group Editor</message>
	<message key="xmlui.administrative.group.EditGroupForm.trail">Edit group</message>
	<message key="xmlui.administrative.group.EditGroupForm.main_head">Group Editor: {0} (id: {1})</message>
	<message key="xmlui.administrative.group.EditGroupForm.main_head_new">Group Editor: new group</message>
	<message key="xmlui.administrative.group.EditGroupForm.submit_clear">Clear search</message>
	<message key="xmlui.administrative.group.EditGroupForm.member">Member</message>
	<message key="xmlui.administrative.group.EditGroupForm.cycle">Cycle</message>
	<message key="xmlui.administrative.group.EditGroupForm.pending">Pending</message>
	<message key="xmlui.administrative.group.EditGroupForm.pending_warn">Note, pending changes are not saved until you click the save button.</message>
	<message key="xmlui.administrative.group.EditGroupForm.submit_add">Add</message>
	<message key="xmlui.administrative.group.EditGroupForm.submit_remove">Remove</message>
	<message key="xmlui.administrative.group.EditGroupForm.collection_para">This group is associated with collection: </message>
	<message key="xmlui.administrative.group.EditGroupForm.community_para">This group is associated with community: </message>
	<message key="xmlui.administrative.group.EditGroupForm.label_name">Change group name: </message>
	<message key="xmlui.administrative.group.EditGroupForm.label_instructions">This group is associated with a specific collection or community and the name cannot be modified.</message>
	<message key="xmlui.administrative.group.EditGroupForm.label_search">Search members to add: </message>
	<message key="xmlui.administrative.group.EditGroupForm.submit_search_people">E-People...</message>
	<message key="xmlui.administrative.group.EditGroupForm.submit_search_groups">Groups...</message>
	<message key="xmlui.administrative.group.EditGroupForm.no_results">Your search found no results...</message>
	<message key="xmlui.administrative.group.EditGroupForm.epeople_column1">ID</message>
	<message key="xmlui.administrative.group.EditGroupForm.epeople_column2">Name</message>
	<message key="xmlui.administrative.group.EditGroupForm.epeople_column3">Email</message>
	<message key="xmlui.administrative.group.EditGroupForm.epeople_column4"></message>
	<message key="xmlui.administrative.group.EditGroupForm.groups_column1">ID</message>
	<message key="xmlui.administrative.group.EditGroupForm.groups_column2">Name</message>
	<message key="xmlui.administrative.group.EditGroupForm.groups_column3">Members</message>
	<message key="xmlui.administrative.group.EditGroupForm.groups_column4">Collection</message>
	<message key="xmlui.administrative.group.EditGroupForm.groups_column5"></message>
	<message key="xmlui.administrative.group.ManageGroupsMain.groups_collection_link">view</message>
	<message key="xmlui.administrative.group.EditGroupForm.members_head">Members</message>
	<message key="xmlui.administrative.group.EditGroupForm.members_column1">ID</message>
	<message key="xmlui.administrative.group.EditGroupForm.members_column2">Name</message>
	<message key="xmlui.administrative.group.EditGroupForm.members_column3">Email</message>
	<message key="xmlui.administrative.group.EditGroupForm.members_column4"></message>
	<message key="xmlui.administrative.group.EditGroupForm.members_group_name">group: {0}</message>
	<message key="xmlui.administrative.group.EditGroupForm.members_none">This group has no members.</message>
	<message key="xmlui.administrative.group.EditGroupForm.members_pending">[pending]</message>
	<message key="xmlui.administrative.group.EditGroupForm.instructions_para">Remove members</message>
	<message key="xmlui.administrative.group.EditGroupForm.collection_link_para">Remove members</message>

	<!-- org.dspace.app.xmlui.administrative.group.DeleteGroupsConfirm -->
	<message key="xmlui.administrative.group.DeleteGroupsConfirm.title">Confirm Group Deletion</message>
	<message key="xmlui.administrative.group.DeleteGroupsConfirm.trail">Confirm Delete</message>
	<message key="xmlui.administrative.group.DeleteGroupsConfirm.head">Confirm Deletion</message>
	<message key="xmlui.administrative.group.DeleteGroupsConfirm.para">The following Groups will be deleted:</message>
	<message key="xmlui.administrative.group.DeleteGroupsConfirm.column1">ID</message>
	<message key="xmlui.administrative.group.DeleteGroupsConfirm.column2">Name</message>
	<message key="xmlui.administrative.group.DeleteGroupsConfirm.column3">E-People</message>
	<message key="xmlui.administrative.group.DeleteGroupsConfirm.column4">Groups</message>

	<!-- general items for all of the registries classes -->
	<message key="xmlui.administrative.registries.general.format_registry_trail">Format registry</message>
	<message key="xmlui.administrative.registries.general.metadata_registry_trail">Metadata registry</message>

	<!-- org.dspace.app.xmlui.administrative.registries.DeleteBitstreamFormatsConfirm.java -->
	<message key="xmlui.administrative.registries.DeleteBitstreamFormatsConfirm.title">Delete Bitstream Formats</message>
	<message key="xmlui.administrative.registries.DeleteBitstreamFormatsConfirm.trail">Delete bitstream formats</message>
	<message key="xmlui.administrative.registries.DeleteBitstreamFormatsConfirm.head">Confirm Deletion</message>
	<message key="xmlui.administrative.registries.DeleteBitstreamFormatsConfirm.para1">Are you sure the format should be deleted? Any existing bitstreams of this format will be reverted to the unknown bitstream format.</message>
	<message key="xmlui.administrative.registries.DeleteBitstreamFormatsConfirm.column1">ID</message>
	<message key="xmlui.administrative.registries.DeleteBitstreamFormatsConfirm.column2">MIME Type</message>
	<message key="xmlui.administrative.registries.DeleteBitstreamFormatsConfirm.column3">Name</message>

	<!-- org.dspace.app.xmlui.administrative.registries.DeleteMetadataFieldsConfirm.java -->
	<message key="xmlui.administrative.registries.DeleteMetadataFieldsConfirm.title">Delete Fields</message>
	<message key="xmlui.administrative.registries.DeleteMetadataFieldsConfirm.trail">Delete fields</message>
	<message key="xmlui.administrative.registries.DeleteMetadataFieldsConfirm.head">Confirm Deletion</message>
	<message key="xmlui.administrative.registries.DeleteMetadataFieldsConfirm.para1">Are you <b>absolutely</b> sure you want to delete these fields? If any items contain metadata for these fields, the field(s) cannot be deleted. You must ensure that no items use these fields.</message>
	<message key="xmlui.administrative.registries.DeleteMetadataFieldsConfirm.warning">WARNING: </message>
	<message key="xmlui.administrative.registries.DeleteMetadataFieldsConfirm.para2">This will cause an error if any item contains metadata for these fields.</message>
	<message key="xmlui.administrative.registries.DeleteMetadataFieldsConfirm.column1">ID</message>
	<message key="xmlui.administrative.registries.DeleteMetadataFieldsConfirm.column2">Name</message>
	<message key="xmlui.administrative.registries.DeleteMetadataFieldsConfirm.column3">Scope Note</message>

	<!-- org.dspace.app.xmlui.administrative.registries.DeleteMetadataSchemaConfirm.java-->
	<message key="xmlui.administrative.registries.DeleteMetadataSchemaConfirm.title">Delete Schema</message>
	<message key="xmlui.administrative.registries.DeleteMetadataSchemaConfirm.trail">Delete schema</message>
	<message key="xmlui.administrative.registries.DeleteMetadataSchemaConfirm.head">Confirm Deletion</message>
	<message key="xmlui.administrative.registries.DeleteMetadataSchemaConfirm.para1">Are you <b>absolutely</b> sure you want to delete this schema? If any items contain metadata for fields contained within this schema, the schema cannot be deleted. You must ensure that no items contain metadata in this schema.</message>
	<message key="xmlui.administrative.registries.DeleteMetadataSchemaConfirm.warning">WARNING: </message>
	<message key="xmlui.administrative.registries.DeleteMetadataSchemaConfirm.para2">This will cause an error if any item contains metadata within this schema.</message>
	<message key="xmlui.administrative.registries.DeleteMetadataSchemaConfirm.column1">ID</message>
	<message key="xmlui.administrative.registries.DeleteMetadataSchemaConfirm.column2">Namespace</message>
	<message key="xmlui.administrative.registries.DeleteMetadataSchemaConfirm.column3">Name</message>

	<!-- org.dspace.app.xmlui.administrative.registries.EditBitstreamFormat.java -->
	<message key="xmlui.administrative.registries.EditBitstreamFormat.title">Bitstream Format</message>
	<message key="xmlui.administrative.registries.EditBitstreamFormat.trail">Bitstream format</message>
	<message key="xmlui.administrative.registries.EditBitstreamFormat.head1">New bitstream format</message>
	<message key="xmlui.administrative.registries.EditBitstreamFormat.head2">Bitstream format: {0}</message>
	<message key="xmlui.administrative.registries.EditBitstreamFormat.para1">Provide descriptive metadata about the bitstream format below. While format names must be unique, MIME types do not need to be. You may have separate format registry entries for different versions of Microsoft Word, even though the MIME type will be the same for each of them.</message>
	<message key="xmlui.administrative.registries.EditBitstreamFormat.name">Name</message>
	<message key="xmlui.administrative.registries.EditBitstreamFormat.name_help">A unique name for this format, (e.g. Microsoft Word XP or Microsoft Word 2000)</message>
	<message key="xmlui.administrative.registries.EditBitstreamFormat.name_error">The name field is required.</message>
	<message key="xmlui.administrative.registries.EditBitstreamFormat.mimetype">MIME Type</message>
	<message key="xmlui.administrative.registries.EditBitstreamFormat.mimetype_help">The MIME type associated with this format, does not have to be unique.</message>
	<message key="xmlui.administrative.registries.EditBitstreamFormat.description">Description</message>
	<message key="xmlui.administrative.registries.EditBitstreamFormat.support">Support level</message>
	<message key="xmlui.administrative.registries.EditBitstreamFormat.support_help">The level of support your institution pledges for this format.</message>
	<message key="xmlui.administrative.registries.EditBitstreamFormat.support_0">Unknown</message>
	<message key="xmlui.administrative.registries.EditBitstreamFormat.support_1">Known</message>
	<message key="xmlui.administrative.registries.EditBitstreamFormat.support_2">Supported</message>
	<message key="xmlui.administrative.registries.EditBitstreamFormat.internal">Internal</message>
	<message key="xmlui.administrative.registries.EditBitstreamFormat.internal_help">Formats marked as internal are are hidden from the user, and used for administrative purposes.</message>
	<message key="xmlui.administrative.registries.EditBitstreamFormat.extensions">File extensions</message>
	<message key="xmlui.administrative.registries.EditBitstreamFormat.extensions_help">Extensions are file extensions that are used to automatically identify the format of uploaded files. You can enter several extensions for each format.</message>

	<!-- org.dspace.app.xmlui.administrative.registries.EditMetadataSchema.java -->
	<message key="xmlui.administrative.registries.EditMetadataSchema.title">Metadata Schema</message>
	<message key="xmlui.administrative.registries.EditMetadataSchema.trail">Metadata schema</message>
	<message key="xmlui.administrative.registries.EditMetadataSchema.head1">Metadata Schema: "{0}"</message>
	<message key="xmlui.administrative.registries.EditMetadataSchema.para1">This is the metadata schema for "{0}". You may add new or update existing metadata fields to this schema. Fields may also be selected for deletion or be moved to another schema. </message>
	<message key="xmlui.administrative.registries.EditMetadataSchema.head2">Schema metadata fields</message>
	<message key="xmlui.administrative.registries.EditMetadataSchema.column1"></message>
	<message key="xmlui.administrative.registries.EditMetadataSchema.column2">ID</message>
	<message key="xmlui.administrative.registries.EditMetadataSchema.column3">Field</message>
	<message key="xmlui.administrative.registries.EditMetadataSchema.column4">Scope Note</message>
	<message key="xmlui.administrative.registries.EditMetadataSchema.empty">No metadata fields</message>
	<message key="xmlui.administrative.registries.EditMetadataSchema.submit_delete">Delete fields</message>
	<message key="xmlui.administrative.registries.EditMetadataSchema.submit_move">Move fields to another schema</message>
	<message key="xmlui.administrative.registries.EditMetadataSchema.head3">Add new metadata field</message>
	<message key="xmlui.administrative.registries.EditMetadataSchema.name">Field Name</message>
	<message key="xmlui.administrative.registries.EditMetadataSchema.note">Scope Note</message>
	<message key="xmlui.administrative.registries.EditMetadataSchema.note_help">Additional notes about this metadata field.</message>
	<message key="xmlui.administrative.registries.EditMetadataSchema.submit_add">Add new metadata field</message>
	<message key="xmlui.administrative.registries.EditMetadataSchema.head4">Update Field: {0}</message>
	<message key="xmlui.administrative.registries.EditMetadataSchema.submit_update">Update field</message>
	<message key="xmlui.administrative.registries.EditMetadataSchema.error">Error</message>
	<message key="xmlui.administrative.registries.EditMetadataSchema.error_duplicate_field">The field name is already in use, all element and qualifiers must be unique.</message>
	<message key="xmlui.administrative.registries.EditMetadataSchema.error_element_empty">The field's element is required.</message>
	<message key="xmlui.administrative.registries.EditMetadataSchema.error_element_badchar">The field's element contains a bad character. The element may NOT contain: periods, underscores, or spaces.</message>
	<message key="xmlui.administrative.registries.EditMetadataSchema.error_element_tolong">The field's element is to long, it must be less than 32 characters.</message>
	<message key="xmlui.administrative.registries.EditMetadataSchema.error_qualifier_tolong">The field's qualifier is to long, it must be less than 32 characters.</message>
	<message key="xmlui.administrative.registries.EditMetadataSchema.error_qualifier_badchar">The field's qualifier contains a bad character. The qualifier may NOT contain: periods, underscores, or spaces.</message>

	<!-- org.dspace.app.xmlui.administrative.registries.FormatRegistryMain.java -->
	<message key="xmlui.administrative.registries.FormatRegistryMain.title">Format Registry</message>
	<message key="xmlui.administrative.registries.FormatRegistryMain.head">Bitstream format registry</message>
	<message key="xmlui.administrative.registries.FormatRegistryMain.para1">This list of bitstream formats provides information about known formats and their support level. You can edit or add new bitstream formats with this tool. Formats marked as 'internal' are hidden from the user, and are used for administrative purposes.</message>
	<message key="xmlui.administrative.registries.FormatRegistryMain.new_link">Add a new bitstream format</message>
	<message key="xmlui.administrative.registries.FormatRegistryMain.column1"></message>
	<message key="xmlui.administrative.registries.FormatRegistryMain.column2">ID</message>
	<message key="xmlui.administrative.registries.FormatRegistryMain.column3">Name</message>
	<message key="xmlui.administrative.registries.FormatRegistryMain.column4">MIME Type</message>
	<message key="xmlui.administrative.registries.FormatRegistryMain.column5">Support Level</message>
	<message key="xmlui.administrative.registries.FormatRegistryMain.internal">(<i>internal</i>)</message>
	<message key="xmlui.administrative.registries.FormatRegistryMain.support_0">Unknown</message>
	<message key="xmlui.administrative.registries.FormatRegistryMain.support_1">Known</message>
	<message key="xmlui.administrative.registries.FormatRegistryMain.support_2">Support</message>
	<message key="xmlui.administrative.registries.FormatRegistryMain.submit_delete">Delete formats</message>

	<!-- org.dspace.app.xmlui.administrative.registries.MetadatRegistryMain.java -->
	<message key="xmlui.administrative.registries.MetadataRegistryMain.title">Metadata Registry</message>
	<message key="xmlui.administrative.registries.MetadataRegistryMain.head1">Metadata registry</message>
    <message key="xmlui.administrative.registries.MetadataRegistryMain.para1">The metadata registry maintains a list of all metadata fields available in the repository. These fields may be divided amongst multiple schemas.  However, repository requires the qualified Dublin Core schema. You may extend the Dublin Core schema with additional fields or add new schemas to the registry.</message>
	<message key="xmlui.administrative.registries.MetadataRegistryMain.column1"></message>
	<message key="xmlui.administrative.registries.MetadataRegistryMain.column2">ID</message>
	<message key="xmlui.administrative.registries.MetadataRegistryMain.column3">Namespace</message>
	<message key="xmlui.administrative.registries.MetadataRegistryMain.column4">Name</message>
	<message key="xmlui.administrative.registries.MetadataRegistryMain.submit_delete">Delete schema</message>
	<message key="xmlui.administrative.registries.MetadataRegistryMain.head2">Add a new schema</message>
	<message key="xmlui.administrative.registries.MetadataRegistryMain.namespace">Namespace</message>
	<message key="xmlui.administrative.registries.MetadataRegistryMain.namespace_help">Namespace should be an established URI location for the new schema.</message>
	<message key="xmlui.administrative.registries.MetadataRegistryMain.namespace_error">This field is required.</message>
	<message key="xmlui.administrative.registries.MetadataRegistryMain.name">Name</message>
	<message key="xmlui.administrative.registries.MetadataRegistryMain.name_help">Shorthand notation for the schema. This will be used to prefix a field's name (e.g. dc.element.qualifier). The name must be less than 32 characters and cannot include spaces, periods or underscores.</message>
	<message key="xmlui.administrative.registries.MetadataRegistryMain.name_error">This field is required and must be less than 32 characters and cannot contain any spaces, periods, or underscores.</message>
	<message key="xmlui.administrative.registries.MetadataRegistryMain.submit_add">Add new schema</message>

	<!-- org.dspace.app.xmlui.administrative.registries.MoveMetadataField.java -->
	<message key="xmlui.administrative.registries.MoveMetadataField.title">Move Fields</message>
	<message key="xmlui.administrative.registries.MoveMetadataField.trail">Move fields</message>
	<message key="xmlui.administrative.registries.MoveMetadataField.head1">Move metadata fields</message>
	<message key="xmlui.administrative.registries.MoveMetadataField.para1">Select a target schema where these fields will be moved. If the target schema already has fields with identical names the fields will not be moved.</message>
	<message key="xmlui.administrative.registries.MoveMetadataField.column1">ID</message>
	<message key="xmlui.administrative.registries.MoveMetadataField.column2">Name</message>
	<message key="xmlui.administrative.registries.MoveMetadataField.column3">Scope Note</message>
	<message key="xmlui.administrative.registries.MoveMetadataField.para2">Move to schema: </message>
	<message key="xmlui.administrative.registries.MoveMetadataField.submit_move">Move fields</message>




	<!-- general authorization keywords -->
	<message key="xmlui.administrative.authorization.general.authorize_trail">Authorization</message>
	<message key="xmlui.administrative.authorization.general.policyList_trail">Policy List</message>

	<!-- org.dspace.app.xmlui.administrative.authorization.AuthorizationMain -->
	<message key="xmlui.administrative.authorization.AuthorizationMain.title">Administer Authorization Policies</message>
	<message key="xmlui.administrative.authorization.AuthorizationMain.main_head">Administer Authorization Policies</message>
	<message key="xmlui.administrative.authorization.AuthorizationMain.actions_head">Item authorizations</message>
	<message key="xmlui.administrative.authorization.AuthorizationMain.bad_name">The ID you supplied did not resolve to an item</message>
	<message key="xmlui.administrative.authorization.AuthorizationMain.actions_item_lookup">Look up an item</message>
	<message key="xmlui.administrative.authorization.AuthorizationMain.search_help">Items may be found by handle or internal ID</message>
	<message key="xmlui.administrative.authorization.AuthorizationMain.submit_find">Find</message>
	<message key="xmlui.administrative.authorization.AuthorizationMain.actions_advanced">Advanced authorizations tool</message>
	<message key="xmlui.administrative.authorization.AuthorizationMain.actions_advanced_link">Click here to go to the item wildcard policy admin tool</message>
	<message key="xmlui.administrative.authorization.AuthorizationMain.containerList_head">Community/collection authorizations</message>
	<message key="xmlui.administrative.authorization.AuthorizationMain.containerList_para">Click on a community or collection to edit its policies.</message>



	<!-- org.dspace.app.xmlui.administrative.authorization.EditContainerPolicies -->
	<message key="xmlui.administrative.authorization.EditContainerPolicies.title">Edit Policies</message>
	<message key="xmlui.administrative.authorization.EditContainerPolicies.trail">Policies List</message>
	<message key="xmlui.administrative.authorization.EditContainerPolicies.main_head_collection">Policies for Collection "{0}" ({1},ID: {2})</message>
	<message key="xmlui.administrative.authorization.EditContainerPolicies.main_head_community">Policies for Community "{0}" ({1},ID: {2})</message>
	<message key="xmlui.administrative.authorization.EditContainerPolicies.main_add_link">Click here to add a new policy. </message>
	<message key="xmlui.administrative.authorization.EditContainerPolicies.submit_add">Add</message>
	<message key="xmlui.administrative.authorization.EditContainerPolicies.head_id">ID</message>
    <message key="xmlui.administrative.authorization.EditContainerPolicies.head_name">Name</message>
	<message key="xmlui.administrative.authorization.EditContainerPolicies.head_action">Action</message>
	<message key="xmlui.administrative.authorization.EditContainerPolicies.head_group">Group</message>
    <message key="xmlui.administrative.authorization.EditContainerPolicies.head_start_date">Start Date</message>
    <message key="xmlui.administrative.authorization.EditContainerPolicies.head_end_date">End Date</message>
	<message key="xmlui.administrative.authorization.EditContainerPolicies.submit_delete">Delete Selected</message>
	<message key="xmlui.administrative.authorization.EditContainerPolicies.group_edit">Edit</message>



	<!-- org.dspace.app.xmlui.administrative.authorization.EditItemPolicies -->
	<message key="xmlui.administrative.authorization.EditItemPolicies.title">Edit Item's Policies</message>
	<message key="xmlui.administrative.authorization.EditItemPolicies.trail">Policies List</message>
	<message key="xmlui.administrative.authorization.EditItemPolicies.main_head">Policies for Item {0} (ID={1})</message>
	<message key="xmlui.administrative.authorization.EditItemPolicies.main_para1">With this editor you can view and alter the policies of an item, plus alter policies of individual item components: bundles and bitstreams. Briefly, an item is a container of bundles, and bundles are containers of bitstreams. Containers usually have ADD/REMOVE/READ/WRITE policies, while bitstreams only have READ/WRITE policies.</message>
	<message key="xmlui.administrative.authorization.EditItemPolicies.main_para2">You will notice an extra bundle and bitstream for each item containing the license text for the item.</message>
	<message key="xmlui.administrative.authorization.EditItemPolicies.subhead_item">Item Policies</message>
	<message key="xmlui.administrative.authorization.EditItemPolicies.subhead_bundle">Policies for Bundle {0} ({1})</message>
	<message key="xmlui.administrative.authorization.EditItemPolicies.subhead_bitstream">Bitstream {0} ({1})</message>
	<message key="xmlui.administrative.authorization.EditItemPolicies.add_itemPolicy_link">Add a new Item policy</message>
	<message key="xmlui.administrative.authorization.EditItemPolicies.add_bundlePolicy_link">Add a new Bundle policy</message>
	<message key="xmlui.administrative.authorization.EditItemPolicies.add_bitstreamPolicy_link">Add a new Bitstream policy</message>

	<message key="xmlui.administrative.authorization.EditContainerPolicies.no_policies">No policies found for this object.</message>


	<!-- org.dspace.app.xmlui.administrative.authorization.EditPolicyForm -->
	<message key="xmlui.administrative.authorization.EditPolicyForm.title">Edit Policy</message>
	<message key="xmlui.administrative.authorization.EditPolicyForm.trail">Edit Policy</message>
	<message key="xmlui.administrative.authorization.EditPolicyForm.main_head_new">Create new policy for {0} {1}</message>
	<message key="xmlui.administrative.authorization.EditPolicyForm.main_head_edit">Edit policy {0} for {1} {2}</message>
	<message key="xmlui.administrative.authorization.EditPolicyForm.error_no_group">No group selected</message>
	<message key="xmlui.administrative.authorization.EditPolicyForm.error_no_action">No action selected</message>
	<message key="xmlui.administrative.authorization.EditPolicyForm.groups_column4"></message>
	<message key="xmlui.administrative.authorization.EditPolicyForm.groups_column1">ID</message>
	<message key="xmlui.administrative.authorization.EditPolicyForm.groups_column2">Name</message>
	<message key="xmlui.administrative.authorization.EditPolicyForm.groups_column3">Actions for this resource</message>

	<message key="xmlui.administrative.authorization.EditPolicyForm.set_group">Set</message>
	<message key="xmlui.administrative.authorization.EditPolicyForm.current_group">current</message>
	<message key="xmlui.administrative.authorization.EditPolicyForm.groups_head">Search Results</message>
	<message key="xmlui.administrative.authorization.EditPolicyForm.policy_currentGroup">Select a group</message>
	<message key="xmlui.administrative.authorization.EditPolicyForm.label_search">Search for a group</message>
    <message key="xmlui.administrative.authorization.EditPolicyForm.submit_search_groups">Search</message>
    <message key="xmlui.administrative.authorization.EditPolicyForm.label_action">Select the action</message>

    <message key="xmlui.administrative.authorization.EditPolicyForm.label_name">Name</message>
    <message key="xmlui.administrative.authorization.EditPolicyForm.label_description">Description</message>
    <message key="xmlui.administrative.authorization.EditPolicyForm.label_start_date">Start Date</message>
    <message key="xmlui.administrative.authorization.EditPolicyForm.label_end_date">End Date</message>
    <message key="xmlui.administrative.authorization.EditPolicyForm.error_date_format">Invalid date</message>
    <message key="xmlui.administrative.authorization.EditPolicyForm.error_duplicated_policy">An identical policy for this group and this action is already in place.</message>
    <message key="xmlui.administrative.authorization.EditPolicyForm.error_start_date_greater_than_end_date">Start date is greater than end date</message>
    <message key="xmlui.administrative.authorization.EditPolicyForm.label_date_help">Accepted format: yyyy, yyyy-mm, yyyy-mm-dd</message>

    <!-- org.dspace.app.xmlui.administrative.authorization.AdvacedAuthorizationsForm -->
	<message key="xmlui.administrative.authorization.AdvacedAuthorizationsForm.title">Advanced Policy Manager</message>
	<message key="xmlui.administrative.authorization.AdvacedAuthorizationsForm.trail">Advanced Authorizations</message>
	<message key="xmlui.administrative.authorization.AdvacedAuthorizationsForm.main_head">Advanced Policy Manager</message>
    <message key="xmlui.administrative.authorization.AdvacedAuthorizationsForm.main_para">Allows wildcard additions to and clearing of policies for types of content within specific collection(s). WARNING - removing READ permissions from items will make them not viewable!</message>
	<message key="xmlui.administrative.authorization.AdvacedAuthorizationsForm.actions_groupSentence">For all of the selected groups...</message>
    <message key="xmlui.administrative.authorization.AdvacedAuthorizationsForm.actions_actionSentence">...grant the ability to perform the following action...</message>
	<message key="xmlui.administrative.authorization.AdvacedAuthorizationsForm.actions_resourceSentence">...for all following object types...</message>
    <message key="xmlui.administrative.authorization.AdvacedAuthorizationsForm.actions_collectionSentence">...across the following collections.</message>
	<message key="xmlui.administrative.authorization.AdvacedAuthorizationsForm.actions_policyGroup">Group</message>
	<message key="xmlui.administrative.authorization.AdvacedAuthorizationsForm.actions_policyAction">Action</message>
	<message key="xmlui.administrative.authorization.AdvacedAuthorizationsForm.actions_policyResource">Content Type</message>
	<message key="xmlui.administrative.authorization.AdvacedAuthorizationsForm.actions_policyCollections">Collection</message>
	<message key="xmlui.administrative.authorization.AdvacedAuthorizationsForm.submit_add">Add policies</message>
	<message key="xmlui.administrative.authorization.AdvacedAuthorizationsForm.submit_remove_all">Clear policies</message>
    <message key="xmlui.administrative.authorization.AdvacedAuthorizationsForm.label_date_help">Accepted format: yyyy, yyyy-mm, yyyy-mm-dd</message>

    <message key="xmlui.administrative.authorization.AdvancedAuthorizationsForm.actions_name">Name</message>
    <message key="xmlui.administrative.authorization.AdvancedAuthorizationsForm.actions_description">Description</message>
    <message key="xmlui.administrative.authorization.AdvancedAuthorizationsForm.actions_start_date">Start Date</message>
    <message key="xmlui.administrative.authorization.AdvancedAuthorizationsForm.actions_end_date">End Date</message>
    <message key="xmlui.administrative.authorization.AdvancedAuthorizationsForm.error_date_format">Invalid date</message>
    <message key="xmlui.administrative.authorization.AdvancedAuthorizationsForm.error_start_date_greater_than_end_date">Start date is greater than end date</message>
    <message key="xmlui.administrative.authorization.AdvancedAuthorizationsForm.error_groupIds">Select at least a group</message>
    <message key="xmlui.administrative.authorization.AdvancedAuthorizationsForm.error_collectionIds">Select at least a collection</message>

	<!-- org.dspace.app.xmlui.administrative.authorization.DeletePoliciesConfirm -->
	<message key="xmlui.administrative.authorization.DeletePoliciesConfirm.title">Confirm Policy Deletion</message>
	<message key="xmlui.administrative.authorization.DeletePoliciesConfirm.trail">Confirm Delete</message>
	<message key="xmlui.administrative.authorization.DeletePoliciesConfirm.confirm_head">Confirm Deletion</message>
	<message key="xmlui.administrative.authorization.DeletePoliciesConfirm.confirm_para">The following Policies will be removed: </message>
	<message key="xmlui.administrative.authorization.DeletePoliciesConfirm.head_id">ID</message>
	<message key="xmlui.administrative.authorization.DeletePoliciesConfirm.head_action">Action</message>
	<message key="xmlui.administrative.authorization.DeletePoliciesConfirm.head_group">Group</message>


    <!-- Batch Import Tool -->
    <!-- org.dspace.app.xmlui.administrative.batchimport -->
    <message key="xmlui.administrative.batchimport.general.select_collection">Select a collection</message>
    <message key="xmlui.administrative.batchimport.general.collection">Collection</message>
    <message key="xmlui.administrative.batchimport.general.collection_help">Select the collection you wish to submit an item to.</message>
    <message key="xmlui.administrative.batchimport.general.collection_default">Select a collection...</message>

    <message key="xmlui.administrative.batchimport.general.title">Import Batch Load (ZIP)</message>
    <message key="xmlui.administrative.batchimport.general.head1">Import Batch Load (ZIP)</message>
    <message key="xmlui.administrative.batchimport.general.trail">Import Batch Load (ZIP)</message>
    <message key="xmlui.administrative.batchimport.general.changes">changes</message>
    <message key="xmlui.administrative.batchimport.general.no_changes">No changes were detected</message>
    <message key="xmlui.administrative.batchimport.general.new_item">New item</message>
    <message key="xmlui.administrative.batchimport.flow.upload_successful">Upload successful</message>
    <message key="xmlui.administrative.batchimport.flow.upload_failed">Upload failed or no file selected</message>
    <message key="xmlui.administrative.batchimport.flow.upload_badschema">Unknown metadata schema in heading</message>
    <message key="xmlui.administrative.batchimport.flow.upload_badelement">Unknown metadata element in heading</message>
    <message key="xmlui.administrative.batchimport.flow.import_successful">Import successful</message>
    <message key="xmlui.administrative.batchimport.flow.import_failed">Import failed</message>
    <message key="xmlui.administrative.batchimport.flow.failed_no_collection">No Destination Collection Specified</message>

    <!-- org.dspace.app.xmlui.administrative.batchimport.BatchImportConfirm -->
    <message key="xmlui.administrative.batchimport.BatchmportMain.submit_upload">Upload SimpleArchiveFormat ZIP</message>

    <!-- org.dspace.app.xmlui.administrative.batchimport.BatchImportConfirm -->
    <message key="xmlui.administrative.batchimport.BatchImportConfirm.success">Successfully processed</message>
    <message key="xmlui.administrative.batchimport.BatchImportConfirm.changes_committed">Changes applied to item</message>
    <message key="xmlui.administrative.batchimport.BatchImportConfirm.item_added">Added: </message>
    <message key="xmlui.administrative.batchimport.BatchImportConfirm.item_removed">Removed: </message>

    <!-- org.dspace.app.xmlui.administrative.batchimport.BatchImportUpload -->
    <message key="xmlui.administrative.batchimport.BatchImportUpload.item_add">Add: </message>
    <message key="xmlui.administrative.batchimport.BatchImportUpload.item_remove">Remove: </message>

	<!-- general edit item messages -->
	<message key="xmlui.administrative.item.general.item_trail">Items</message>
	<message key="xmlui.administrative.item.general.template_head">Edit Template Item for Collection: {0}</message>
	<message key="xmlui.administrative.item.general.option_head">Edit Item</message>
	<message key="xmlui.administrative.item.general.option_status">Item Status</message>
	<message key="xmlui.administrative.item.general.option_bitstreams">Item Bitstreams</message>
	<message key="xmlui.administrative.item.general.option_metadata">Item Metadata</message>
	<message key="xmlui.administrative.item.general.option_view">View Item</message>
        <message key="xmlui.administrative.item.general.option_curate">Curate</message>
        <message key="xmlui.administrative.item.general.option_queue">Queue</message>
    <message key="xmlui.administrative.item.general.option_license">License</message>
    <message key="xmlui.administrative.item.general.option_embargo">Embargo</message>

	<!-- org.dspace.app.xmlui.administrative.item.AddBitstreamForm -->
	<message key="xmlui.administrative.item.AddBitstreamForm.title">Upload Bitstream</message>
	<message key="xmlui.administrative.item.AddBitstreamForm.trail">Upload bitstream</message>
	<message key="xmlui.administrative.item.AddBitstreamForm.head1">Upload a new bitstream</message>
	<message key="xmlui.administrative.item.AddBitstreamForm.bundle_label">Bundle</message>
	<message key="xmlui.administrative.item.AddBitstreamForm.bundle.ORIGINAL">Content Files (default)</message>
	<message key="xmlui.administrative.item.AddBitstreamForm.bundle.METADATA">Metadata Files</message>
	<message key="xmlui.administrative.item.AddBitstreamForm.bundle.THUMBNAIL">Thumbnails</message>
	<message key="xmlui.administrative.item.AddBitstreamForm.bundle.LICENSE">Licenses</message>
	<message key="xmlui.administrative.item.AddBitstreamForm.bundle.CC-LICENSE">Creative Commons Licenses</message>
	<message key="xmlui.administrative.item.AddBitstreamForm.file_label">File</message>
	<message key="xmlui.administrative.item.AddBitstreamForm.file_help">Please enter the name of the file on your computer corresponding to your item. If you click "Browse...", a new window will appear in which you can locate and select the file from your computer.</message>
	<message key="xmlui.administrative.item.AddBitstreamForm.description_label">Description</message>
	<message key="xmlui.administrative.item.AddBitstreamForm.description_help">Optionally, provide a brief description of the file, for example "<i>Main article</i>", or "<i>Experiment data readings</i>".</message>
	<message key="xmlui.administrative.item.AddBitstreamForm.submit_upload">Upload</message>
	<message key="xmlui.administrative.item.AddBitstreamForm.no_bundles">You need the ADD &amp; WRITE privilege on at least one bundle to be able to upload new bitstreams.</message>

	<!-- org.dspace.app.xmlui.administrative.item.DeleteBitstreamConfirm -->
	<message key="xmlui.administrative.item.DeleteBitstreamConfirm.title">Confirm Deletion</message>
	<message key="xmlui.administrative.item.DeleteBitstreamConfirm.trail">Confirm deletion</message>
	<message key="xmlui.administrative.item.DeleteBitstreamConfirm.head1">Confirm Deletion(s)</message>
	<message key="xmlui.administrative.item.DeleteBitstreamConfirm.para1">Are you sure you want to delete these bitstreams:</message>
	<message key="xmlui.administrative.item.DeleteBitstreamConfirm.column1">Name</message>
	<message key="xmlui.administrative.item.DeleteBitstreamConfirm.column2">Description</message>
	<message key="xmlui.administrative.item.DeleteBitstreamConfirm.column3">Format</message>

	<!-- org.dspace.app.xmlui.administrative.item.ConfirmItemForm -->
	<message key="xmlui.administrative.item.ConfirmItemForm.title">Confirm</message>
	<message key="xmlui.administrative.item.ConfirmItemForm.trail">Confirm</message>
	<message key="xmlui.administrative.item.ConfirmItemForm.head1">Modify item: {0}</message>
    <message key="xmlui.administrative.item.ConfirmItemForm.para_delete"><p><b>Are you sure this item should be permanently deleted?</b></p>
    <p>In most cases the item should <b>NOT</b> be permanently deleted. Once the item has been published it should remain available.</p>
    <p>In rare situations it might be necessary to <b>WITHDRAW</b> an item by Withdraw Item operation which will retain all the data, but will
    make the item publicly unavailable. In case of withdrawing an item due to being a duplicate of an existing item, it would be also appropriate
    to redirect the handle to the original item, so that the user gets a meaningful response when trying to access the withdrawn item.</p>
    <p>In case you have any doubts please contact the <a class="helpdesk-tolink">Help Desk</a>.</p></message>
	<message key="xmlui.administrative.item.ConfirmItemForm.para_withdraw">Are you sure this item should be withdrawn from the archive?</message>
	<message key="xmlui.administrative.item.ConfirmItemForm.para_reinstate">Are you sure this item should be reinstated to the archive?</message>
	<message key="xmlui.administrative.item.ConfirmItemForm.column1">Field</message>
	<message key="xmlui.administrative.item.ConfirmItemForm.column2">Value</message>
	<message key="xmlui.administrative.item.ConfirmItemForm.column3">Language</message>
	<message key="xmlui.administrative.item.ConfirmItemForm.submit_withdraw">Withdraw</message>
	<message key="xmlui.administrative.item.ConfirmItemForm.submit_reinstate">Reinstate</message>
    <message key="xmlui.administrative.item.ConfirmItemForm.submit_private">Make it Private</message>
    <message key="xmlui.administrative.item.ConfirmItemForm.submit_public">Make it Public</message>

    <!-- org.dspace.app.xmlui.aspect.administrative.item.MoveItemForm -->
	<message key="xmlui.administrative.item.MoveItemForm.title">Move</message>
	<message key="xmlui.administrative.item.MoveItemForm.trail">Move</message>
	<message key="xmlui.administrative.item.MoveItemForm.head1">Move item: {0}</message>
	<message key="xmlui.administrative.item.MoveItemForm.collection">Collection</message>
	<message key="xmlui.administrative.item.MoveItemForm.collection_help">Select the collection you wish to move this item to.</message>
	<message key="xmlui.administrative.item.MoveItemForm.collection_default">Select a collection...</message>
	<message key="xmlui.administrative.item.MoveItemForm.submit_move">Move</message>
    <message key="xmlui.administrative.item.MoveItemForm.inherit_policies">Inherit policies</message>
    <message key="xmlui.administrative.item.MoveItemForm.inherit_policies_help">Inherit the default policies of the destination collection</message>

	<!-- org.dspace.app.xmlui.administrative.item.EditBitstreamForm -->
	<message key="xmlui.administrative.item.EditBitstreamForm.title">Edit Bitstream</message>
	<message key="xmlui.administrative.item.EditBitstreamForm.trail">Edit bitstream</message>
	<message key="xmlui.administrative.item.EditBitstreamForm.head1">Edit Bitstream</message>
	<message key="xmlui.administrative.item.EditBitstreamForm.file_label">File</message>
	<message key="xmlui.administrative.item.EditBitstreamForm.primary_label">Primary bitstream</message>
	<message key="xmlui.administrative.item.EditBitstreamForm.primary_option_yes">yes</message>
	<message key="xmlui.administrative.item.EditBitstreamForm.primary_option_no">no</message>
	<message key="xmlui.administrative.item.EditBitstreamForm.description_label">Description</message>
	<message key="xmlui.administrative.item.EditBitstreamForm.description_help">Optionally, provide a brief description of the file, for example "<i>Main article</i>", or "<i>Experiment data readings</i>"."</message>
	<message key="xmlui.administrative.item.EditBitstreamForm.para1">Select the format of the file from the list below, for example "<i>Adobe PDF</i>" or "<i>Microsoft Word</i>", <b>OR</b> if the format is not in the list, please describe it in the box below.</message>
	<message key="xmlui.administrative.item.EditBitstreamForm.format_label">Selected Format</message>
	<message key="xmlui.administrative.item.EditBitstreamForm.format_default">Format not in list</message>
	<message key="xmlui.administrative.item.EditBitstreamForm.para2">If the format is not in the above list, <strong>select "format not in list" above</strong> and describe it in the field below.</message>
	<message key="xmlui.administrative.item.EditBitstreamForm.user_label">Other Format</message>
	<message key="xmlui.administrative.item.EditBitstreamForm.user_help">The application you used to create the file, and the version number (for example, "<i>ACMESoft SuperApp version 1.5</i>").</message>
    <message key="xmlui.administrative.item.EditBitstreamForm.name_label">Filename:</message>
    <message key="xmlui.administrative.item.EditBitstreamForm.name_help">Rename the filename for this bitstream. Note that this will change the display bistream URL ,but old links will still resolve as long as sequence ID does not change.</message>

	<!-- org.dspace.app.xmlui.administrative.item.EditItemBitstreamsForm -->
	<message key="xmlui.administrative.item.EditItemBitstreamsForm.title">Item Bitstreams</message>
	<message key="xmlui.administrative.item.EditItemBitstreamsForm.trail">Item bitstreams</message>
	<message key="xmlui.administrative.item.EditItemBitstreamsForm.head1">Bitstreams</message>
	<message key="xmlui.administrative.item.EditItemBitstreamsForm.column1"></message>
	<message key="xmlui.administrative.item.EditItemBitstreamsForm.column2">Name</message>
	<message key="xmlui.administrative.item.EditItemBitstreamsForm.column3">Description</message>
	<message key="xmlui.administrative.item.EditItemBitstreamsForm.column4">Format</message>
	<message key="xmlui.administrative.item.EditItemBitstreamsForm.column5">View</message>
	<message key="xmlui.administrative.item.EditItemBitstreamsForm.column6">Order</message>
	<message key="xmlui.administrative.item.EditItemBitstreamsForm.column7"> </message>
	<message key="xmlui.administrative.item.EditItemBitstreamsForm.bundle_label"><strong>Bundle: {0}</strong></message>
	<message key="xmlui.administrative.item.EditItemBitstreamsForm.primary_label"> (primary) </message>
	<message key="xmlui.administrative.item.EditItemBitstreamsForm.view_link">view</message>
	<message key="xmlui.administrative.item.EditItemBitstreamsForm.submit_add">Upload a new bitstream</message>
	<message key="xmlui.administrative.item.EditItemBitstreamsForm.submit_delete">Delete bitstreams</message>
	<message key="xmlui.administrative.item.EditItemBitstreamsForm.submit_reorder">Update bitstream order</message>
	<message key="xmlui.administrative.item.EditItemBitstreamsForm.no_upload">You need the ADD &amp; WRITE privilege on the item and bundles to be able to upload new bitstreams.</message>
	<message key="xmlui.administrative.item.EditItemBitstreamsForm.no_remove">Only System Administrators can delete bitstreams / files.</message>
	<message key="xmlui.administrative.item.EditItemBitstreamsForm.previous_order">Previous:</message>
	<message key="xmlui.administrative.item.EditItemBitstreamsForm.order_up">Move up</message>
	<message key="xmlui.administrative.item.EditItemBitstreamsForm.order_down">Move down</message>

	<!-- org.dspace.app.xmlui.administrative.item.EditItemMetadataForm -->
	<message key="xmlui.administrative.item.EditItemMetadataForm.title">Item Metadata</message>
	<message key="xmlui.administrative.item.EditItemMetadataForm.trail">Item metadata</message>
	<message key="xmlui.administrative.item.EditItemMetadataForm.head1">Add new metadata</message>
	<message key="xmlui.administrative.item.EditItemMetadataForm.name_label">Name</message>
	<message key="xmlui.administrative.item.EditItemMetadataForm.value_label">Value</message>
	<message key="xmlui.administrative.item.EditItemMetadataForm.lang_label">Language</message>
	<message key="xmlui.administrative.item.EditItemMetadataForm.submit_add">Add new metadata</message>
	<message key="xmlui.administrative.item.EditItemMetadataForm.para1">PLEASE NOTE: These changes are not validated in any way. You are responsible for entering the data in the correct format. If you are not sure what the format is, please do NOT make changes.</message>
	<message key="xmlui.administrative.item.EditItemMetadataForm.head2">Metadata</message>
	<message key="xmlui.administrative.item.EditItemMetadataForm.column1">Remove</message>
	<message key="xmlui.administrative.item.EditItemMetadataForm.column2">Name</message>
	<message key="xmlui.administrative.item.EditItemMetadataForm.column3">Value</message>
	<message key="xmlui.administrative.item.EditItemMetadataForm.column4">Language</message>

	<!-- org.dspace.app.xmlui.administrative.item.EditItemStatusForm -->
	<message key="xmlui.administrative.item.EditItemStatusForm.title">Item Status</message>
	<message key="xmlui.administrative.item.EditItemStatusForm.trail">Item status</message>
	<message key="xmlui.administrative.item.EditItemStatusForm.para1">Welcome to the item management page. From here you can withdraw, reinstate, move or delete the item. You may also update or add new metadata / bitstreams on the other tabs.</message>
	<message key="xmlui.administrative.item.EditItemStatusForm.label_id">Item Internal ID</message>
	<message key="xmlui.administrative.item.EditItemStatusForm.label_handle">Handle</message>
	<message key="xmlui.administrative.item.EditItemStatusForm.label_modified">Last Modified</message>
	<message key="xmlui.administrative.item.EditItemStatusForm.label_in">In Collections</message>
	<message key="xmlui.administrative.item.EditItemStatusForm.label_page">Item Page</message>
    <message key="xmlui.administrative.item.EditItemStatusForm.label_embargo">Embargo</message>
	<message key="xmlui.administrative.item.EditItemStatusForm.label_auth">Edit item's authorization policies</message>
	<message key="xmlui.administrative.item.EditItemStatusForm.label_withdraw">Withdraw item from the repository</message>
	<message key="xmlui.administrative.item.EditItemStatusForm.label_reinstate">Reinstate item into the repository</message>
	<message key="xmlui.administrative.item.EditItemStatusForm.label_move">Move item to another collection</message>
	<message key="xmlui.administrative.item.EditItemStatusForm.label_delete">Completely expunge item</message>
	<message key="xmlui.administrative.item.EditItemStatusForm.submit_authorizations">Authorizations...</message>
	<message key="xmlui.administrative.item.EditItemStatusForm.submit_withdraw">Withdraw...</message>
	<message key="xmlui.administrative.item.EditItemStatusForm.submit_reinstate">Reinstate...</message>
	<message key="xmlui.administrative.item.EditItemStatusForm.submit_move">Move...</message>
	<message key="xmlui.administrative.item.EditItemStatusForm.submit_delete">Permanently delete</message>
	<message key="xmlui.administrative.item.EditItemStatusForm.na">n/a</message>
	<message key="xmlui.administrative.item.EditItemStatusForm.sysadmins_only">(system administrators only)</message>
	<message key="xmlui.administrative.item.EditItemStatusForm.collection_admins_only">(collection administrators only)</message>
	<message key="xmlui.administrative.item.EditItemStatusForm.not_allowed">(you are not allowed to perform this action)</message>
    <message key="xmlui.administrative.item.EditItemStatusForm.label_private">Make item private</message>
    <message key="xmlui.administrative.item.EditItemStatusForm.label_public">Make item public</message>
    <message key="xmlui.administrative.item.EditItemStatusForm.submit_private">Make it private...</message>
    <message key="xmlui.administrative.item.EditItemStatusForm.submit_public">Make it public...</message>



	<!-- org.dspace.app.xmlui.administrative.item.ViewItem -->
	<message key="xmlui.administrative.item.ViewItem.title">View Item</message>
	<message key="xmlui.administrative.item.ViewItem.trail">View Item</message>
        <!-- org.dspace.app.xmlui.administrative.item.CurateItemForm.java -->
        <message key="xmlui.administrative.item.CurateItemForm.main_head">Curate Item: {0}</message>
        <message key="xmlui.administrative.item.CurateItemForm.title">Curate Item</message>
        <message key="xmlui.administrative.item.CurateItemForm.trail">Curator</message>
        <message key="xmlui.administrative.item.CurateItemForm.label_name">Task</message>

    <!-- cz.cuni.mff.ufal.administrative.EditItemLicenseForm -->
    <message key="xmlui.administrative.item.EditItemLicenseForm.title">Item License</message>
    <message key="xmlui.administrative.item.EditItemLicenseForm.trail">License</message>
    <message key="xmlui.administrative.item.EditItemLicenseForm.head1">Current License</message>
    <message key="xmlui.administrative.item.EditItemLicenseForm.no_license">No license is attached with this item.</message>
    <message key="xmlui.administrative.item.EditItemLicenseForm.remove_license">Remove License</message>
    <message key="xmlui.administrative.item.EditItemLicenseForm.help">If you want to change the license, select a new license from the list and press update.</message>
    <message key="xmlui.administrative.item.EditItemLicenseForm.updated_successfully">License updated successfully.</message>
    <message key="xmlui.administrative.item.EditItemLicenseForm.select_license">Please select a licence!</message>
    <message key="xmlui.administrative.item.DefineLicenseForm.license_labels">License Labels</message>
    <message key="xmlui.administrative.item.DefineLicenseForm.license_required">Additional required user info</message>
    <message key="xmlui.administrative.item.DefineLicenseForm.login_error">Please login to perform this operation.</message>
    <message key="xmlui.administrative.item.DefineLicenseForm.success_message">New License added successfully.</message>
    <message key="xmlui.administrative.item.DefineLicenseForm.already_exists">License already exists.</message>
    <message key="xmlui.administrative.item.DefineLicenseForm.unknown_error">Unable to add the license.</message>

    <!-- cz.cuni.mff.ufal.administrative.LicenseForm -->
    <message key="xmlui.administrative.LicenseForm.title">Repository Licenses</message>
    <message key="xmlui.administrative.LicenseForm.trail">Licenses</message>
    <message key="xmlui.administrative.LicenseForm.head1">Manage Licenses</message>

    <!-- These keys will map to the labels for extra license fields in LicenseForm -->
    <message key="xmlui.ExtraLicenseField.LicenseForm.SEND_TOKEN">The user will receive an email with download instructions.</message>
    <message key="xmlui.ExtraLicenseField.LicenseForm.NAME">User Name</message>
    <message key="xmlui.ExtraLicenseField.LicenseForm.DOB">Date of Birth</message>
    <message key="xmlui.ExtraLicenseField.LicenseForm.ADDRESS">Address</message>
    <message key="xmlui.ExtraLicenseField.LicenseForm.COUNTRY">Country</message>
    <message key="xmlui.ExtraLicenseField.LicenseForm.EXTRA_EMAIL">Ask user for another email address</message>
    <message key="xmlui.ExtraLicenseField.LicenseForm.ORGANIZATION">Ask user for organization.</message>

    <!-- These keys will map to the labels for extra license fields during LicenseStep in submission -->
    <message key="xmlui.ExtraLicenseField.submission.SEND_TOKEN">You will receive an email with download instructions.</message>
    <message key="xmlui.ExtraLicenseField.submission.NAME">Name (given name and surname)</message>
    <message key="xmlui.ExtraLicenseField.submission.DOB">Date of Birth</message>
    <message key="xmlui.ExtraLicenseField.submission.ADDRESS">Address</message>
    <message key="xmlui.ExtraLicenseField.submission.COUNTRY">Country</message>
    <message key="xmlui.ExtraLicenseField.submission.EXTRA_EMAIL">Email</message>
    <message key="xmlui.ExtraLicenseField.submission.ORGANIZATION">Organization</message>

	<!-- org.dspace.app.xmlui.administrative.item.FindItemForm -->
	<message key="xmlui.administrative.item.FindItemForm.title">Find Item</message>
	<message key="xmlui.administrative.item.FindItemForm.head1">Find Item</message>
	<message key="xmlui.administrative.item.FindItemForm.identifier_label">Internal Item ID/Item Handle</message>
	<message key="xmlui.administrative.item.FindItemForm.identifier_error">Unable to resolve identifier.</message>
	<message key="xmlui.administrative.item.FindItemForm.find">Find</message>

        <!-- org.dspace.app.xmlui.administrative.metadataimport -->
        <message key="xmlui.administrative.metadataimport.general.title">Import Metadata</message>
        <message key="xmlui.administrative.metadataimport.general.head1">Import Metadata</message>
        <message key="xmlui.administrative.metadataimport.general.trail">Import Metadata</message>
        <message key="xmlui.administrative.metadataimport.general.changes">changes</message>
        <message key="xmlui.administrative.metadataimport.general.no_changes">No changes were detected</message>
        <message key="xmlui.administrative.metadataimport.general.new_item">New item</message>
        <message key="xmlui.administrative.metadataimport.flow.upload_successful">Upload successful</message>
        <message key="xmlui.administrative.metadataimport.flow.upload_failed">Upload failed</message>
        <message key="xmlui.administrative.metadataimport.flow.upload_badschema">Unknown metadata schema in heading</message>
        <message key="xmlui.administrative.metadataimport.flow.upload_badelement">Unknown metadata element in heading</message>
        <message key="xmlui.administrative.metadataimport.flow.import_successful">Import successful</message>
        <message key="xmlui.administrative.metadataimport.flow.import_failed">Import failed</message>
        <message key="xmlui.administrative.metadataimport.flow.over_limit">Number of changes exceeds maximum allowed. Limit changes or alter bulkedit.gui-item-limit in dspace.cfg</message>

        <!-- org.dspace.app.xmlui.administrative.metadataimport.MetadataImportConfirm -->
        <message key="xmlui.administrative.metadataimport.MetadataImportMain.submit_upload">Upload CSV</message>

        <!-- org.dspace.app.xmlui.administrative.metadataimport.MetadataImportConfirm -->
        <message key="xmlui.administrative.metadataimport.MetadataImportConfirm.success">Successfully processed</message>
        <message key="xmlui.administrative.metadataimport.MetadataImportConfirm.changes_committed">Changes applied to item</message>
        <message key="xmlui.administrative.metadataimport.MetadataImportConfirm.item_added">Added: </message>
        <message key="xmlui.administrative.metadataimport.MetadataImportConfirm.item_removed">Removed: </message>
        <message key="xmlui.administrative.metadataimport.MetadataImportConfirm.collection_newowner">Added to owning collection</message>
        <message key="xmlui.administrative.metadataimport.MetadataImportConfirm.collection_oldowner">Removed from owning collection</message>
        <message key="xmlui.administrative.metadataimport.MetadataImportConfirm.collection_mapped">Mapped to collection</message>
        <message key="xmlui.administrative.metadataimport.MetadataImportConfirm.collection_unmapped">Unmapped from collection</message>
        <message key="xmlui.administrative.metadataimport.MetadataImportConfirm.item_deleted">Item Expunged</message>
        <message key="xmlui.administrative.metadataimport.MetadataImportConfirm.item_withdrawn">Item Withdrawn</message>
        <message key="xmlui.administrative.metadataimport.MetadataImportConfirm.item_reinstated">Item Reinstated</message>

        <!-- org.dspace.app.xmlui.administrative.metadataimport.MetadataImportUpload -->
        <message key="xmlui.administrative.metadataimport.MetadataImportUpload.item_add">Add: </message>
        <message key="xmlui.administrative.metadataimport.MetadataImportUpload.item_remove">Remove: </message>
        <message key="xmlui.administrative.metadataimport.MetadataImportUpload.collection_newowner">Add to owning collection</message>
        <message key="xmlui.administrative.metadataimport.MetadataImportUpload.collection_oldowner">Remove from owning collection</message>
        <message key="xmlui.administrative.metadataimport.MetadataImportUpload.collection_mapped">Map to collection</message>
        <message key="xmlui.administrative.metadataimport.MetadataImportUpload.collection_unmapped">Un-map from collection</message>
        <message key="xmlui.administrative.metadataimport.MetadataImportUpload.changes_pending">Changes pending for item</message>
        <message key="xmlui.administrative.metadataimport.MetadataImportUpload.submit_confirm">Apply changes</message>
        <message key="xmlui.administrative.metadataimport.MetadataImportUpload.hint">Pending changes are listed below for review</message>
        <message key="xmlui.administrative.metadataimport.MetadataImportUpload.item_delete">Expunge Item</message>
        <message key="xmlui.administrative.metadataimport.MetadataImportUpload.item_withdraw">Withdraw Item</message>
        <message key="xmlui.administrative.metadataimport.MetadataImportUpload.item_reinstate">Reinstate Item</message>

	<!-- general mapper messages -->
	<message key="xmlui.administrative.mapper.general.mapper_trail">Item mapper</message>

	<!-- org.dspace.app.xmlui.administrative.mapper.MapperMain -->
	<message key="xmlui.administrative.mapper.MapperMain.title">Item Mapper</message>
	<message key="xmlui.administrative.mapper.MapperMain.head1">Item Mapper - Map Items from Other Collections</message>
	<message key="xmlui.administrative.mapper.MapperMain.para1">Collection: "<strong>{0}</strong>"</message>
	<message key="xmlui.administrative.mapper.MapperMain.para2">This is the item mapper tool that allows collection administrators to map items from other collections into this collection. You can search for items from other collections and map them, or browse the list of currently mapped items.</message>
	<message key="xmlui.administrative.mapper.MapperMain.stat_label">Statistics</message>
	<message key="xmlui.administrative.mapper.MapperMain.stat_info"><strong>{0} of {1}</strong> items in this collection are mapped in from other collections</message>
	<message key="xmlui.administrative.mapper.MapperMain.search_label">Search</message>
	<message key="xmlui.administrative.mapper.MapperMain.submit_search">Search Items</message>
	<message key="xmlui.administrative.mapper.MapperMain.submit_browse">Browse mapped items</message>
	<message key="xmlui.administrative.mapper.MapperMain.no_add">(Requires the collection ADD privilege)</message>

	<!-- org.dspace.app.xmlui.administrative.mapper.SearchItemForm -->
	<message key="xmlui.administrative.mapper.SearchItemForm.title">Search Items</message>
	<message key="xmlui.administrative.mapper.SearchItemForm.trail">Search items</message>
	<message key="xmlui.administrative.mapper.SearchItemForm.head1">Search items matching: "{0}"</message>
	<message key="xmlui.administrative.mapper.SearchItemForm.submit_map">Map selected items</message>
	<message key="xmlui.administrative.mapper.SearchItemForm.column1"></message>
	<message key="xmlui.administrative.mapper.SearchItemForm.column2">Collection</message>
	<message key="xmlui.administrative.mapper.SearchItemForm.column3">Author</message>
	<message key="xmlui.administrative.mapper.SearchItemForm.column4">Title</message>

	<!-- org.dspace.app.xmlui.administrative.mapper.BrowseItemForm -->
	<message key="xmlui.administrative.mapper.BrowseItemForm.title">Browse Mapped Items</message>
	<message key="xmlui.administrative.mapper.BrowseItemForm.trail">Browse mapped items</message>
	<message key="xmlui.administrative.mapper.BrowseItemForm.head1">Browsing mapped items</message>
	<message key="xmlui.administrative.mapper.BrowseItemForm.submit_unmap">Unmap selected items</message>
	<message key="xmlui.administrative.mapper.BrowseItemForm.column1"></message>
	<message key="xmlui.administrative.mapper.BrowseItemForm.column2">Collection</message>
	<message key="xmlui.administrative.mapper.BrowseItemForm.column3">Author</message>
	<message key="xmlui.administrative.mapper.BrowseItemForm.column4">Title</message>
	<message key="xmlui.administrative.mapper.BrowseItemForm.no_remove">You need the REMOVE privilege on this collection to be able to unmap items from this collection.</message>

	<!-- General tags for collection management -->
	<message key="xmlui.administrative.collection.general.collection_trail">Collections</message>
	<message key="xmlui.administrative.collection.general.options_metadata">Edit Metadata</message>
	<message key="xmlui.administrative.collection.general.options_roles">Assign Roles</message>
        <message key="xmlui.administrative.collection.general.options_curate">Curate</message>
        <message key="xmlui.administrative.collection.general.options_queue">Queue</message>

	<!-- org.dspace.app.xmlui.administrative.collection.AssignCollectionRoles.java -->
	<message key="xmlui.administrative.collection.AssignCollectionRoles.title">Edit Collection Roles</message>
	<message key="xmlui.administrative.collection.AssignCollectionRoles.trail">Roles</message>
	<message key="xmlui.administrative.collection.AssignCollectionRoles.main_head">Edit Collection: {0}</message>
	<message key="xmlui.administrative.collection.AssignCollectionRoles.no_role">none</message>
	<message key="xmlui.administrative.collection.AssignCollectionRoles.create">Create...</message>
	<message key="xmlui.administrative.collection.AssignCollectionRoles.restrict">Restrict...</message>
	<message key="xmlui.administrative.collection.AssignCollectionRoles.help_admins">Collection administrators decide who can submit items to the collection, edit item metadata (after submission), and add (map) existing items from other collections to this collection (subject to authorization for that collection).</message>
	<message key="xmlui.administrative.collection.AssignCollectionRoles.help_wf_step1">The people responsible for this step are able to accept or reject incoming submissions. However, they are not able to edit the submission's metadata.</message>
	<message key="xmlui.administrative.collection.AssignCollectionRoles.help_wf_step2">The people responsible for this step are able to edit the metadata of incoming submissions, and then accept or reject them.</message>
	<message key="xmlui.administrative.collection.AssignCollectionRoles.help_wf_step3">The people responsible for this step are able to edit the metadata of incoming submissions, but will not be able to reject them.</message>
	<message key="xmlui.administrative.collection.AssignCollectionRoles.help_submitters">The E-People and Groups that have permission to submit new items to this collection.</message>
	<message key="xmlui.administrative.collection.AssignCollectionRoles.help_default_read">E-People and Groups that can read new items submitted to this collection. Changes to this role are not retroactive.  Existing items in the system will still be viewable by those who had read access at the time of their addition.</message>
	<message key="xmlui.administrative.collection.AssignCollectionRoles.default_read_custom">This collection uses custom default access settings. </message>
	<message key="xmlui.administrative.collection.AssignCollectionRoles.default_read_anonymous">Default read for incoming items and bitstreams is currently set to Anonymous.</message>
	<message key="xmlui.administrative.collection.AssignCollectionRoles.edit_authorization">Edit authorization policies directly.</message>
	<message key="xmlui.administrative.collection.AssignCollectionRoles.role_name">Role</message>
	<message key="xmlui.administrative.collection.AssignCollectionRoles.role_group">Associated group</message>
	<message key="xmlui.administrative.collection.AssignCollectionRoles.role_buttons">  </message>
	<message key="xmlui.administrative.collection.AssignCollectionRoles.label_admins">Administrators</message>
	<message key="xmlui.administrative.collection.AssignCollectionRoles.label_wf">Workflow steps</message>
	<message key="xmlui.administrative.collection.AssignCollectionRoles.label_wf_step1">Accept/Reject Step</message>
	<message key="xmlui.administrative.collection.AssignCollectionRoles.label_wf_step2">Accept/Reject/Edit Metadata Step</message>
	<message key="xmlui.administrative.collection.AssignCollectionRoles.label_wf_step3">Edit Metadata Step</message>
	<message key="xmlui.administrative.collection.AssignCollectionRoles.label_submitters">Submitters</message>
	<message key="xmlui.administrative.collection.AssignCollectionRoles.label_default_read">Default read access</message>
	<message key="xmlui.administrative.collection.AssignCollectionRoles.sysadmins_only"><nobr>(system administrators only)</nobr></message>
	<message key="xmlui.administrative.collection.AssignCollectionRoles.repository_role"><br/>(Repository level group, system administrators only)</message>
	<message key="xmlui.administrative.collection.AssignCollectionRoles.not_allowed"><nobr>(you are not allowed to configure this)</nobr></message>

        <!-- org.dspace.app.xmlui.administrative.collection.CurateCollectionForm.java -->
        <message key="xmlui.administrative.collection.CurateCollectionForm.main_head">Curate Collection: {0}</message>
        <message key="xmlui.administrative.collection.CurateCollectionForm.title">Curate Collection</message>
        <message key="xmlui.administrative.collection.CurateCollectionForm.trail">Curator</message>
        <message key="xmlui.administrative.collection.CurateCollectionForm.label_name">Task</message>

	<!-- org.dspace.app.xmlui.administrative.collection.DeleteCollectionConfirm.java -->
	<message key="xmlui.administrative.collection.DeleteCollectionConfirm.title">Confirm Deletion</message>
	<message key="xmlui.administrative.collection.DeleteCollectionConfirm.trail">Confirm</message>
	<message key="xmlui.administrative.collection.DeleteCollectionConfirm.main_head">Confirm deletion for collection {0}</message>
	<message key="xmlui.administrative.collection.DeleteCollectionConfirm.main_para">Are you sure collection {0} should be deleted? This will delete:</message>
	<message key="xmlui.administrative.collection.DeleteCollectionConfirm.confirm_item1">Any items and incomplete submissions in this collection that aren't contained in other collections</message>
	<message key="xmlui.administrative.collection.DeleteCollectionConfirm.confirm_item2">The contents of those items</message>
	<message key="xmlui.administrative.collection.DeleteCollectionConfirm.confirm_item3">All associated authorization policies</message>

	<!-- org.dspace.app.xmlui.administrative.collection.DeleteCollectionRoleConfirm.java -->
	<message key="xmlui.administrative.collection.DeleteCollectionRoleConfirm.title">Confirm role deletion</message>
	<message key="xmlui.administrative.collection.DeleteCollectionRoleConfirm.trail">Confirm</message>
	<message key="xmlui.administrative.collection.DeleteCollectionRoleConfirm.main_head">Confirm deletion for role {0}</message>
	<message key="xmlui.administrative.collection.DeleteCollectionRoleConfirm.main_para_read">Are you sure you want to delete this role? Deleting this group will give READ access to all users for all items submitted to this collection from now on. Please note that this change is not retroactive. Existing items in the system will still be restricted to the members defined by the role you are about to delete.</message>
	<message key="xmlui.administrative.collection.DeleteCollectionRoleConfirm.main_para">Are you sure you want to delete this role? All changes and customizations made to the {0} group will be lost and would have to be created anew.</message>

	<!-- org.dspace.app.xmlui.administrative.collection.EditCollectionMetadataForm.java -->
	<message key="xmlui.administrative.collection.EditCollectionMetadataForm.title">Edit Collection Metadata</message>
	<message key="xmlui.administrative.collection.EditCollectionMetadataForm.trail">Metadata</message>
	<message key="xmlui.administrative.collection.EditCollectionMetadataForm.main_head">Edit Collection: {0}</message>
	<message key="xmlui.administrative.collection.EditCollectionMetadataForm.label_name">Name</message>
	<message key="xmlui.administrative.collection.EditCollectionMetadataForm.label_short_description">Short Description</message>
	<message key="xmlui.administrative.collection.EditCollectionMetadataForm.label_introductory_text">Introductory text (HTML)</message>
	<message key="xmlui.administrative.collection.EditCollectionMetadataForm.label_copyright_text">Copyright text (HTML)</message>
	<message key="xmlui.administrative.collection.EditCollectionMetadataForm.label_side_bar_text">News (HTML)</message>
	<message key="xmlui.administrative.collection.EditCollectionMetadataForm.label_license">License</message>
	<message key="xmlui.administrative.collection.EditCollectionMetadataForm.label_provenance_description">Provenance</message>
	<message key="xmlui.administrative.collection.EditCollectionMetadataForm.label_logo">Upload new logo</message>
	<message key="xmlui.administrative.collection.EditCollectionMetadataForm.label_existing_logo">Current logo</message>
	<message key="xmlui.administrative.collection.EditCollectionMetadataForm.label_item_template">Item template</message>
	<message key="xmlui.administrative.collection.EditCollectionMetadataForm.submit_create_template">Create...</message>
	<message key="xmlui.administrative.collection.EditCollectionMetadataForm.submit_edit_template">Edit...</message>
	<message key="xmlui.administrative.collection.EditCollectionMetadataForm.submit_delete_logo">Remove logo</message>
	<message key="xmlui.administrative.collection.EditCollectionMetadataForm.submit_delete">Delete collection</message>
	<message key="xmlui.administrative.collection.EditCollectionMetadataForm.submit_save">Save updates</message>
	<message key="xmlui.administrative.collection.EditCollectionMetadataForm.sysadmins_only"><nobr>(system administrators only)</nobr></message>

	<!-- org.dspace.app.xmlui.administrative.collection.CreateCollectionForm.java -->
	<message key="xmlui.administrative.collection.CreateCollectionForm.title">Create Collection</message>
	<message key="xmlui.administrative.collection.CreateCollectionForm.trail">Create Collection</message>
	<message key="xmlui.administrative.collection.CreateCollectionForm.main_head">Enter Metadata for a New Collection of {0}</message>
	<message key="xmlui.administrative.collection.CreateCollectionForm.submit_save">Create</message>

	<!-- General to the harvesting options under collection -->
	<message key="xmlui.administrative.collection.GeneralCollectionHarvestingForm.title">Collection Harvesting Settings</message>
	<message key="xmlui.administrative.collection.GeneralCollectionHarvestingForm.trail">Harvesting</message>
	<message key="xmlui.administrative.collection.GeneralCollectionHarvestingForm.options_harvest">Content Source</message>
	<message key="xmlui.administrative.collection.GeneralCollectionHarvestingForm.label_source">Content source</message>
    <message key="xmlui.administrative.collection.GeneralCollectionHarvestingForm.source_normal">This is a standard collection</message>
	<message key="xmlui.administrative.collection.GeneralCollectionHarvestingForm.source_harvested">This collection harvests its content from an external source</message>
	<message key="xmlui.administrative.collection.GeneralCollectionHarvestingForm.submit_save">Save</message>

	<!-- org.dspace.app.xmlui.administrative.collection.SetupCollectionHarvestingForm.java -->
	<message key="xmlui.administrative.collection.SetupCollectionHarvestingForm.main_settings_head">Harvested Collection Location</message>
	<message key="xmlui.administrative.collection.SetupCollectionHarvestingForm.options_head">Harvesting Options</message>
	<message key="xmlui.administrative.collection.SetupCollectionHarvestingForm.label_oai_provider">OAI Provider</message>
	<message key="xmlui.administrative.collection.SetupCollectionHarvestingForm.label_setid">OAI Set id</message>
	<message key="xmlui.administrative.collection.SetupCollectionHarvestingForm.label_metadata_format">Metadata Format</message>
	<message key="xmlui.administrative.collection.SetupCollectionHarvestingForm.help_oaiurl">The url of the target repository's OAI provider service</message>
	<message key="xmlui.administrative.collection.SetupCollectionHarvestingForm.error_oaiurl">You must provide a set id of the target collection.</message>
	<message key="xmlui.administrative.collection.SetupCollectionHarvestingForm.help_oaisetid">The persistent identifier used by the OAI provider to designate the target collection</message>
	<message key="xmlui.administrative.collection.SetupCollectionHarvestingForm.error_oaisetid">You must provide a set id of the target collection.</message>
	<message key="xmlui.administrative.collection.SetupCollectionHarvestingForm.label_harvest_level">Content being harvested</message>
    <message key="xmlui.administrative.collection.SetupCollectionHarvestingForm.label_harvest_level">Content being harvested</message>
	<message key="xmlui.administrative.collection.SetupCollectionHarvestingForm.option_md_only">Harvest metadata only.</message>
	<message key="xmlui.administrative.collection.SetupCollectionHarvestingForm.option_md_and_ref">Harvest metadata and references to bitstreams (requires ORE support).</message>
	<message key="xmlui.administrative.collection.SetupCollectionHarvestingForm.option_md_and_bs">Harvest metadata and bitstreams (requires ORE support).</message>
	<message key="xmlui.administrative.collection.SetupCollectionHarvestingForm.submit_test">Test Settings</message>

	<!-- org.dspace.app.xmlui.administrative.collection.EditCollectionHarvestingForm.java -->
	<message key="xmlui.administrative.collection.EditCollectionHarvestingForm.main_settings_head">Harvested Collection Location</message>
	<message key="xmlui.administrative.collection.EditCollectionHarvestingForm.label_oai_provider">OAI Provider</message>
	<message key="xmlui.administrative.collection.EditCollectionHarvestingForm.label_setid">OAI Set id</message>
	<message key="xmlui.administrative.collection.EditCollectionHarvestingForm.label_metadata_format">Metadata format</message>
	<message key="xmlui.administrative.collection.EditCollectionHarvestingForm.label_harvest_level">Content being harvested</message>
	<message key="xmlui.administrative.collection.EditCollectionHarvestingForm.label_harvest_result">Last Harvest Result</message>
	<message key="xmlui.administrative.collection.EditCollectionHarvestingForm.harvest_result_new">This collection has not yet been harvested.</message>
	<message key="xmlui.administrative.collection.EditCollectionHarvestingForm.label_harvest_status">Current harvest status</message>
	<message key="xmlui.administrative.collection.EditCollectionHarvestingForm.harvest_status_ready">Collection ready for harvest</message>
	<message key="xmlui.administrative.collection.EditCollectionHarvestingForm.harvest_status_busy">Collection is currently being harvested</message>
	<message key="xmlui.administrative.collection.EditCollectionHarvestingForm.harvest_status_queued">Collection is in queue for harvest</message>
	<message key="xmlui.administrative.collection.EditCollectionHarvestingForm.harvest_status_oai_error">OAI error occurred during last harvest</message>
	<message key="xmlui.administrative.collection.EditCollectionHarvestingForm.harvest_status_unknown_error">Unexpected error occurred during last harvest</message>
	<message key="xmlui.administrative.collection.EditCollectionHarvestingForm.option_md_only">Harvest metadata only.</message>
	<message key="xmlui.administrative.collection.EditCollectionHarvestingForm.option_md_and_ref">Harvest metadata and references to bitstreams.</message>
	<message key="xmlui.administrative.collection.EditCollectionHarvestingForm.option_md_and_bs">Harvest metadata and bitstreams (full replication).</message>
	<message key="xmlui.administrative.collection.EditCollectionHarvestingForm.submit_change_settings">Change Settings</message>
	<message key="xmlui.administrative.collection.EditCollectionHarvestingForm.submit_import_now">Import Now</message>
	<message key="xmlui.administrative.collection.EditCollectionHarvestingForm.submit_reimport_collection">Reset and Reimport Collection</message>

	<message key="xmlui.administrative.ControlPanel.option_harvest">Harvesting</message>
	<message key="xmlui.administrative.ControlPanel.harvest_scheduler_head">Harvest Scheduler Controls</message>
	<message key="xmlui.administrative.ControlPanel.harvest_label_status">Status</message>
	<message key="xmlui.administrative.ControlPanel.harvest_label_actions">Actions</message>
	<message key="xmlui.administrative.ControlPanel.harvest_submit_start">Start Harvester</message>
	<message key="xmlui.administrative.ControlPanel.harvest_submit_reset">Reset Harvest Status</message>
	<message key="xmlui.administrative.ControlPanel.harvest_submit_resume">Resume</message>
	<message key="xmlui.administrative.ControlPanel.harvest_submit_pause">Pause</message>
	<message key="xmlui.administrative.ControlPanel.harvest_submit_stop">Stop</message>
	<message key="xmlui.administrative.ControlPanel.harvest_label_collections">Collections set up for harvesting</message>
	<message key="xmlui.administrative.ControlPanel.harvest_label_active">Active harvests</message>
	<message key="xmlui.administrative.ControlPanel.harvest_label_queued">Queued harvests</message>
	<message key="xmlui.administrative.ControlPanel.harvest_label_oai_errors">OAI errors</message>
	<message key="xmlui.administrative.ControlPanel.harvest_label_internal_errors">Internal errors</message>
	<message key="xmlui.administrative.ControlPanel.harvest_head_generator_settings">Generator Settings</message>
	<message key="xmlui.administrative.ControlPanel.harvest_label_oai_url">OAI-PMH URL</message>
	<message key="xmlui.administrative.ControlPanel.harvest_label_oai_source">ORE source</message>
	<message key="xmlui.administrative.ControlPanel.harvest_head_harvester_settings">Harvester Settings</message>

     <!-- org.dspace.app.xmlui.administrative.ControlPanel.logins -->
    <message key="xmlui.administrative.ControlPanel.option_logins">User Logins</message>
    <message key="xmlui.administrative.ControlPanel.option_shib_logins">Shib Raw Logins</message>
    <message key="xmlui.administrative.ControlPanel.option_dspace_check_exceptions">Dspace Log(s)</message>
    <message key="xmlui.administrative.ControlPanel.option_shibSession">Shibboleth Session</message>
    <message key="xmlui.administrative.ControlPanel.option_clarinTest">CLARIN SPF Test</message>
    <message key="xmlui.administrative.ControlPanel.option_check_is_logging">Verify Logging</message>
    <message key="xmlui.administrative.ControlPanel.option_ufal_main">Repository summary</message>
    <message key="xmlui.administrative.ControlPanel.option_releasenotes">Release notes</message>
    <message key="xmlui.administrative.ControlPanel.handle_list">Handle List</message>
    <message key="xmlui.administrative.ControlPanel.option_statistics">Statistics</message>

	<!-- General tags for community management -->
	<message key="xmlui.administrative.community.general.community_trail">Communities</message>
	<message key="xmlui.administrative.community.general.options_metadata">Edit Metadata</message>
	<message key="xmlui.administrative.community.general.options_roles">Assign Roles</message>
    <message key="xmlui.administrative.community.general.options_curate">Curate</message>
    <message key="xmlui.administrative.community.general.options_queue">Queue</message>

	<!-- org.dspace.app.xmlui.administrative.community.AssignCommunityRoles.java -->
	<message key="xmlui.administrative.community.AssignCommunityRoles.title">Edit Community Roles</message>
	<message key="xmlui.administrative.community.AssignCommunityRoles.trail">Roles</message>
	<message key="xmlui.administrative.community.AssignCommunityRoles.main_head">Edit Community: {0}</message>
	<message key="xmlui.administrative.community.AssignCommunityRoles.no_role">none</message>
	<message key="xmlui.administrative.community.AssignCommunityRoles.create">Create...</message>
	<message key="xmlui.administrative.community.AssignCommunityRoles.help_admins">Community administrators can create sub-communities or collections, and manage or assign management for those sub-communities or collections.  In addition, they decide who can submit items to any sub-collections, edit item metadata (after submission), and add (map) existing items from other collections (subject to authorization).</message>
	<message key="xmlui.administrative.community.AssignCommunityRoles.default_read_custom">This community uses custom default access settings. </message>
	<message key="xmlui.administrative.community.AssignCommunityRoles.default_read_anonymous">Default read for incoming items and bitstreams is currently set to Anonymous.</message>
	<message key="xmlui.administrative.community.AssignCommunityRoles.edit_authorizations">Edit authorization policies directly.</message>
	<message key="xmlui.administrative.community.AssignCommunityRoles.role_name">Role</message>
	<message key="xmlui.administrative.community.AssignCommunityRoles.role_group">Associated group</message>
	<message key="xmlui.administrative.community.AssignCommunityRoles.role_buttons">  </message>
	<message key="xmlui.administrative.community.AssignCommunityRoles.label_admins">Administrators</message>
	<message key="xmlui.administrative.community.AssignCommunityRoles.sysadmins_only"><nobr>(system administrators only)</nobr></message>

        <!-- org.dspace.app.xmlui.administrative.community.CurateCommunityForm.java -->
        <message key="xmlui.administrative.community.CurateCommunityForm.main_head">Curate Community: {0}</message>
        <message key="xmlui.administrative.community.CurateCommunityForm.title">Curate Community</message>
        <message key="xmlui.administrative.community.CurateCommunityForm.trail">Curator</message>
        <message key="xmlui.administrative.community.CurateCommunityForm.label_name">Task</message>

	<!-- org.dspace.app.xmlui.administrative.community.DeleteCommunityConfirm.java -->
	<message key="xmlui.administrative.community.DeleteCommunityConfirm.title">Confirm Deletion</message>
	<message key="xmlui.administrative.community.DeleteCommunityConfirm.trail">Confirm</message>
	<message key="xmlui.administrative.community.DeleteCommunityConfirm.main_head">Confirm deletion for community {0}</message>
	<message key="xmlui.administrative.community.DeleteCommunityConfirm.main_para">Are you sure community {0} should be deleted? This will delete:</message>
	<message key="xmlui.administrative.community.DeleteCommunityConfirm.confirm_item1">Any collections in the community that are not contained in other communities</message>
	<message key="xmlui.administrative.community.DeleteCommunityConfirm.confirm_item2">Any items and incomplete submissions in this community that aren't contained in other communities</message>
	<message key="xmlui.administrative.community.DeleteCommunityConfirm.confirm_item3">The contents of those items</message>
	<message key="xmlui.administrative.community.DeleteCommunityConfirm.confirm_item4">All associated authorization policies</message>

	<!-- org.dspace.app.xmlui.administrative.community.DeleteCommunityRoleConfirm.java -->
	<message key="xmlui.administrative.community.DeleteCommunityRoleConfirm.title">Confirm role deletion</message>
	<message key="xmlui.administrative.community.DeleteCommunityRoleConfirm.trail">Confirm</message>
	<message key="xmlui.administrative.community.DeleteCommunityRoleConfirm.main_head">Confirm deletion for role {0}</message>
	<message key="xmlui.administrative.community.DeleteCommunityRoleConfirm.main_para">Are you sure you want to delete this role? All changes and customizations made to the {0} group will be lost and would have to be created anew.</message>

	<!-- org.dspace.app.xmlui.administrative.community.EditCommunityMetadataForm.java -->
	<message key="xmlui.administrative.community.EditCommunityMetadataForm.title">Edit Community Metadata</message>
	<message key="xmlui.administrative.community.EditCommunityMetadataForm.trail">Metadata</message>
	<message key="xmlui.administrative.community.EditCommunityMetadataForm.main_head">Edit Metadata for Community {0}</message>
	<message key="xmlui.administrative.community.EditCommunityMetadataForm.edit_authorizations">Edit authorization policies</message>
	<message key="xmlui.administrative.community.EditCommunityMetadataForm.label_name">Name</message>
	<message key="xmlui.administrative.community.EditCommunityMetadataForm.label_short_description">Short Description</message>
	<message key="xmlui.administrative.community.EditCommunityMetadataForm.label_introductory_text">Introductory text (HTML)</message>
	<message key="xmlui.administrative.community.EditCommunityMetadataForm.label_copyright_text">Copyright text (HTML)</message>
	<message key="xmlui.administrative.community.EditCommunityMetadataForm.label_side_bar_text">News (HTML)</message>
	<message key="xmlui.administrative.community.EditCommunityMetadataForm.label_logo">Upload new logo</message>
	<message key="xmlui.administrative.community.EditCommunityMetadataForm.label_existing_logo">Current logo</message>
	<message key="xmlui.administrative.community.EditCommunityMetadataForm.submit_delete_logo">Remove logo</message>
	<message key="xmlui.administrative.community.EditCommunityMetadataForm.submit_delete">Delete community</message>

	<!-- org.dspace.app.xmlui.administrative.community.CreateCommunityForm.java -->
	<message key="xmlui.administrative.community.CreateCommunityForm.title">Create Community</message>
	<message key="xmlui.administrative.community.CreateCommunityForm.trail">Create Community</message>
	<message key="xmlui.administrative.community.CreateCommunityForm.main_head_sub">Enter Metadata for a New Sub-Community of {0}</message>
	<message key="xmlui.administrative.community.CreateCommunityForm.main_head_top">Edit Metadata for a New Top-Level Community</message>
	<message key="xmlui.administrative.community.CreateCommunityForm.submit_save">Create</message>


	<!-- org.dspace.app.xmlui.administrative.ControlPanel.java -->
	<message key="xmlui.administrative.ControlPanel.title">Control Panel</message>
	<message key="xmlui.administrative.ControlPanel.trail">Control panel</message>
	<message key="xmlui.administrative.ControlPanel.head">Control Panel</message>
	<message key="xmlui.administrative.ControlPanel.option_java">Java Information</message>
    <message key="xmlui.administrative.ControlPanel.option_dspace">Configuration</message>
    <message key="xmlui.administrative.ControlPanel.option_programs">Programs</message>
    <message key="xmlui.administrative.ControlPanel.option_pid">PID</message>
    <message key="xmlui.administrative.ControlPanel.option_backup">Backup</message>
    <message key="xmlui.administrative.ControlPanel.option_replication">IRODs replication</message>
    <message key="xmlui.administrative.ControlPanel.option_oai">OAI-PMH Validators</message>
	<message key="xmlui.administrative.ControlPanel.option_alerts">System-wide Alerts</message>
	<message key="xmlui.administrative.ControlPanel.hours">{0} h</message>
	<message key="xmlui.administrative.ControlPanel.minutes">{0} m</message>
	<message key="xmlui.administrative.ControlPanel.seconds">{0} s</message>
	<message key="xmlui.administrative.ControlPanel.java_head">Java and Operating System</message>
	<message key="xmlui.administrative.ControlPanel.java_version">Java Runtime Environment Version</message>
	<message key="xmlui.administrative.ControlPanel.java_vendor">Java Runtime Environment Vendor</message>
	<message key="xmlui.administrative.ControlPanel.os_name">Operating System Name</message>
	<message key="xmlui.administrative.ControlPanel.os_arch">Operating System Architecture</message>
	<message key="xmlui.administrative.ControlPanel.os_version">Operating System Version</message>
	<message key="xmlui.administrative.ControlPanel.runtime_head">Runtime statistics</message>
	<message key="xmlui.administrative.ControlPanel.runtime_processors">Available processors</message>
	<message key="xmlui.administrative.ControlPanel.runtime_max">Maximum memory</message>
	<message key="xmlui.administrative.ControlPanel.runtime_total">Allocated memory</message>
	<message key="xmlui.administrative.ControlPanel.runtime_used">Used memory</message>
	<message key="xmlui.administrative.ControlPanel.runtime_free">Free memory</message>
        <message key="xmlui.administrative.ControlPanel.cocoon_head">Cocoon Info</message>
        <message key="xmlui.administrative.ControlPanel.cocoon_version">Cocoon Version</message>
        <message key="xmlui.administrative.ControlPanel.cocoon_cache_dir">Cocoon Cache Directory</message>
        <message key="xmlui.administrative.ControlPanel.cocoon_work_dir">Cocoon Work Directory</message>
        <message key="xmlui.administrative.ControlPanel.cocoon_main_cache_size">Main Cache Size ({0})</message>
        <message key="xmlui.administrative.ControlPanel.cocoon_cache_clear">(Clear Cache Immediately)</message>
        <message key="xmlui.administrative.ControlPanel.cocoon_persistent_cache_size">Persistent Cache Size ({0})</message>
        <message key="xmlui.administrative.ControlPanel.cocoon_transient_cache_size">Transient Cache Size ({0})</message>
    <message key="xmlui.administrative.ControlPanel.dspace_head">Settings</message>
        <message key="xmlui.administrative.ControlPanel.dspace_version">DSpace Version</message>
    <message key="xmlui.administrative.ControlPanel.dspace_dir">Installation Directory</message>
    <message key="xmlui.administrative.ControlPanel.dspace_url">Base URL</message>
    <message key="xmlui.administrative.ControlPanel.dspace_hostname">Host Name</message>
	<message key="xmlui.administrative.ControlPanel.dspace_name">Name of the Site</message>
	<message key="xmlui.administrative.ControlPanel.db_name">Database Name</message>
	<message key="xmlui.administrative.ControlPanel.db_url">Database URL</message>
	<message key="xmlui.administrative.ControlPanel.db_driver">JDBC Driver</message>
	<message key="xmlui.administrative.ControlPanel.db_maxconnections">Maximum Number of DB Connections in Pool</message>
	<message key="xmlui.administrative.ControlPanel.db_maxwait">Max DB Wait Time</message>
	<message key="xmlui.administrative.ControlPanel.db_maxidle">Max Idle Connections</message>
	<message key="xmlui.administrative.ControlPanel.mail_server">SMTP Mail Server</message>
	<message key="xmlui.administrative.ControlPanel.mail_from_address">From E-mail Address</message>
	<message key="xmlui.administrative.ControlPanel.mail_feedback_recipient">Feedback Recipient</message>
	<message key="xmlui.administrative.ControlPanel.mail_admin">General Site Administration E-mail</message>
	<message key="xmlui.administrative.ControlPanel.alerts_head">System-wide Alerts</message>
	<message key="xmlui.administrative.ControlPanel.alerts_warning"><strong>Warning for load balanced systems</strong>: System-wide alerts are only effective for the node on which it is activated. You need to ensure that each node in the set receives the activate alert command.</message>
	<message key="xmlui.administrative.ControlPanel.alerts_message_label">Alert message</message>
	<message key="xmlui.administrative.ControlPanel.alerts_message_default">The system will be going down for regular maintenance. Please save your work and logout.</message>
	<message key="xmlui.administrative.ControlPanel.alerts_countdown_label">Count down</message>
	<message key="xmlui.administrative.ControlPanel.alerts_countdown_none">No count down timer</message>
	<message key="xmlui.administrative.ControlPanel.alerts_countdown_5">5 minutes</message>
	<message key="xmlui.administrative.ControlPanel.alerts_countdown_15">15 minutes</message>
	<message key="xmlui.administrative.ControlPanel.alerts_countdown_30">30 minutes</message>
	<message key="xmlui.administrative.ControlPanel.alerts_countdown_60">1 hour</message>
	<message key="xmlui.administrative.ControlPanel.alerts_countdown_keep">Keep the current count down timer</message>
	<message key="xmlui.administrative.ControlPanel.alerts_session_label">Manage session</message>
	<message key="xmlui.administrative.ControlPanel.alerts_session_all_sessions">Continue to allow authenticated sessions</message>
	<message key="xmlui.administrative.ControlPanel.alerts_session_current_sessions">Restrict authentication but maintain current sessions</message>
	<message key="xmlui.administrative.ControlPanel.alerts_session_only_administrative_sessions">Restrict authentication and kill current sessions</message>
    <message key="xmlui.administrative.ControlPanel.alerts_session_note"><div class='alert bold'><i class='fa fa-info-circle fa-lg'>&#160;</i>Site administrators are exempt from session management.</div></message>
	<message key="xmlui.administrative.ControlPanel.alerts_submit_activate">Activate</message>
	<message key="xmlui.administrative.ControlPanel.alerts_submit_deactivate">Deactivate</message>
	<message key="xmlui.administrative.ControlPanel.activity_head">Current Activity ({0} pages maximum)</message>
	<message key="xmlui.administrative.ControlPanel.stop_anonymous">STOP recording anonymous activity.</message>
	<message key="xmlui.administrative.ControlPanel.start_anonymous">START recording anonymous activity.</message>
	<message key="xmlui.administrative.ControlPanel.stop_bot">STOP recording bot activity.</message>
	<message key="xmlui.administrative.ControlPanel.start_bot">START recording bot activity.</message>
	<message key="xmlui.administrative.ControlPanel.activity_sort_time">Time Stamp</message>
	<message key="xmlui.administrative.ControlPanel.activity_sort_user">User</message>
    <message key="xmlui.administrative.ControlPanel.activity_sort_ip">IP Address</message>
	<message key="xmlui.administrative.ControlPanel.activity_sort_url">URL Page</message>
	<message key="xmlui.administrative.ControlPanel.activity_sort_Agent">User-Agent</message>
	<message key="xmlui.administrative.ControlPanel.activity_anonymous">Anonymous {0}</message>
	<message key="xmlui.administrative.ControlPanel.activity_none">No page views have been recorded.</message>

	<message key="xmlui.administrative.ControlPanel.select_panel">Use the tabs above to select the information to display</message>

    <!-- <UFAL> -->
    <message key="xmlui.administrative.handle.general.handle">Handle</message>
    <message key="xmlui.administrative.handle.general.internal">Internal</message>
    <message key="xmlui.administrative.handle.general.url">URL</message>
    <message key="xmlui.administrative.handle.general.resource_type">Resource type</message>
    <message key="xmlui.administrative.handle.general.resource_id">Resource ID</message>
    <message key="xmlui.administrative.handle.general.yes">Yes</message>
    <message key="xmlui.administrative.handle.general.no">No</message>
    <message key="xmlui.administrative.handle.general.required_field">This field is required</message>

    <!-- cz.cuni.mff.ufal.dspace.app.xmlui.aspect.administrative.handle.ManageHandlesMain -->
    <message key="xmlui.administrative.handle.ManageHandlesMain.title">Handles</message>
    <message key="xmlui.administrative.handle.ManageHandlesMain.head">Handles</message>
    <message key="xmlui.administrative.handle.ManageHandlesMain.trail">Handles</message>
    <message key="xmlui.administrative.handle.ManageHandlesMain.list_head">Handle List</message>
    <message key="xmlui.administrative.handle.ManageHandlesMain.list_help">This is the list of handles currently resolvable by this DSpace instance.</message>
    <message key="xmlui.administrative.handle.ManageHandlesMain.global_actions_head">Global Actions</message>
    <message key="xmlui.administrative.handle.ManageHandlesMain.global_actions_help">This is the list of available global actions on handles.</message>
	<message key="xmlui.administrative.handle.ManageHandlesMain.new_external_handle">New external handle</message>
	<message key="xmlui.administrative.handle.ManageHandlesMain.delete_handle">Delete handle</message>
	<message key="xmlui.administrative.handle.ManageHandlesMain.edit_handle">Edit handle</message>
	<message key="xmlui.administrative.handle.ManageHandlesMain.change_handle_prefix">Change handle prefix</message>

	<!-- cz.cuni.mff.ufal.dspace.app.xmlui.aspect.administrative.handle.EditHandleForm -->
	<message key="xmlui.administrative.handle.EditHandleForm.edit_handle_trail">Edit Handle</message>
	<message key="xmlui.administrative.handle.EditHandleForm.edit_handle_title">Edit Handle</message>
	<message key="xmlui.administrative.handle.EditHandleForm.edit_handle_head">Edit Handle</message>
	<message key="xmlui.administrative.handle.EditHandleForm.new_handle_trail">New Handle</message>
	<message key="xmlui.administrative.handle.EditHandleForm.new_handle_title">New Handle</message>
	<message key="xmlui.administrative.handle.EditHandleForm.new_handle_head">New Handle</message>
	<message key="xmlui.administrative.handle.EditHandleForm.archive_old_handle">Archive old handle?</message>

	<!-- cz.cuni.mff.ufal.dspace.app.xmlui.aspect.administrative.handle.DeleteHandleConfirm -->
	<message key="xmlui.administrative.handle.DeleteHandleConfirm.title">Confirm Handle Deletion</message>
	<message key="xmlui.administrative.handle.DeleteHandleConfirm.trail">Confirm Handle Deletion</message>
	<message key="xmlui.administrative.handle.DeleteHandleConfirm.head">Confirm Handle Deletion</message>
	<message key="xmlui.administrative.handle.DeleteHandleConfirm.help">Are you sure you want to delete this handle? This action cannot be undone.</message>

	<!-- cz.cuni.mff.ufal.dspace.app.xmlui.aspect.administrative.handle.ChangeHandlePrefixForm -->
	<message key="xmlui.administrative.handle.ChangeHandlePrefixForm.title">Change Handle Prefix</message>
	<message key="xmlui.administrative.handle.ChangeHandlePrefixForm.trail">Change Handle Prefix</message>
	<message key="xmlui.administrative.handle.ChangeHandlePrefixForm.head">Change Handle Prefix</message>
	<message key="xmlui.administrative.handle.ChangeHandlePrefixForm.old_prefix">Old prefix</message>
	<message key="xmlui.administrative.handle.ChangeHandlePrefixForm.new_prefix">New prefix</message>
	<message key="xmlui.administrative.handle.ChangeHandlePrefixForm.archive_old_handles">Archive old handles?</message>
	<message key="xmlui.administrative.handle.ChangeHandlePrefixForm.change">Change</message>
    <message key="xmlui.administrative.handle.ChangeHandlePrefixForm.old_prefix_and_new_prefix_must_differ">Old prefix and new prefix must differ.</message>


	<!--  cz.cuni.mff.ufal.dspace.app.xmlui.aspect.administrative.FlowHandleUtils -->
	<message key="xmlui.administrative.handle.FlowHandleUtils.handle_successfully_deleted">Deleted successfully</message>
   	<message key="xmlui.administrative.handle.FlowHandleUtils.handle_successfully_saved">Updated successfully</message>
	<message key="xmlui.administrative.handle.FlowHandleUtils.prefix_successfully_changed">Prefix changed successfully</message>
	<message key="xmlui.administrative.handle.FlowHandleUtils.handle_deletion_failed">Deletion failed</message>
	<message key="xmlui.administrative.handle.FlowHandleUtils.handle_saving_failed">Update failed</message>
	<message key="xmlui.administrative.handle.FlowHandleUtils.prefix_change_failed">Prefix change failed</message>
    <!-- </UFAL> -->

	<!-- org.dspace.app.xmlui.administrative.SystemwideAlerts -->
	<message key="xmlui.administrative.SystemwideAlerts.countdown"><strong>In {0} minutes</strong>: </message>

	<!-- org.dspace.app.xmlui.administrative.NotAuthorized -->
	<message key="xmlui.administrative.NotAuthorized.title">Not Authorized</message>
	<message key="xmlui.administrative.NotAuthorized.trail">Not authorized</message>
	<message key="xmlui.administrative.NotAuthorized.head">Insufficient privileges</message>
	<message key="xmlui.administrative.NotAuthorized.para1a">Your account has insufficient privileges to perform the requested action. If you feel this is an error or have questions about your privileges, please contact the site's </message>
	<message key="xmlui.administrative.NotAuthorized.para1b">system administrators</message>
	<message key="xmlui.administrative.NotAuthorized.para1c">.</message>
	<message key="xmlui.administrative.NotAuthorized.para2">Login as another user</message>

        <!-- System-wide Curation Tasks form (org.dspace.app.xmlui.aspect.administrative.CurateForm) -->
        <message key="xmlui.administrative.CurateForm.title">System Curation Tasks</message>
        <message key="xmlui.administrative.CurateForm.trail">Curation Tasks</message>
        <message key="xmlui.administrative.CurateForm.object_label_name">Handle of DSpace Object</message>
        <message key="xmlui.administrative.CurateForm.object_hint">Hint: Enter [your-handle-prefix]/0 to run a task across entire site (not all tasks may support this capability)</message>
        <message key="xmlui.administrative.CurateForm.task_label_name">Task</message>
    <!-- Used by Curate<DSO>Form classes also -->
        <message key="xmlui.administrative.CurateForm.taskgroup_label_name">Choose from the following groups</message>


    <!--!!!!!!!!!!!!!!!!!!!!!!!!!!!!!!!!!!!!!!!!!!!!!!!!!

                     Statistics Aspect

        !!!!!!!!!!!!!!!!!!!!!!!!!!!!!!!!!!!!!!!!!!!!!!!!!-->
    <message key="xmlui.statistics.title">Statistics</message>
    <message key="xmlui.statistics.search.title">Search Statistics</message>
    <message key="xmlui.statistics.search.head">Search Statistics</message>
    <message key="xmlui.statistics.search.head-dso">Search Statistics for {0}</message>
    <message key="xmlui.statistics.search.error">There was an error while generating the search statistics, please try again later.</message>
    <message key="xmlui.statistics.search.no-results">No search statistics available for the selected period.</message>
    <message key="xmlui.statistics.workflow.title">Workflow Statistics</message>
    <message key="xmlui.statistics.visits.total">Total Visits</message>
    <message key="xmlui.statistics.visits.month">Total Visits Per Month</message>
	<message key="xmlui.statistics.visits.year">Total Visits Per Year</message>
    <message key="xmlui.statistics.visits.views">Views</message>
    <message key="xmlui.statistics.visits.countries">Top country views</message>
    <message key="xmlui.statistics.visits.cities">Top cities views</message>
    <message key="xmlui.statistics.visits.bitstreams">File Visits</message>
    <message key="xmlui.statistics.Navigation.title">Statistics</message>
    <message key="xmlui.statistics.Navigation.view">View Statistics</message>
    <message key="xmlui.statistics.Navigation.usage.view">View Usage Statistics</message>
    <message key="xmlui.statistics.Navigation.usage-Elasticsearch.view">View Usage Statistics</message>
    <message key="xmlui.statistics.Navigation.search.view">View Search Statistics</message>
    <message key="xmlui.statistics.Navigation.workflow.view">View Workflow Statistics</message>
    <message key="xmlui.statistics.trail">Statistics</message>
    <message key="xmlui.statistics.ga.title">GA Statistics</message>
    <message key="xmlui.statistics.Navigation.ga.title">Google Analytics</message>
    <message key="xmlui.statistics.ga.trail">GA Statistics</message>
    <message key="xmlui.statistics.trail-search">Search Statistics</message>
    <message key="xmlui.statistics.trail-workflow">Workflow Statistics</message>
    <message key="xmlui.statistics.workflow.no-results">No workflow statistics available for the selected period.</message>
    <message key="xmlui.statistics.workflow.error">There was an error while generating the workflow statistics, please try again later.</message>
    <message key="xmlui.statistics.workflow.head">Workflow Statistics</message>
    <message key="xmlui.statistics.workflow.head-dso">Workflow Statistics for {0}</message>


    <message key="xmlui.statistics.StatisticsSearchTransformer.search-terms.head">Top Search Terms</message>
    <message key="xmlui.statistics.StatisticsSearchTransformer.search-total.head">Total</message>
    <message key="xmlui.statistics.StatisticsSearchTransformer.time-filter.last-month">Previous month</message>
    <message key="xmlui.statistics.StatisticsSearchTransformer.time-filter.last-6-months">Previous 6 months</message>
    <message key="xmlui.statistics.StatisticsSearchTransformer.time-filter.last-year">Previous year</message>
    <message key="xmlui.statistics.StatisticsSearchTransformer.time-filter.overall">Overall</message>


    <message key="xmlui.statistics.display.table.column-label.search-terms">Search Term</message>
    <message key="xmlui.statistics.display.table.column-label.searches">Searches</message>
    <message key="xmlui.statistics.display.table.column-label.percent-total">% of Total</message>
    <message key="xmlui.statistics.display.table.column-label.views-search">Pageviews / Search</message>
    <message key="xmlui.statistics.display.table.column-label.step">Step</message>
    <message key="xmlui.statistics.display.table.column-label.performed">Performed</message>
    <message key="xmlui.statistics.display.table.column-label.average">Average</message>
    <message key="xmlui.statistics.display.table.workflow.step.STEP1POOL">Accept/Reject Step Pool</message>
    <message key="xmlui.statistics.display.table.workflow.step.STEP1">Accept/Reject Step</message>
    <message key="xmlui.statistics.display.table.workflow.step.STEP2POOL">Accept/Reject/Edit Metadata Step Pool</message>
    <message key="xmlui.statistics.display.table.workflow.step.STEP2">Accept/Reject/Edit Metadata Step</message>
    <message key="xmlui.statistics.display.table.workflow.step.STEP3POOL">Edit Metadata Step Pool</message>
    <message key="xmlui.statistics.display.table.workflow.step.STEP3">Edit Metadata Step</message>
    <message key="xmlui.statistics.display.table.workflow.step.default.reviewstep.claimaction">Accept/Reject Step Pool</message>
    <message key="xmlui.statistics.display.table.workflow.step.default.reviewstep.reviewaction">Accept/Reject Step</message>
    <message key="xmlui.statistics.display.table.workflow.step.default.editstep.claimaction">Accept/Reject/Edit Metadata Step Pool</message>
    <message key="xmlui.statistics.display.table.workflow.step.default.editstep.editaction">Accept/Reject/Edit Metadata Step</message>
    <message key="xmlui.statistics.display.table.workflow.step.default.finaleditstep.claimaction">Edit Metadata Step Pool</message>
    <message key="xmlui.statistics.display.table.workflow.step.default.finaleditstep.finaleditaction">Edit Metadata Step</message>
    <message key="xmlui.statistics.display.table.workflow.step.scoreReview.scoreReviewStep.claimaction">Score Review Pool</message>
    <message key="xmlui.statistics.display.table.workflow.step.scoreReview.scoreReviewStep.scorereviewaction">Score Review</message>
    <message key="xmlui.statistics.display.table.workflow.step.scoreReview.evaluationStep.evaluationaction">Score Review Evaluation</message>
    <message key="xmlui.statistics.display.table.workflow.step.scoreReview.evaluationStep.noUserSelectionAction">Score Review Evaluation Configuration</message>
    <message key="xmlui.statistics.display.table.workflow.step.selectSingleReviewer.selectReviewerStep.claimaction">Single User Review Pool</message>
    <message key="xmlui.statistics.display.table.workflow.step.selectSingleReviewer.singleUserReviewStep.autoassignAction">Single User Auto Assign Action</message>
    <message key="xmlui.statistics.display.table.workflow.step.selectSingleReviewer.singleUserReviewStep.singleuserreviewaction">Single User Review Action</message>

    <message key="xmlui.statistics.piwik.title">Piwik Statistics</message>
    <message key="xmlui.statistics.Navigation.piwik.title">Piwik Statistics</message>
    <message key="xmlui.statistics.piwik.trail">Piwik Statistics</message>

    <!--!!!!!!!!!!!!!!!!!!!!!!!!!!!!!!!!!!!!!!!!!!!!!!!!!

                     Google Analytics Statistics Aspect

        !!!!!!!!!!!!!!!!!!!!!!!!!!!!!!!!!!!!!!!!!!!!!!!!!-->

    <message key="xmlui.statisticsGoogleAnalytics.Navigation.title">Statistics</message>
    <message key="xmlui.statisticsGoogleAnalytics.Navigation.usage.view">View Google Analytics Statistics</message>
    <message key="xmlui.statisticsGoogleAnalytics.trail">Statistics</message>
    <message key="xmlui.statisticsGoogleAnalytics.title">Google Analytics Statistics</message>

    <message key="xmlui.statisticsGoogleAnalytics.dates.startDate">Start date</message>
    <message key="xmlui.statisticsGoogleAnalytics.dates.endDate">End date</message>
    <message key="xmlui.statisticsGoogleAnalytics.dates.refresh">Refresh</message>

    <message key="xmlui.statisticsGoogleAnalytics.pageViews.title">Page Views</message>
    <message key="xmlui.statisticsGoogleAnalytics.downloads.title">File Downloads</message>


	<!--!!!!!!!!!!!!!!!!!!!!!!!!!!!!!!!!!!!!!!!!!!!!!!!!!

		                  dri2xhtml

		!!!!!!!!!!!!!!!!!!!!!!!!!!!!!!!!!!!!!!!!!!!!!!!!!-->





	<!-- structural.xsl -->
    <message key="xmlui.dri2xhtml.structural.footer-promotional">   </message>
	<message key="xmlui.dri2xhtml.structural.contact-link">Contact Us</message>
	<message key="xmlui.dri2xhtml.structural.feedback-link">Send Feedback</message>

    <message key="xmlui.dri2xhtml.structural.head-subtitle">UFAL Data &amp; Software Repository</message>

	<message key="xmlui.dri2xhtml.structural.profile">Profile: </message>
	<message key="xmlui.dri2xhtml.structural.logout">Logout</message>
	<message key="xmlui.dri2xhtml.structural.login">Login</message>

    <message key="xmlui.dri2xhtml.structural.search">Search Repository</message>
	<message key="xmlui.dri2xhtml.structural.search-advanced">Advanced Search</message>
	<message key="xmlui.dri2xhtml.structural.search-in-community">This Community</message>
	<message key="xmlui.dri2xhtml.structural.search-in-collection">This Collection</message>

	<message key="xmlui.dri2xhtml.structural.pagination-previous">Previous Page</message>
	<message key="xmlui.dri2xhtml.structural.pagination-info">Now showing items {0}-{1} of {2}</message>
	<message key="xmlui.dri2xhtml.structural.pagination-next">Next Page</message>

	<message key="xmlui.dri2xhtml.structural.link_cc">Creative Commons</message>
	<message key="xmlui.dri2xhtml.structural.link_original_license">Original License</message>


	<!-- DS-METS-1.0-MODS.xsl -->
	<!-- DS-METS-1.0-DIM.xsl -->
	<!-- DS-METS-1.0-QDC.xsl -->
	<message key="xmlui.dri2xhtml.METS-1.0.no-preview">No preview available</message>
	<message key="xmlui.dri2xhtml.METS-1.0.no-title">Untitled</message>
	<message key="xmlui.dri2xhtml.METS-1.0.no-author">Unknown author</message>
	<message key="xmlui.dri2xhtml.METS-1.0.non-conformant">
		This is not a DSpace object conformant to the METS 1.0 profile and as such cannot be
        rendered effectively. You can override either the template that handles the general
        case in dri2xhtml to perform the needed function, or create your template to match
        whatever profile you use.
    </message>

	<message key="xmlui.dri2xhtml.METS-1.0.item-preview">Preview</message>
	<message key="xmlui.dri2xhtml.METS-1.0.item-title">Title</message>
	<message key="xmlui.dri2xhtml.METS-1.0.item-author">Author</message>
	<message key="xmlui.dri2xhtml.METS-1.0.item-abstract">Abstract</message>
	<message key="xmlui.dri2xhtml.METS-1.0.item-description">Description</message>
	<message key="xmlui.dri2xhtml.METS-1.0.item-uri">URI</message>
    <message key="xmlui.dri2xhtml.METS-1.0.item-project-uri">Project URL</message>
    <message key="xmlui.dri2xhtml.METS-1.0.item-demo-uri">Demo URL</message>
    <message key="xmlui.dri2xhtml.METS-1.0.item-handle">Handle</message>
    <message key="xmlui.dri2xhtml.METS-1.0.item-date">Date issued</message>
	<message key="xmlui.dri2xhtml.METS-1.0.item-publisher">Publisher</message>
    <message key="xmlui.dri2xhtml.METS-1.0.item-subject">Subject(s)</message>
    <message key="xmlui.dri2xhtml.METS-1.0.item-type">Type</message>
    <message key="xmlui.dri2xhtml.METS-1.0.item-size-info">Size</message>

    <message key="xmlui.dri2xhtml.METS-1.0.item-langs">Language(s)</message>
    <message key="xmlui.dri2xhtml.METS-1.0.item-no-langs">There are no language(s) associated with this item.</message>

	<message key="xmlui.dri2xhtml.METS-1.0.item-files-head">Files in this item</message>
	<message key="xmlui.dri2xhtml.METS-1.0.item-files-file">Files</message>
	<message key="xmlui.dri2xhtml.METS-1.0.item-files-name">Name</message>
	<message key="xmlui.dri2xhtml.METS-1.0.item-files-size">Size</message>
	<message key="xmlui.dri2xhtml.METS-1.0.item-files-format">Format</message>
	<message key="xmlui.dri2xhtml.METS-1.0.item-files-view">View</message>
	<message key="xmlui.dri2xhtml.METS-1.0.item-files-description">Description</message>
	<message key="xmlui.dri2xhtml.METS-1.0.item-files-viewOpen">View/<wbr/>Open</message>
	<message key="xmlui.dri2xhtml.METS-1.0.item-files-access-rights">Read access available for</message>
	<message key="xmlui.dri2xhtml.METS-1.0.item-no-files">There are no files associated with this item.</message>

    <message key="xmlui.ufal.METS-1.0.item-collections">Collection(s)</message>

	<message key="xmlui.dri2xhtml.METS-1.0.size-bytes">bytes</message>
    <message key="xmlui.dri2xhtml.METS-1.0.size-kilobytes">KB</message>
    <message key="xmlui.dri2xhtml.METS-1.0.size-megabytes">MB</message>
    <message key="xmlui.dri2xhtml.METS-1.0.size-gigabytes">GB</message>

	<message key="xmlui.dri2xhtml.METS-1.0.license-text">The following license files are associated with this item:</message>
    <message key="xmlui.dri2xhtml.METS-1.0.cc-license-text">Except where otherwise noted, this item's license is described as </message>

	<message key="xmlui.dri2xhtml.METS-1.0.collection-not-implemented">
		The summaryView of a collection is not currently used or implemented. This can be fixed
		by overriding the dri2xhtml's template named collectionSummaryView.
	</message>
	<message key="xmlui.dri2xhtml.METS-1.0.community-not-implemented">
		The summaryView of a community is not currently used or implemented. This can be fixed
		by overriding the dri2xhtml's template named communitySummaryView.
	</message>

	<message key="xmlui.dri2xhtml.METS-1.0.collection-logo-alt">The collection's logo</message>
	<message key="xmlui.dri2xhtml.METS-1.0.community-logo-alt">The community's logo</message>
	<message key="xmlui.dri2xhtml.METS-1.0.no-logo-alt">No logo</message>
	<message key="xmlui.dri2xhtml.METS-1.0.news">News</message>

	<!-- Internationalization elements specific to the Qualified Dublin Core metadata handler.
		DS-METS-1.0-QDC.xsl -->
	<message key="xmlui.dri2xhtml.METS-1.0.qdc-not-applicable">
		Qualified Dublin Core (QDC) is not applicable to DSpace communities and collections at
		this time. When using QDC, you should use the QDC crosswalk for DSpace items and either
		DIM or MODS for processing of communities and collections.
	</message>

	<message key="xmlui.dri2xhtml.METS-1.0.header-qdc-elements">Dublin Core elements</message>
	<message key="xmlui.dri2xhtml.METS-1.0.header-qdc-terms">Dublin Core terms</message>

        <message key="xmlui.dri2xhtml.METS-1.0.blocked">Blocked</message>


	<!-- Special pioneer model related text, wherever it might end up -->
	<message key="xmlui.dri2xhtml.pioneer.preview">Preview</message>
	<message key="xmlui.dri2xhtml.pioneer.date">Date</message>
	<message key="xmlui.dri2xhtml.pioneer.title">Title</message>
	<message key="xmlui.dri2xhtml.pioneer.author">Author</message>

	<!-- tag used to handle the empty textarea tag added 09/28/2006 -->
	<message key="xmlui.dri2xhtml.default.textarea.value"> </message>

  <!--###### File Format MIME Type Mappings ######-->

  <!-- Application-based formats -->
  <message key="xmlui.dri2xhtml.mimetype.application/marc">MARC record</message>
  <message key="xmlui.dri2xhtml.mimetype.application/mathematica">Mathematica</message>
  <message key="xmlui.dri2xhtml.mimetype.application/msword">Microsoft Word</message>
  <message key="xmlui.dri2xhtml.mimetype.application/octet-stream">Unknown</message>
  <message key="xmlui.dri2xhtml.mimetype.application/pdf">PDF</message>
  <message key="xmlui.dri2xhtml.mimetype.application/postscript">Postscript</message>
  <message key="xmlui.dri2xhtml.mimetype.application/sgml">SGML</message>
  <message key="xmlui.dri2xhtml.mimetype.application/vnd.ms-excel">Microsoft Excel</message>
  <message key="xmlui.dri2xhtml.mimetype.application/vnd.ms-powerpoint">Microsoft PowerPoint</message>
  <message key="xmlui.dri2xhtml.mimetype.application/vnd.ms-project">Microsoft Project</message>
  <message key="xmlui.dri2xhtml.mimetype.application/vnd.oasis.opendocument.database">OpenOffice Base</message>
  <message key="xmlui.dri2xhtml.mimetype.application/vnd.oasis.opendocument.formula">OpenOffice Math</message>
  <message key="xmlui.dri2xhtml.mimetype.application/vnd.oasis.opendocument.graphics">OpenOffice Draw</message>
  <message key="xmlui.dri2xhtml.mimetype.application/vnd.oasis.opendocument.presentation">OpenOffice Impress</message>
  <message key="xmlui.dri2xhtml.mimetype.application/vnd.oasis.opendocument.spreadsheet">OpenOffice Calc</message>
  <message key="xmlui.dri2xhtml.mimetype.application/vnd.oasis.opendocument.text">OpenOffice Writer</message>
  <message key="xmlui.dri2xhtml.mimetype.application/vnd.openxmlformats-officedocument.presentationml.presentation">Microsoft PowerPoint 2007</message>
  <message key="xmlui.dri2xhtml.mimetype.application/vnd.openxmlformats-officedocument.spreadsheetml.sheet">Microsoft Excel 2007</message>
  <message key="xmlui.dri2xhtml.mimetype.application/vnd.openxmlformats-officedocument.wordprocessingml.document">Microsoft Word 2007</message>
  <message key="xmlui.dri2xhtml.mimetype.application/vnd.sun.xml.calc">OpenOffice Calc (1.x)</message>
  <message key="xmlui.dri2xhtml.mimetype.application/vnd.sun.xml.draw">OpenOffice Draw (1.x)</message>
  <message key="xmlui.dri2xhtml.mimetype.application/vnd.sun.xml.impress">OpenOffice Impress (1.x)</message>
  <message key="xmlui.dri2xhtml.mimetype.application/vnd.sun.xml.writer.global">OpenOffice Writer (1.x)</message>
  <message key="xmlui.dri2xhtml.mimetype.application/vnd.visio">Microsoft Visio</message>
  <message key="xmlui.dri2xhtml.mimetype.application/wordperfect5.1">WordPerfect</message>
  <message key="xmlui.dri2xhtml.mimetype.application/x-dvi">TeX DVI</message>
  <message key="xmlui.dri2xhtml.mimetype.application/x-filemaker">FileMaker Pro</message>
  <message key="xmlui.dri2xhtml.mimetype.application/x-java-applet">Java applet</message>
  <message key="xmlui.dri2xhtml.mimetype.application/x-latex">LaTeX</message>
  <message key="xmlui.dri2xhtml.mimetype.application/x-photoshop">Photoshop</message>
  <message key="xmlui.dri2xhtml.mimetype.application/x-tex">TeX</message>

  <!-- Audio-based formats -->
  <message key="xmlui.dri2xhtml.mimetype.audio/basic">Basic Audio</message>
  <message key="xmlui.dri2xhtml.mimetype.audio/flac">FLAC Audio</message>
  <message key="xmlui.dri2xhtml.mimetype.audio/m4a">AAC audio</message>
  <message key="xmlui.dri2xhtml.mimetype.audio/m4a-latm">AAC audio</message>
  <message key="xmlui.dri2xhtml.mimetype.audio/mpeg">mp3 audio</message>
  <message key="xmlui.dri2xhtml.mimetype.audio/x-aiff">AIFF audio</message>
  <message key="xmlui.dri2xhtml.mimetype.audio/x-mpeg">MPEG Audio</message>
  <message key="xmlui.dri2xhtml.mimetype.audio/x-ms-wma">WMA Audio</message>
  <message key="xmlui.dri2xhtml.mimetype.audio/x-ms-wmv">WMV Audio</message>
  <message key="xmlui.dri2xhtml.mimetype.audio/x-ogg">Ogg Vorbis</message>
  <message key="xmlui.dri2xhtml.mimetype.audio/x-pn-realaudio">RealAudio</message>
  <message key="xmlui.dri2xhtml.mimetype.audio/x-wav">WAV audio</message>

  <!-- Image-based formats -->
  <message key="xmlui.dri2xhtml.mimetype.image/gif">GIF image</message>
  <message key="xmlui.dri2xhtml.mimetype.image/jp2">JPEG 2000 image</message>
  <message key="xmlui.dri2xhtml.mimetype.image/jpeg">JPEG image</message>
  <message key="xmlui.dri2xhtml.mimetype.image/png">PNG image</message>
  <message key="xmlui.dri2xhtml.mimetype.image/tiff">TIFF image</message>
  <message key="xmlui.dri2xhtml.mimetype.image/x-ms-bmp">BMP image</message>
  <message key="xmlui.dri2xhtml.mimetype.image/x-photo-cd">Photo CD</message>

  <!-- Text-based formats -->
  <message key="xmlui.dri2xhtml.mimetype.text/css">CSS file</message>
  <message key="xmlui.dri2xhtml.mimetype.text/csv">CSV file</message>
  <message key="xmlui.dri2xhtml.mimetype.text/html">HTML</message>
  <message key="xmlui.dri2xhtml.mimetype.text/javascript">Javascript</message>
  <message key="xmlui.dri2xhtml.mimetype.text/plain">Text file</message>
  <message key="xmlui.dri2xhtml.mimetype.text/richtext">RTF file</message>
  <message key="xmlui.dri2xhtml.mimetype.text/xml">XML</message>

  <!-- Video-based formats -->
  <message key="xmlui.dri2xhtml.mimetype.video/avi">AVI video</message>
  <message key="xmlui.dri2xhtml.mimetype.video/mjp2">Motion JPEG 2000</message>
  <message key="xmlui.dri2xhtml.mimetype.video/mpeg">MPEG video</message>
  <message key="xmlui.dri2xhtml.mimetype.video/mpeg2">MPEG-2 video</message>
  <message key="xmlui.dri2xhtml.mimetype.video/mp4">MPEG-4 video</message>
  <message key="xmlui.dri2xhtml.mimetype.video/quicktime">QuickTime video</message>

  <!-- explanatory messages for choice authority confidence values -->
  <message key="xmlui.authority.confidence.description.cf_unset">Confidence was never recorded for this value</message>
  <message key="xmlui.authority.confidence.description.cf_novalue">No reasonable confidence value was returned from the authority</message>
  <message key="xmlui.authority.confidence.description.cf_rejected">The authority recommends this submission be rejected</message>
  <message key="xmlui.authority.confidence.description.cf_failed">The authority encountered an internal failure</message>
  <message key="xmlui.authority.confidence.description.cf_notfound">There are no matching answers in the authority</message>
  <message key="xmlui.authority.confidence.description.cf_ambiguous">There are multiple matching authority values of equal validity</message>
  <message key="xmlui.authority.confidence.description.cf_uncertain">Value is singular and valid but has not been seen and accepted by a human so it is still uncertain</message>
  <message key="xmlui.authority.confidence.description.cf_accepted">This authority value has been confirmed as accurate by an interactive user</message>
  <!-- help message on "unlock" button in EditItemMetadata display -->
  <message key="xmlui.authority.confidence.unlock.help">Unlock the authority key value for manual editing, or toggle it locked again</message>

  <!-- Choice Lookup popup window -->
  <!-- NOTE: These messages necessarily use a *different* format for
     - parameters, unfortunately, since substitution happens in the
     - JavaScript (AJAX) that completes the lookup popup window.
     - So, positional parameters are @1@, @2@, etc.
    -->
  <message key="xmlui.ChoiceLookupTransformer.title">Value Lookup</message>
  <message key="xmlui.ChoiceLookupTransformer.accept">Accept</message>
  <message key="xmlui.ChoiceLookupTransformer.add">Add</message>
  <message key="xmlui.ChoiceLookupTransformer.cancel">Cancel</message>
  <message key="xmlui.ChoiceLookupTransformer.more">See More Results</message>
  <!-- params are: start, end, total-count, search-value -->
  <message key="xmlui.ChoiceLookupTransformer.results">Results @1@ to @2@ of @3@ for "@4@"</message>
  <message key="xmlui.ChoiceLookupTransformer.fail">Failed to load choice data: </message>
  <message key="xmlui.ChoiceLookupTransformer.lookup">Lookup</message>

  <!-- Choice Lookup - sample config for dc.publisher field -->
  <message key="xmlui.ChoiceLookupTransformer.field.dc_publisher.help">Name of Publisher</message>
  <message key="xmlui.ChoiceLookupTransformer.field.dc_publisher.title">Look up Publisher</message>
  <!-- Params are: search-value -->
  <message key="xmlui.ChoiceLookupTransformer.field.dc_publisher.nonauthority">Non-authority value: @1@</message>

  <!-- Choice Lookup - sample config for dc.contributor.author field -->
  <message key="xmlui.ChoiceLookupTransformer.field.dc_contributor_author.help">Name in "Last, First" format</message>
  <message key="xmlui.ChoiceLookupTransformer.field.dc_contributor_author.help.last">Last name, e.g. "Smith"</message>
  <message key="xmlui.ChoiceLookupTransformer.field.dc_contributor_author.help.first">First name(s) e.g. "Fred"</message>
  <message key="xmlui.ChoiceLookupTransformer.field.dc_contributor_author.title">LC Name Authority author lookup</message>
  <message key="xmlui.ChoiceLookupTransformer.field.dc_contributor_author.nonauthority">Local value "@1@" (not in Naming Authority)</message>

  <!-- Choice Lookup - config for dc.relation field -->
  <message key="xmlui.ChoiceLookupTransformer.field.dc_relation.help">OpenAIRE project identifier</message>
  <message key="xmlui.ChoiceLookupTransformer.field.dc_relation.title">Look up project</message>
  <!-- Params are: search-value -->
  <message key="xmlui.ChoiceLookupTransformer.field.dc_relation.nonauthority">Non-authority value: @1@</message>

  <!-- mobile theme -->
  <message key="xmlui.mobile.home_mobile">DSpace Mobile</message>
  <message key="xmlui.mobile.search_all">Search ALL</message>
  <message key="xmlui.mobile.browse_all">Browse ALL by</message>
  <message key="xmlui.mobile.browse_date">Date</message>
  <message key="xmlui.mobile.browse_author">Author</message>
  <message key="xmlui.mobile.browse_title">Title</message>
  <message key="xmlui.mobile.browse_subject">Subject</message>
  <message key="xmlui.mobile.related_google_scholar">Related</message>
  <message key="xmlui.mobile.items_in_google_scholar">Items in Google Scholar</message>
  <message key="xmlui.mobile.download">Download</message>


    <!-- Versioning -->
    <message key="xmlui.aspect.versioning.VersioningNavigation.context_create_version">Create version of this item</message>
    <message key="xmlui.aspect.versioning.VersioningNavigation.context_show_version_history">Show version history</message>

    <message key="xmlui.aspect.versioning.VersionItemForm.title">Create Version</message>
    <message key="xmlui.aspect.versioning.VersionItemForm.trail">Version</message>
    <message key="xmlui.aspect.versioning.VersionItemForm.head1">Create new version of item: {0}</message>
    <message key="xmlui.aspect.versioning.VersionItemForm.submit_version">Version</message>
    <message key="xmlui.aspect.versioning.VersionItemForm.submit_update_version">Update Version</message>
    <message key="xmlui.aspect.versioning.VersionItemForm.summary">Reason for creating new version</message>

    <message key="xmlui.aspect.versioning.VersionUpdateForm.title">Update Version</message>
    <message key="xmlui.aspect.versioning.VersionUpdateForm.trail">Version</message>
    <message key="xmlui.aspect.versioning.VersionUpdateForm.head1">Update version of item: {0}</message>
    <message key="xmlui.aspect.versioning.VersionUpdateForm.submit_version">Version</message>
    <message key="xmlui.aspect.versioning.VersionUpdateForm.submit_update_version">Update Version</message>
    <message key="xmlui.aspect.versioning.VersionUpdateForm.summary">Summary</message>


    <message key="xmlui.aspect.versioning.DeleteVersionsConfirm.title">Confirm Deletion</message>
    <message key="xmlui.aspect.versioning.DeleteVersionsConfirm.trail">Confirm deletion</message>
    <message key="xmlui.aspect.versioning.DeleteVersionsConfirm.head1">Confirm Deletion(s)</message>
    <message key="xmlui.aspect.versioning.DeleteVersionsConfirm.para1">Are you sure you want to delete these versions. </message>
    <message key="xmlui.aspect.versioning.DeleteVersionsConfirm.para2">PLEASE NOTE: That by deleting these versions, the associated items will no longer be accessible.</message>
    <message key="xmlui.aspect.versioning.DeleteVersionsConfirm.column1">Version</message>
    <message key="xmlui.aspect.versioning.DeleteVersionsConfirm.column2">Item</message>
    <message key="xmlui.aspect.versioning.DeleteVersionsConfirm.column3">Editor</message>
    <message key="xmlui.aspect.versioning.DeleteVersionsConfirm.column4">Date</message>
    <message key="xmlui.aspect.versioning.DeleteVersionsConfirm.column5">Summary</message>


    <message key="xmlui.aspect.versioning.RestoreVersionForm.title">Restore Version</message>
    <message key="xmlui.aspect.versioning.RestoreVersionForm.trail">Restore Version</message>
    <message key="xmlui.aspect.versioning.RestoreVersionForm.head1">Restore Version</message>
    <message key="xmlui.aspect.versioning.RestoreVersionForm.para1">Are you sure you want to restore this version:</message>
    <message key="xmlui.aspect.versioning.RestoreVersionForm.column1">Version</message>
    <message key="xmlui.aspect.versioning.RestoreVersionForm.column2">Editor</message>
    <message key="xmlui.aspect.versioning.RestoreVersionForm.column3">Date</message>
    <message key="xmlui.aspect.versioning.RestoreVersionForm.column4">Summary</message>
    <message key="xmlui.aspect.versioning.RestoreVersionForm.restore">Restore</message>

    <message key="xmlui.aspect.versioning.VersionHistoryForm.head2">Version History</message>
    <message key="xmlui.aspect.versioning.VersionHistoryForm.column1">Version</message>
    <message key="xmlui.aspect.versioning.VersionHistoryForm.column2">Item</message>
    <message key="xmlui.aspect.versioning.VersionHistoryForm.column3">Editor</message>
    <message key="xmlui.aspect.versioning.VersionHistoryForm.column4">Date</message>
    <message key="xmlui.aspect.versioning.VersionHistoryForm.column5">Summary</message>
    <message key="xmlui.aspect.versioning.VersionHistoryForm.column6">Actions</message>
    <message key="xmlui.aspect.versioning.VersionHistoryForm.restore">Restore</message>
    <message key="xmlui.aspect.versioning.VersionHistoryForm.update">Update</message>
    <message key="xmlui.aspect.versioning.VersionHistoryForm.legend">*Selected version</message>
    <message key="xmlui.aspect.versioning.VersionHistoryForm.delete">Delete Versions</message>
    <message key="xmlui.aspect.versioning.VersionHistoryForm.return">Return</message>
    <message key="xmlui.aspect.versioning.VersionHistoryForm.collection_admins_only">(collection administrators only)</message>

    <message key="xmlui.aspect.versioning.VersionNoticeTransformer.notice.new_version_head">Notice</message>
    <message key="xmlui.aspect.versioning.VersionNoticeTransformer.notice.new_version_help">This is not the latest version of this item. The latest version can be found at: </message>
    <message key="xmlui.aspect.versioning.VersionNoticeTransformer.notice.workflow_version_head">Notice</message>
    <message key="xmlui.aspect.versioning.VersionNoticeTransformer.notice.workflow_version_help">A more recent version of this item is in the Workflow.</message>

    <message key="xmlui.aspect.sherpa.submission.consult">To check the copyright and self-archiving policies per journal or publisher, please consult <a href="http://www.sherpa.ac.uk/">SHERPA/RoMEO</a>.</message>
    <message key="xmlui.aspect.sherpa.submission.title">Publisher information</message>
    <message key="xmlui.aspect.sherpa.submission.journal">Journal: </message>
    <message key="xmlui.aspect.sherpa.submission.publisher">Publisher information: </message>
    <message key="xmlui.aspect.sherpa.submission.colour">RoMEO Colour: </message>
    <message key="xmlui.aspect.sherpa.submission.more">(More info)</message>
    <message key="xmlui.aspect.sherpa.submission.green">green</message>
    <message key="xmlui.aspect.sherpa.submission.blue">blue</message>
    <message key="xmlui.aspect.sherpa.submission.white">white</message>
    <message key="xmlui.aspect.sherpa.submission.yellow">yellow</message>
    <!-- End Versioning -->


    <message key="xmlui.mirage2.itemSummaryView.MetaData">Metadata</message>
    <message key="xmlui.mirage2.itemSummaryView.Collections">Collections</message>

    <message key="xmlui.mirage2.discovery.reset">Reset</message>
    <message key="xmlui.mirage2.discovery.newFilter">Add New Filter</message>
    <message key="xmlui.mirage2.discovery.showAdvancedFilters">Show Advanced Filters</message>
    <message key="xmlui.mirage2.discovery.hideAdvancedFilters">Hide Advanced Filters</message>


    <message key="xmlui.mirage2.forms.instancedCompositeFields.add">Add</message>
    <message key="xmlui.mirage2.forms.instancedCompositeFields.remove">Remove</message>
    <message key="xmlui.mirage2.forms.instancedCompositeFields.noSuggestionError">ERROR: Input field with "suggest" (autocomplete) choice behavior is not implemented for Composite (e.g. "name") fields.</message>
    <message key="xmlui.mirage2.forms.nonInstancedCompositeFields.noSuggestionError">ERROR: Input field with "suggest" (autocomplete) choice behavior is not implemented for Composite (e.g. "name") fields.</message>
    <message key="xmlui.mirage2.forms.nonCompositeFieldSet.add">Add</message>
    <message key="xmlui.mirage2.forms.nonCompositeFieldSet.remove">Remove</message>

    <message key="xmlui.mirage2.page-structure.aboutThisRepository">About This Repository</message>
    <message key="xmlui.mirage2.page-structure.toggleNavigation">Toggle navigation</message>

    <message key="xmlui.mirage2.page-structure.heroUnit.title">About This Repository</message>
    <message key="xmlui.mirage2.page-structure.heroUnit.content">To add your own content to this page, edit webapps/xmlui/themes/Mirage2/lib/xsl/core/page-structure.xsl and add your own content to the title, trail, and body. If you wish to add additional pages, you will need to create an additional xsl:when block and match the request-uri to whatever page you are adding. Currently, static pages created through altering XSL are only available under the URI prefix of page/.</message>

    <message key="xmlui.mirage2.navigation.rss.feed">feed</message>

    <message key="xmlui.mirage2.choice-authority-control.loading">Loading...</message>

    <message key="xmlui.mirage2.item-list.thumbnail">Thumbnail</message>
  <!-- jmisutka DragNDrop -->
  <message key="xmlui.UFAL.dragndrop.upload.button.text">Upload</message>
  <message key="xmlui.UFAL.dragndrop.upload.label">Drag 'n' drop to upload</message>
  <message key="xmlui.UFAL.dragndrop.nodescription.title">Describe the file</message>
  <message key="xmlui.UFAL.dragndrop.nodescription.help">Please, put your description here if you want to and click Continue.</message>
  <message key="xmlui.UFAL.dragndrop.nodescription.label">Describing file named </message>

    <!-- ufal theme -->
  <message key="UFAL.firstpage.title">Repository</message>
  <message key="UFAL.firstpage.title.text">Welcome to LINDAT/CLARIN - Centre for Language Research Infrastructure in the Czech Republic</message>

  <!-- UFAL/lib/xsl/aspect/artifactbrowser/item-list.xsl -->
  <message key="xmlui.UFAL.artifactbrowser.item-contains-one-file">This item contains {0} file ({1}).</message>
  <message key="xmlui.UFAL.artifactbrowser.item-contains-many-files">This item contains {0} files ({1}).</message>
  <message key="xmlui.UFAL.artifactbrowser.item-contains-no-files">This item contains no files.</message>

  <!-- UFAL/lib/xsl/aspect/artifactbrowser/item-view.xsl -->
  <message key="xmlui.UFAL.artifactbrowser.item-download-all-files">Download all files in item ({0})</message>
  <message key="xmlui.UFAL.artifactbrowser.item-download-file">Download file</message>
</catalogue>
<|MERGE_RESOLUTION|>--- conflicted
+++ resolved
@@ -916,12 +916,8 @@
     <message key="xmlui.Submission.submit.UFALLicenseStep.define.empty_label">Empty label</message>
     <message key="xmlui.Submission.submit.UFALLicenseStep.license_not_supported">The selected license is not supported at the moment. Please follow the procedure described under section "None of these licenses suits your needs".</message>
     <message key="xmlui.Submission.submit.UFALLicenseStep.review_no_file">No file was uploaded in the upload step. There is no restriction on the metadata.</message>    
-<<<<<<< HEAD
     <message key="xmlui.Submission.submit.UFALLicenseStep.review_license_error">License specified by you was not found in the database. This is most likely due to an error please contact administrators.</message>
-=======
-    <message key="xmlui.Submission.submit.UFALLicenseStep.review_license_error">License specified by you was not found in the database. This is most likely due to an error please contact administrators.</message>    
->>>>>>> 97fbd4be
-    
+
     
     <!-- cz.cuni.mff.ufal.UFALLicenceAgreement -->
     <message key="xmlui.ufal.UFALLicenceAgreement.title">Licence Agreement</message>
