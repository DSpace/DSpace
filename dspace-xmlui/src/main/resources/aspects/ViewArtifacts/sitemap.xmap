--- conflicted
+++ resolved
@@ -24,18 +24,6 @@
         <map:components>
 
 
-<<<<<<< HEAD
-        <map:transformers>
-            <map:transformer name="Navigation" src="org.dspace.app.xmlui.aspect.viewArtifacts.Navigation"/>
-            <map:transformer name="CommunityViewer" src="org.dspace.app.xmlui.aspect.artifactbrowser.CommunityViewer"/>
-            <map:transformer name="CollectionViewer" src="org.dspace.app.xmlui.aspect.artifactbrowser.CollectionViewer"/>
-            <map:transformer name="ItemViewer" src="org.dspace.app.xmlui.aspect.artifactbrowser.ItemViewer"/>
-            <map:transformer name="FeedbackForm" src="org.dspace.app.xmlui.aspect.artifactbrowser.FeedbackForm"/>
-            <map:transformer name="FeedbackSent" src="org.dspace.app.xmlui.aspect.artifactbrowser.FeedbackSent"/>
-            <map:transformer name="Contact" src="org.dspace.app.xmlui.aspect.artifactbrowser.Contact"/>
-            <map:transformer name="RestrictedItem" src="org.dspace.app.xmlui.aspect.artifactbrowser.RestrictedItem"/>
-		    <map:transformer name="AddItemCollections" src="org.dspace.app.xmlui.aspect.artifactbrowser.AddItemCollections"/>
-=======
 		<map:transformers>
 			<map:transformer name="Navigation" src="org.dspace.app.xmlui.aspect.viewArtifacts.Navigation" />
 			<map:transformer name="CommunityViewer" src="org.dspace.app.xmlui.aspect.artifactbrowser.CommunityViewer" />
@@ -53,7 +41,7 @@
 			<map:transformer name="ItemRequestResponseTrueForm" src="org.dspace.app.xmlui.aspect.artifactbrowser.ItemRequestResponseTrueForm" />
 			<map:transformer name="ItemRequestStatusChanged" src="org.dspace.app.xmlui.aspect.artifactbrowser.ItemRequestStatusChanged" />
 
->>>>>>> d34e7b89
+		<map:transformer name="AddItemCollections" src="org.dspace.app.xmlui.aspect.artifactbrowser.AddItemCollections"/>
             <map:transformer name="Statistics" src="org.dspace.app.xmlui.aspect.artifactbrowser.StatisticsViewer"/>
         </map:transformers>
 
@@ -120,23 +108,23 @@
                         </map:match>
 
 
-<<<<<<< HEAD
-            <!-- Display statistics -->
-            <map:match pattern="statistics">
-                <map:transform type="Statistics"/>
-                <map:serialize type="xml"/>
-            </map:match>
-
-
-            <!-- restricted resource -->
-                        <map:match pattern="restricted-resource">
-                                <map:transform type="RestrictedItem"/>
-                                <map:serialize type="xml"/>
-                        </map:match>
-
-
-            <!-- Handle specific features -->
-                        <map:match pattern="handle/*/**">
+
+			<!-- Display statistics -->
+			<map:match pattern="statistics">
+				<map:transform type="Statistics" />
+				<map:serialize type="xml" />
+			</map:match>
+
+
+			<!-- restricted resource -->
+			<map:match pattern="restricted-resource">
+				<map:transform type="RestrictedItem" />
+				<map:serialize type="xml" />
+			</map:match>
+
+
+			<!-- Handle specific features -->
+			<map:match pattern="handle/*/**">
 
                                 <!-- Inform the user that the item they are viewing is a restricted resource -->
                                 <map:match pattern="handle/*/*/restricted-resource">
@@ -248,8 +236,6 @@
 
                         <!-- Not a URL we care about, so just pass it on. -->
                         <map:serialize type="xml"/>
-=======
->>>>>>> d34e7b89
 
 			<!-- Display statistics -->
 			<map:match pattern="statistics">
