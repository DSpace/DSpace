--- conflicted
+++ resolved
@@ -149,11 +149,6 @@
 # port number of proxy server
 http.proxy.port =
 
-<<<<<<< HEAD
-xmlui.google.analytics.key=
-
-default.xmlui.debug=true
-=======
 #####################
 # LOGLEVEL SETTINGS #
 #####################
@@ -163,4 +158,7 @@
 loglevel.dspace = INFO
 # loglevel.dspace: Log level for all DSpace-specific code (org.dspace.*)
 # Possible values (from most to least info): DEBUG, INFO, WARN, ERROR, FATAL
->>>>>>> d34e7b89
+
+xmlui.google.analytics.key=
+
+default.xmlui.debug=true