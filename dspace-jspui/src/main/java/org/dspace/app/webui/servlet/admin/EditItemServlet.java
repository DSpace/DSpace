/**
 * The contents of this file are subject to the license and copyright
 * detailed in the LICENSE and NOTICE files at the root of the source
 * tree and available online at
 *
 * http://www.dspace.org/license/
 */
package org.dspace.app.webui.servlet.admin;

import java.io.BufferedInputStream;
import java.io.File;
import java.io.FileInputStream;
import java.io.IOException;
import java.io.InputStream;
import java.sql.SQLException;
import java.util.ArrayList;
import java.util.Collections;
import java.util.Enumeration;
import java.util.HashMap;
import java.util.LinkedList;
import java.util.List;
import java.util.Map;
import java.util.StringTokenizer;

import javax.servlet.ServletException;
import javax.servlet.http.HttpServletRequest;
import javax.servlet.http.HttpServletResponse;
import org.apache.commons.fileupload.FileUploadBase.FileSizeLimitExceededException;
import org.apache.commons.lang3.StringUtils;
import org.apache.log4j.Logger;
import org.dspace.app.util.AuthorizeUtil;
import org.dspace.app.util.Util;
import org.dspace.app.webui.servlet.DSpaceServlet;
import org.dspace.app.webui.util.FileUploadRequest;
import org.dspace.app.webui.util.JSPManager;
import org.dspace.app.webui.util.UIUtil;
import org.dspace.authorize.AuthorizeException;
import org.dspace.authorize.AuthorizeManager;
import org.dspace.content.Bitstream;
import org.dspace.content.BitstreamFormat;
import org.dspace.content.Bundle;
import org.dspace.content.Collection;
import org.dspace.content.DSpaceObject;
import org.dspace.content.FormatIdentifier;
import org.dspace.content.Item;
import org.dspace.content.MetadataField;
import org.dspace.content.MetadataSchema;
import org.dspace.content.authority.Choices;
import org.dspace.core.ConfigurationManager;
import org.dspace.core.Constants;
import org.dspace.core.Context;
import org.dspace.core.LogManager;
import org.dspace.handle.HandleManager;
import org.dspace.license.CCLicense;
import org.dspace.license.CCLookup;
import org.dspace.license.CreativeCommons;

/**
 * Servlet for editing and deleting (expunging) items
 *
 * @author Robert Tansley
 * @version $Revision$
 */
public class EditItemServlet extends DSpaceServlet
{
    /** User wants to delete (expunge) an item */
    public static final int START_DELETE = 1;

    /** User confirms delete (expunge) of item */
    public static final int CONFIRM_DELETE = 2;

    /** User updates item */
    public static final int UPDATE_ITEM = 3;

    /** User starts withdrawal of item */
    public static final int START_WITHDRAW = 4;

    /** User confirms withdrawal of item */
    public static final int CONFIRM_WITHDRAW = 5;

    /** User reinstates a withdrawn item */
    public static final int REINSTATE = 6;

    /** User starts the movement of an item */
    public static final int START_MOVE_ITEM = 7;

    /** User confirms the movement of the item */
    public static final int CONFIRM_MOVE_ITEM = 8;

    /** User starts withdrawal of item */
    public static final int START_PRIVATING = 9;

    /** User confirms withdrawal of item */
    public static final int CONFIRM_PRIVATING = 10;

    /** User confirms withdrawal of item */
    public static final int PUBLICIZE = 11;

    /** User updates Creative Commons License */
    public static final int UPDATE_CC = 12;
    
    /** Logger */
    private static Logger log = Logger.getLogger(EditCommunitiesServlet.class);

    protected void doDSGet(Context context, HttpServletRequest request,
            HttpServletResponse response) throws ServletException, IOException,
            SQLException, AuthorizeException
    {
        /*
         * GET with no parameters displays "find by handle/id" form parameter
         * item_id -> find and edit item with internal ID item_id parameter
         * handle -> find and edit corresponding item if internal ID or Handle
         * are invalid, "find by handle/id" form is displayed again with error
         * message
         */
        int internalID = UIUtil.getIntParameter(request, "item_id");
        String handle = request.getParameter("handle");
        boolean showError = false;

        // See if an item ID or Handle was passed in
        Item itemToEdit = null;
        context.turnOffItemWrapper();
        if (internalID > 0)
        {
            itemToEdit = Item.find(context, internalID);
            showError = (itemToEdit == null);
        }
        else if ((handle != null) && !handle.equals(""))
        {
            // resolve handle
            DSpaceObject dso = HandleManager.resolveToObject(context, handle.trim());

            // make sure it's an ITEM
            if ((dso != null) && (dso.getType() == Constants.ITEM))
            {
                itemToEdit = (Item) dso;
                showError = false;
            }
            else
            {
                showError = true;
            }
        }
        context.restoreItemWrapperState();
        
        // Show edit form if appropriate
        if (itemToEdit != null)
        {
            // now check to see if person can edit item
            checkEditAuthorization(context, itemToEdit);
            showEditForm(context, request, response, itemToEdit);
        }
        else
        {
            if (showError)
            {
                request.setAttribute("invalid.id", Boolean.TRUE);
            }

            JSPManager.showJSP(request, response, "/tools/get-item-id.jsp");
        }
    }

    protected void doDSPost(Context context, HttpServletRequest request,
            HttpServletResponse response) throws ServletException, IOException,
            SQLException, AuthorizeException
    {
        // First, see if we have a multipart request (uploading a new bitstream)
        String contentType = request.getContentType();

        if ((contentType != null)
                && (contentType.indexOf("multipart/form-data") != -1))
        {
            // This is a multipart request, so it's a file upload
            processUploadBitstream(context, request, response);

            return;
        }

        /*
         * Then we check for a "cancel" button - if it's been pressed, we simply
         * return to the "find by handle/id" page
         */
        if (request.getParameter("submit_cancel") != null)
        {
            JSPManager.showJSP(request, response, "/tools/get-item-id.jsp");

            return;
        }
        
        /*
         * Respond to submitted forms. Each form includes an "action" parameter
         * indicating what needs to be done (from the constants above.)
         */
        int action = UIUtil.getIntParameter(request, "action");
        context.turnOffItemWrapper();
        Item item = Item.find(context, UIUtil.getIntParameter(request,
                "item_id"));
<<<<<<< HEAD
        context.restoreItemWrapperState();
=======

        if (request.getParameter("submit_cancel_cc") != null)
        {
            showEditForm(context, request, response, item);

            return;
        }
        
>>>>>>> 85f21953
        String handle = HandleManager.findHandle(context, item);

        // now check to see if person can edit item
        checkEditAuthorization(context, item);

        request.setAttribute("item", item);
        request.setAttribute("handle", handle);

        switch (action)
        {
        case START_DELETE:

            // Show "delete item" confirmation page
            JSPManager.showJSP(request, response,
                    "/tools/confirm-delete-item.jsp");

            break;

        case CONFIRM_DELETE:

            // Delete the item - if "cancel" was pressed this would be
            // picked up above
            // FIXME: Don't know if this does all it should - remove Handle?
            Collection[] collections = item.getCollections();

            // Remove item from all the collections it's in
            for (int i = 0; i < collections.length; i++)
            {
                collections[i].removeItem(item);
            }

            JSPManager.showJSP(request, response, "/tools/get-item-id.jsp");
            context.complete();

            break;

        case UPDATE_ITEM:
            processUpdateItem(context, request, response, item);

            break;

        case START_WITHDRAW:

            // Show "withdraw item" confirmation page
            JSPManager.showJSP(request, response,
                    "/tools/confirm-withdraw-item.jsp");

            break;

        case CONFIRM_WITHDRAW:

            // Withdraw the item
            item.withdraw();
            JSPManager.showJSP(request, response, "/tools/get-item-id.jsp");
            context.complete();

            break;

        case REINSTATE:
            item.reinstate();
            JSPManager.showJSP(request, response, "/tools/get-item-id.jsp");
            context.complete();

            break;

        case START_MOVE_ITEM:
                if (AuthorizeManager.isAdmin(context,item))
                {
                        // Display move collection page with fields of collections and communities
                        Collection[] allNotLinkedCollections = item.getCollectionsNotLinked();
                        Collection[] allLinkedCollections = item.getCollections();
                    
                        // get only the collection where the current user has the right permission
                        List<Collection> authNotLinkedCollections = new ArrayList<Collection>();
                        for (Collection c : allNotLinkedCollections)
                        {
                            if (AuthorizeManager.authorizeActionBoolean(context, c, Constants.ADD))
                            {
                                authNotLinkedCollections.add(c);
                            }
                        }

                List<Collection> authLinkedCollections = new ArrayList<Collection>();
                for (Collection c : allLinkedCollections)
                {
                    if (AuthorizeManager.authorizeActionBoolean(context, c, Constants.REMOVE))
                    {
                        authLinkedCollections.add(c);
                    }
                }
                        
                Collection[] notLinkedCollections = new Collection[authNotLinkedCollections.size()];
                notLinkedCollections = authNotLinkedCollections.toArray(notLinkedCollections);
                Collection[] linkedCollections = new Collection[authLinkedCollections.size()];
                linkedCollections = authLinkedCollections.toArray(linkedCollections);
                
                        request.setAttribute("linkedCollections", linkedCollections);
                        request.setAttribute("notLinkedCollections", notLinkedCollections);
                                    
                        JSPManager.showJSP(request, response, "/tools/move-item.jsp");
                } else
                {
                        throw new ServletException("You must be an administrator to move an item");
                }
                
                break;
                        
        case CONFIRM_MOVE_ITEM:
                if (AuthorizeManager.isAdmin(context,item))
                {
                        Collection fromCollection = Collection.find(context, UIUtil.getIntParameter(request, "collection_from_id"));
                        Collection toCollection = Collection.find(context, UIUtil.getIntParameter(request, "collection_to_id"));

                        Boolean inheritPolicies = false;
                        if (request.getParameter("inheritpolicies") != null)
                        {
                            inheritPolicies = true;
                        }

                        if (fromCollection == null || toCollection == null)
                        {
                                throw new ServletException("Missing or incorrect collection IDs for moving item");
                        }
                                    
                        item.move(fromCollection, toCollection, inheritPolicies);
                    
                    showEditForm(context, request, response, item);
        
                    context.complete();
                } else
                {
                        throw new ServletException("You must be an administrator to move an item");
                }
                
                break;

        case START_PRIVATING:

            // Show "withdraw item" confirmation page
            JSPManager.showJSP(request, response,
                    "/tools/confirm-privating-item.jsp");

            break;

        case CONFIRM_PRIVATING:

            // Withdraw the item
            item.setDiscoverable(false);
            item.update();
            JSPManager.showJSP(request, response, "/tools/get-item-id.jsp");
            context.complete();

            break;

        case PUBLICIZE:
            item.setDiscoverable(true);
            item.update();
            JSPManager.showJSP(request, response, "/tools/get-item-id.jsp");
            context.complete();

            break;

        case UPDATE_CC:

           	Map<String, String> map = new HashMap<String, String>();
        	String licenseclass = (request.getParameter("licenseclass_chooser") != null) ? request.getParameter("licenseclass_chooser") : "";
        	String jurisdiction = (ConfigurationManager.getProperty("cc.license.jurisdiction") != null) ? ConfigurationManager.getProperty("cc.license.jurisdiction") : "";
        	if (licenseclass.equals("standard")) {
        		map.put("commercial", request.getParameter("commercial_chooser"));
        		map.put("derivatives", request.getParameter("derivatives_chooser"));
        	} else if (licenseclass.equals("recombo")) {
        		map.put("sampling", request.getParameter("sampling_chooser"));
        	}
        	map.put("jurisdiction", jurisdiction);
        	CreativeCommons.MdField uriField = CreativeCommons.getCCField("uri");
        	CreativeCommons.MdField nameField = CreativeCommons.getCCField("name");
        	
         	boolean exit = false;
         	if (licenseclass.equals("webui.Submission.submit.CCLicenseStep.no_license")) 
         	{
			
        		CreativeCommons.removeLicense(context, uriField, nameField, item);
        		
    			item.update();
    			context.commit();
    			exit = true;
        	}
        	else if (licenseclass.equals("webui.Submission.submit.CCLicenseStep.select_change")) {
        		//none
        		exit = true;
			}

         	if (!exit) {
				CCLookup ccLookup = new CCLookup();
				ccLookup.issue(licenseclass, map, ConfigurationManager.getProperty("cc.license.locale"));
				if (ccLookup.isSuccess()) {
					CreativeCommons.removeLicense(context, uriField, nameField, item);

					uriField.addItemValue(item, ccLookup.getLicenseUrl());
					if (ConfigurationManager.getBooleanProperty("cc.submit.addbitstream")) {
						CreativeCommons.setLicenseRDF(context, item, ccLookup.getRdf());
					}
					if (ConfigurationManager.getBooleanProperty("cc.submit.setname")) {
						nameField.addItemValue(item, ccLookup.getLicenseName());
					}

					item.update();
					context.commit();
				}
			}
            showEditForm(context, request, response, item);
            context.complete();

            break;

        default:

            // Erm... weird action value received.
            log.warn(LogManager.getHeader(context, "integrity_error", UIUtil
                    .getRequestLogInfo(request)));
            JSPManager.showIntegrityError(request, response);
        }
    }

    /**
     * Throw an exception if user isn't authorized to edit this item
     *
     * @param c
     * @param item
     */
    private void checkEditAuthorization(Context c, Item item)
            throws AuthorizeException, java.sql.SQLException
    {
        if (!item.canEdit())
        {
            int userID = 0;

            // first, check if userid is set
            if (c.getCurrentUser() != null)
            {
                userID = c.getCurrentUser().getID();
            }

            // show an error or throw an authorization exception
            throw new AuthorizeException("EditItemServlet: User " + userID
                    + " not authorized to edit item " + item.getID());
        }
    }

    /**
     * Show the item edit form for a particular item
     *
     * @param context
     *            DSpace context
     * @param request
     *            the HTTP request containing posted info
     * @param response
     *            the HTTP response
     * @param item
     *            the item
     */
    private void showEditForm(Context context, HttpServletRequest request,
            HttpServletResponse response, Item item) throws ServletException,
            IOException, SQLException, AuthorizeException
    {
  
        // Get the handle, if any
        String handle = HandleManager.findHandle(context, item);

        // Collections
        Collection[] collections = item.getCollections();

        // All DC types in the registry
        MetadataField[] types = MetadataField.findAll(context);
        
        // Get a HashMap of metadata field ids and a field name to display
        Map<Integer, String> metadataFields = new HashMap<Integer, String>();
        
        // Get all existing Schemas
        MetadataSchema[] schemas = MetadataSchema.findAll(context);
        for (int i = 0; i < schemas.length; i++)
        {
            String schemaName = schemas[i].getName();
            // Get all fields for the given schema
            MetadataField[] fields = MetadataField.findAllInSchema(context, schemas[i].getSchemaID());
            for (int j = 0; j < fields.length; j++)
            {
                Integer fieldID = Integer.valueOf(fields[j].getFieldID());
                String displayName = "";
                displayName = schemaName + "." + fields[j].getElement() + (fields[j].getQualifier() == null ? "" : "." + fields[j].getQualifier());
                metadataFields.put(fieldID, displayName);
            }
        }

        request.setAttribute("admin_button", AuthorizeManager.authorizeActionBoolean(context, item, Constants.ADMIN));
        try
        {
            AuthorizeUtil.authorizeManageItemPolicy(context, item);
            request.setAttribute("policy_button", Boolean.TRUE);
        }
        catch (AuthorizeException authex)
        {
            request.setAttribute("policy_button", Boolean.FALSE);
        }
        
        if (AuthorizeManager.authorizeActionBoolean(context, item
                .getParentObject(), Constants.REMOVE))
        {
            request.setAttribute("delete_button", Boolean.TRUE);
        }
        else
        {
            request.setAttribute("delete_button", Boolean.FALSE);
        }
        
        try
        {
            AuthorizeManager.authorizeAction(context, item, Constants.ADD);
            request.setAttribute("create_bitstream_button", Boolean.TRUE);
        }
        catch (AuthorizeException authex)
        {
            request.setAttribute("create_bitstream_button", Boolean.FALSE);
        }
        
        try
        {
            AuthorizeManager.authorizeAction(context, item, Constants.REMOVE);
            request.setAttribute("remove_bitstream_button", Boolean.TRUE);
        }
        catch (AuthorizeException authex)
        {
            request.setAttribute("remove_bitstream_button", Boolean.FALSE);
        }
        
        try
        {
            AuthorizeUtil.authorizeManageCCLicense(context, item);
            request.setAttribute("cclicense_button", Boolean.TRUE);
        }
        catch (AuthorizeException authex)
        {
            request.setAttribute("cclicense_button", Boolean.FALSE);
        }
        
        try
        {
            if( 0 < item.getBundles("ORIGINAL").length){
                AuthorizeUtil.authorizeManageBundlePolicy(context, item.getBundles("ORIGINAL")[0]);
                request.setAttribute("reorder_bitstreams_button", Boolean.TRUE);
            }
        }
        catch (AuthorizeException authex)
        {
            request.setAttribute("reorder_bitstreams_button", Boolean.FALSE);
        }

        if (!item.isWithdrawn())
        {
            try
            {
                AuthorizeUtil.authorizeWithdrawItem(context, item);
                request.setAttribute("withdraw_button", Boolean.TRUE);
            }
            catch (AuthorizeException authex)
            {
                request.setAttribute("withdraw_button", Boolean.FALSE);
            }
        }
        else
        {
            try
            {
                AuthorizeUtil.authorizeReinstateItem(context, item);
                request.setAttribute("reinstate_button", Boolean.TRUE);
            }
            catch (AuthorizeException authex)
            {
                request.setAttribute("reinstate_button", Boolean.FALSE);
            }
        }

		if (item.isDiscoverable()) 
		{
			request.setAttribute("privating_button", AuthorizeManager
					.authorizeActionBoolean(context, item, Constants.WRITE));
		} 
		else 
		{
			request.setAttribute("publicize_button", AuthorizeManager
					.authorizeActionBoolean(context, item, Constants.WRITE));
		}
        
        request.setAttribute("item", item);
        request.setAttribute("handle", handle);
        request.setAttribute("collections", collections);
        request.setAttribute("dc.types", types);
        request.setAttribute("metadataFields", metadataFields);
        
        if(response.isCommitted()) {
        	return;
        }
        JSPManager.showJSP(request, response, "/tools/edit-item-form.jsp");
    }

    /**
     * Process input from the edit item form
     *
     * @param context
     *            DSpace context
     * @param request
     *            the HTTP request containing posted info
     * @param response
     *            the HTTP response
     * @param item
     *            the item
     */
    private void processUpdateItem(Context context, HttpServletRequest request,
            HttpServletResponse response, Item item) throws ServletException,
            IOException, SQLException, AuthorizeException
    {
        String button = UIUtil.getSubmitButton(request, "submit");
        /*
         * "Cancel" handled above, so whatever happens, we need to update the
         * item metadata. First, we remove it all, then build it back up again.
         */
        item.clearMetadata(Item.ANY, Item.ANY, Item.ANY, Item.ANY);

        // We'll sort the parameters by name. This ensures that DC fields
        // of the same element/qualifier are added in the correct sequence.
        // Get the parameters names
        Enumeration unsortedParamNames = request.getParameterNames();

        // Put them in a list
        List<String> sortedParamNames = new LinkedList<String>();

        while (unsortedParamNames.hasMoreElements())
        {
            sortedParamNames.add((String)unsortedParamNames.nextElement());
        }

        // Sort the list
        Collections.sort(sortedParamNames);

        for (String p : sortedParamNames)
        {
            if (p.startsWith("value"))
            {
                /*
                 * It's a metadata value - it will be of the form
                 * value_element_1 OR value_element_qualifier_2 (the number
                 * being the sequence number) We use a StringTokenizer to
                 * extract these values
                 */
                StringTokenizer st = new StringTokenizer(p, "_");

                st.nextToken(); // Skip "value"

                String schema = st.nextToken();

                String element = st.nextToken();

                String qualifier = null;

                if (st.countTokens() == 2)
                {
                    qualifier = st.nextToken();
                }

                String sequenceNumber = st.nextToken();

                // Get a string with "element" for unqualified or
                // "element_qualifier"
                String key = MetadataField.formKey(schema,element,qualifier);

                // Get the language
                String language = request.getParameter("language_" + key + "_"
                        + sequenceNumber);

                // trim language and set empty string language = null
                if (language != null)
                {
                    language = language.trim();
                    if (language.equals(""))
                    {
                        language = null;
                    }
                }

                // Get the authority key if any
                String authority = request.getParameter("choice_" + key + "_authority_"
                        + sequenceNumber);

                // Empty string authority = null
                if ((authority != null) && authority.equals(""))
                {
                    authority = null;
                }

                // Get the authority confidence value, passed as symbolic name
                String sconfidence = request.getParameter("choice_" + key + "_confidence_" + sequenceNumber);
                int confidence = (sconfidence == null || sconfidence.equals("")) ?
                                 Choices.CF_NOVALUE : Choices.getConfidenceValue(sconfidence);

                // Get the value
                String value = request.getParameter(p).trim();

                // If remove button pressed for this value, we don't add it
                // back to the item. We also don't add empty values
                // (if no authority is specified).
                if (!((value.equals("") && authority == null) || button.equals("submit_remove_" + key
                        + "_" + sequenceNumber)))
                {
                    // Value is empty, or remove button for this wasn't pressed
                    item.addMetadata(schema, element, qualifier, language, value,
                            authority, confidence);
                }
            }
            else if (p.startsWith("bitstream_name"))
            {
                // We have bitstream metadata
                // First, get the bundle and bitstream ID
                // Parameter name is bitstream_name_(bundleID)_(bitstreamID)
                StringTokenizer st = new StringTokenizer(p, "_");

                // Ignore "bitstream" and "name"
                st.nextToken();
                st.nextToken();

                // Bundle ID and bitstream ID next
                int bundleID = Integer.parseInt(st.nextToken());
                int bitstreamID = Integer.parseInt(st.nextToken());

                Bundle bundle = Bundle.find(context, bundleID);
                Bitstream bitstream = Bitstream.find(context, bitstreamID);

                // Get the string "(bundleID)_(bitstreamID)" for finding other
                // parameters related to this bitstream
                String key = String.valueOf(bundleID) + "_" + bitstreamID;

                // Update bitstream metadata, or delete?
                if (button.equals("submit_delete_bitstream_" + key))
                {
                    // "delete" button pressed
                    bundle.removeBitstream(bitstream);

                    // Delete bundle too, if empty
                    if (bundle.getBitstreams().length == 0)
                    {
                        item.removeBundle(bundle);
                    }
                }
                else
                {
                    // Update the bitstream metadata
                    String name = request.getParameter(p);
                    String source = request.getParameter("bitstream_source_"
                            + key);
                    String desc = request.getParameter("bitstream_description_"
                            + key);
                    int formatID = UIUtil.getIntParameter(request,
                            "bitstream_format_id_" + key);
                    String userFormatDesc = request
                            .getParameter("bitstream_user_format_description_"
                                    + key);
                    int primaryBitstreamID = UIUtil.getIntParameter(request,
                            bundleID + "_primary_bitstream_id");

                    // Empty strings become non-null
                    if (source.equals(""))
                    {
                        source = null;
                    }

                    if (desc.equals(""))
                    {
                        desc = null;
                    }

                    if (userFormatDesc.equals(""))
                    {
                        userFormatDesc = null;
                    }

                    bitstream.setName(name);
                    bitstream.setSource(source);
                    bitstream.setDescription(desc);
                    bitstream
                            .setFormat(BitstreamFormat.find(context, formatID));

                    if (primaryBitstreamID > 0)
                    {
                        bundle.setPrimaryBitstreamID(primaryBitstreamID);
                    }

                    if (userFormatDesc != null)
                    {
                        bitstream.setUserFormatDescription(userFormatDesc);
                    }

                    bitstream.update();
                    bundle.update();
                }
            }
        }

        /*
         * Now respond to button presses, other than "Remove" or "Delete" button
         * presses which were dealt with in the above loop.
         */
        if (button.equals("submit_addfield"))
        {
            // Adding a metadata field
            int dcTypeID = UIUtil.getIntParameter(request, "addfield_dctype");
            String value = request.getParameter("addfield_value").trim();
            String lang = request.getParameter("addfield_language");

            // trim language and set empty string language = null
            if (lang != null)
            {
                lang = lang.trim();
                if (lang.equals(""))
                {
                    lang = null;
                }
            }

            MetadataField field = MetadataField.find(context, dcTypeID);
            MetadataSchema schema = MetadataSchema.find(context, field
                    .getSchemaID());
            item.addMetadata(schema.getName(), field.getElement(), field
                    .getQualifier(), lang, value);
        }

        item.update();

        if (button.equals("submit_addcc"))
        {
            // Show cc-edit page
            request.setAttribute("item", item);
            
            boolean exists = CreativeCommons.hasLicense(context, item);
            request.setAttribute("cclicense.exists", Boolean.valueOf(exists));

            String ccLocale = ConfigurationManager.getProperty("cc.license.locale");
            /** Default locale to 'en' */
            ccLocale = (StringUtils.isNotBlank(ccLocale)) ? ccLocale : "en";
            request.setAttribute("cclicense.locale", ccLocale);
            
            CCLookup cclookup = new CCLookup();
            java.util.Collection<CCLicense> collectionLicenses = cclookup.getLicenses(ccLocale);
            request.setAttribute("cclicense.licenses", collectionLicenses);
            
            JSPManager
                    .showJSP(request, response, "/tools/creative-commons-edit.jsp");
        }
        
        if (button.equals("submit_addbitstream"))
        {
            // Show upload bitstream page
            request.setAttribute("item", item);
            JSPManager
                    .showJSP(request, response, "/tools/upload-bitstream.jsp");
        }else
        if(button.equals("submit_update_order") || button.startsWith("submit_order_"))
        {
            Bundle[] bundles = item.getBundles("ORIGINAL");
            for (Bundle bundle : bundles) {
                Bitstream[] bitstreams = bundle.getBitstreams();
                int[] newBitstreamOrder = new int[bitstreams.length];
                if (button.equals("submit_update_order")) {
                    for (Bitstream bitstream : bitstreams) {
                        //The order is determined by javascript
                        //For each of our bitstream retrieve the order value
                        int order = Util.getIntParameter(request, "order_" + bitstream.getID());
                        //-1 the order since the order needed to start from one
                        order--;
                        //Place the bitstream identifier in the correct order
                        newBitstreamOrder[order] = bitstream.getID();
                    }
                }else{
                    //Javascript isn't operational retrieve the value from the hidden field
                    //Retrieve the button key
                    String inputKey = button.replace("submit_order_", "") + "_value";
                    if(inputKey.startsWith(bundle.getID() + "_")){
                        String[] vals = request.getParameter(inputKey).split(",");
                        for (int i = 0; i < vals.length; i++) {
                            String val = vals[i];
                            newBitstreamOrder[i] = Integer.parseInt(val);
                        }
                    }else{
                        newBitstreamOrder = null;
                    }

                }

                if(newBitstreamOrder != null){
                    //Set the new order in our bundle !
                    bundle.setOrder(newBitstreamOrder);
                    bundle.update();
                }
            }

        	// commit now to make available in the edit form changes made by optional consumers
            context.commit();
            // Show edit page again
            showEditForm(context, request, response, item);
        }
        else
        {
        	// commit now to make available in the edit form changes made by optional consumers
        	context.commit();
            // Show edit page again
            showEditForm(context, request, response, item);
        }
        
        // Complete transaction
        context.complete();
    }

    /**
     * Process the input from the upload bitstream page
     *
     * @param context
     *            current DSpace context
     * @param request
     *            current servlet request object
     * @param response
     *            current servlet response object
     */
    private void processUploadBitstream(Context context,
            HttpServletRequest request, HttpServletResponse response)
            throws ServletException, IOException, SQLException,
            AuthorizeException
    {
        try {
            // Wrap multipart request to get the submission info
            FileUploadRequest wrapper = new FileUploadRequest(request);
            Bitstream b = null;
            context.turnOffItemWrapper();
            Item item = Item.find(context, UIUtil.getIntParameter(wrapper, "item_id"));
            context.restoreItemWrapperState();
            File temp = wrapper.getFile("file");

            // Read the temp file as logo
            InputStream is = new BufferedInputStream(new FileInputStream(temp));

            // now check to see if person can edit item
            checkEditAuthorization(context, item);

            // do we already have an ORIGINAL bundle?
            Bundle[] bundles = item.getBundles("ORIGINAL");

            if (bundles.length < 1)
            {
                // set bundle's name to ORIGINAL
                b = item.createSingleBitstream(is, "ORIGINAL");

                // set the permission as defined in the owning collection
                Collection owningCollection = item.getOwningCollection();
                if (owningCollection != null)
                {
                    Bundle bnd = b.getBundles()[0];
                    bnd.inheritCollectionDefaultPolicies(owningCollection);
                }
            } 
            else
            {
                // we have a bundle already, just add bitstream
                b = bundles[0].createBitstream(is);
            }

            // Strip all but the last filename. It would be nice
            // to know which OS the file came from.
            String noPath = wrapper.getFilesystemName("file");

            while (noPath.indexOf('/') > -1)
            {
                noPath = noPath.substring(noPath.indexOf('/') + 1);
            }

            while (noPath.indexOf('\\') > -1)
            {
                noPath = noPath.substring(noPath.indexOf('\\') + 1);
            }

            b.setName(noPath);
            b.setSource(wrapper.getFilesystemName("file"));

            // Identify the format
            BitstreamFormat bf = FormatIdentifier.guessFormat(context, b);
            b.setFormat(bf);
            b.update();

            item.update();

            // Back to edit form
            showEditForm(context, request, response, item);

            // Remove temp file
            if (!temp.delete())
            {
                log.error("Unable to delete temporary file");
            }

            // Update DB
            context.complete();
        } catch (FileSizeLimitExceededException ex)
        {
            log.warn("Upload exceeded upload.max");
            JSPManager.showFileSizeLimitExceededError(request, response, ex.getMessage(), ex.getActualSize(), ex.getPermittedSize());
        }
    }
}<|MERGE_RESOLUTION|>--- conflicted
+++ resolved
@@ -196,9 +196,7 @@
         context.turnOffItemWrapper();
         Item item = Item.find(context, UIUtil.getIntParameter(request,
                 "item_id"));
-<<<<<<< HEAD
         context.restoreItemWrapperState();
-=======
 
         if (request.getParameter("submit_cancel_cc") != null)
         {
@@ -207,7 +205,6 @@
             return;
         }
         
->>>>>>> 85f21953
         String handle = HandleManager.findHandle(context, item);
 
         // now check to see if person can edit item
