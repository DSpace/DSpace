/**
 * The contents of this file are subject to the license and copyright
 * detailed in the LICENSE and NOTICE files at the root of the source
 * tree and available online at
 *
 * http://www.dspace.org/license/
 */
package org.dspace.app.webui.servlet.admin;

<<<<<<< HEAD
import java.io.IOException;
import java.sql.SQLException;
import java.util.Date;
import java.util.HashMap;
import java.util.List;
import java.util.Map;

import javax.servlet.ServletException;
import javax.servlet.http.HttpServletRequest;
import javax.servlet.http.HttpServletResponse;
import org.apache.commons.lang.time.DateUtils;

=======
import org.apache.commons.lang.time.DateUtils;
>>>>>>> e5cb6299
import org.dspace.app.util.AuthorizeUtil;
import org.dspace.app.webui.servlet.DSpaceServlet;
import org.dspace.app.webui.util.JSPManager;
import org.dspace.app.webui.util.UIUtil;
import org.dspace.authorize.AuthorizeException;
import org.dspace.authorize.PolicySet;
import org.dspace.authorize.ResourcePolicy;
import org.dspace.authorize.factory.AuthorizeServiceFactory;
import org.dspace.authorize.service.ResourcePolicyService;
import org.dspace.content.*;
import org.dspace.content.Collection;
import org.dspace.content.factory.ContentServiceFactory;
import org.dspace.content.service.*;
import org.dspace.core.Constants;
import org.dspace.core.Context;
import org.dspace.eperson.EPerson;
import org.dspace.eperson.Group;
import org.dspace.eperson.factory.EPersonServiceFactory;
import org.dspace.eperson.service.EPersonService;
import org.dspace.eperson.service.GroupService;
import org.dspace.handle.factory.HandleServiceFactory;
import org.dspace.handle.service.HandleService;

import javax.servlet.ServletException;
import javax.servlet.http.HttpServletRequest;
import javax.servlet.http.HttpServletResponse;
import java.io.IOException;
import java.sql.SQLException;
import java.util.*;

/**
 * Servlet for editing permissions
 * 
 * @author dstuve
 * @version $Revision$
 */
public class AuthorizeAdminServlet extends DSpaceServlet
{
	private final transient ItemService itemService
             = ContentServiceFactory.getInstance().getItemService();
	private final transient CollectionService collectionService
             = ContentServiceFactory.getInstance().getCollectionService();
	private final transient CommunityService communityService
             = ContentServiceFactory.getInstance().getCommunityService();
	private final transient BundleService bundleService
             = ContentServiceFactory.getInstance().getBundleService();
	private final transient BitstreamService bitstreamService
             = ContentServiceFactory.getInstance().getBitstreamService();
	private final transient GroupService groupService
             = EPersonServiceFactory.getInstance().getGroupService();
	private final transient EPersonService personService
             = EPersonServiceFactory.getInstance().getEPersonService();
    private final transient HandleService handleService
             = HandleServiceFactory.getInstance().getHandleService();
	private final transient ResourcePolicyService resourcePolicyService
             = AuthorizeServiceFactory.getInstance().getResourcePolicyService();
	
    @Override
    protected void doDSGet(Context c, HttpServletRequest request,
            HttpServletResponse response) throws ServletException, IOException,
            SQLException, AuthorizeException
    {
        // handle gets and posts with the post method
        doDSPost(c, request, response);

        // show the main page (select communities, collections, items, etc)
        //        showMainPage(c, request, response);
    }

    @Override
    protected void doDSPost(Context c, HttpServletRequest request,
            HttpServletResponse response) throws ServletException, IOException,
            SQLException, AuthorizeException
    {
        String button = UIUtil.getSubmitButton(request, "submit");

        // check authorization!! the authorize servlet is available to all registred users
        // it is need because also item/collection/community admin could be
        // allowed to manage policies
        
        if (button.equals("submit_collection"))
        {
            // select a collection to work on
            List<Collection> collections = collectionService.findAll(c);

            request.setAttribute("collections", collections);
            JSPManager.showJSP(request, response,
                    "/dspace-admin/collection-select.jsp");
        }
        else if (button.equals("submit_community"))
        {
            // select a community to work on
            List<Community> communities = communityService.findAll(c);

            request.setAttribute("communities", communities);
            JSPManager.showJSP(request, response,
                    "/dspace-admin/community-select.jsp");
        }
        else if (button.equals("submit_advanced"))
        {
            // select a collections to work on
            List<Collection> collections = collectionService.findAll(c);
            List<Group> groups = groupService.findAll(c, null);

            request.setAttribute("collections", collections);
            request.setAttribute("groups", groups);

            JSPManager.showJSP(request, response,
                    "/dspace-admin/authorize-advanced.jsp");
        }
        else if (button.equals("submit_item"))
        {
            // select an item to work on
            JSPManager.showJSP(request, response,
                    "/dspace-admin/item-select.jsp");
        }
        // ITEMS ////////////////////////////////////////////////////
        else if (button.equals("submit_item_select"))
        {
            Item item = null;

            UUID itemId = UIUtil.getUUIDParameter(request, "item_id");
            String handle = request.getParameter("handle");

            // if id is set, use it
            if (itemId != null)
            {
                item = itemService.find(c, itemId);
            }
            else if ((handle != null) && !handle.equals(""))
            {
                // otherwise, attempt to resolve handle
                DSpaceObject dso = handleService.resolveToObject(c, handle);

                // make sure it's an item
                if ((dso != null) && (dso.getType() == Constants.ITEM))
                {
                    item = (Item) dso;
                }
            }

            // no item set yet, failed ID & handle, ask user to try again
            if (item == null)
            {
                request.setAttribute("invalid.id", Boolean.TRUE);
                JSPManager.showJSP(request, response,
                        "/dspace-admin/item-select.jsp");
            }
            else
            {
                // show edit form!
                prepItemEditForm(c, request, item);

                JSPManager.showJSP(request, response,
                        "/dspace-admin/authorize-item-edit.jsp");
            }
        }
        else if (button.equals("submit_item_add_policy"))
        {
            // want to add a policy, create an empty one and invoke editor
            Item item = itemService
                    .find(c, UIUtil.getUUIDParameter(request, "item_id"));

            AuthorizeUtil.authorizeManageItemPolicy(c, item);
			ResourcePolicy policy = authorizeService.createResourcePolicy(c, item,
					groupService.findByName(c, Group.ANONYMOUS), null, -1, null);

            List<Group> groups = groupService.findAll(c, null);
            List<EPerson> epeople = personService.findAll(c, EPerson.EMAIL);

            // return to item permission page
            request.setAttribute("edit_title", "Item " + item.getID());
            request.setAttribute("policy", policy);
            request.setAttribute("groups", groups);
            request.setAttribute("epeople", epeople);
            request.setAttribute("id_name", "item_id");
            request.setAttribute("id", "" + item.getID());
            request.setAttribute("newpolicy", "true");

            JSPManager.showJSP(request, response,
                    "/dspace-admin/authorize-policy-edit.jsp");
        }
        else if (button.equals("submit_item_edit_policy"))
        {
            // edit an item's policy - set up and call policy editor
            Item item = itemService
                    .find(c, UIUtil.getUUIDParameter(request, "item_id"));

            AuthorizeUtil.authorizeManageItemPolicy(c, item);
            int policyId = UIUtil.getIntParameter(request, "policy_id");
            ResourcePolicy policy = null;

            policy = resourcePolicyService.find(c, policyId);

            List<Group> groups = groupService.findAll(c, null);
            List<EPerson> epeople = personService.findAll(c, EPerson.EMAIL);

            // return to collection permission page
            request.setAttribute("edit_title", "Item " + item.getID());
            request.setAttribute("policy", policy);
            request.setAttribute("groups", groups);
            request.setAttribute("epeople", epeople);
            request.setAttribute("id_name", "item_id");
            request.setAttribute("id", "" + item.getID());
            JSPManager.showJSP(request, response,
                    "/dspace-admin/authorize-policy-edit.jsp");
        }
        else if (button.equals("submit_bundle_add_policy"))
        {
            // want to add a policy, create an empty one and invoke editor
            Item item = itemService
                    .find(c, UIUtil.getUUIDParameter(request, "item_id"));
            Bundle bundle = bundleService.find(c, UIUtil.getUUIDParameter(request,
                    "bundle_id"));

            AuthorizeUtil.authorizeManageBundlePolicy(c, bundle);
			ResourcePolicy policy = authorizeService.createResourcePolicy(c, bundle,
					groupService.findByName(c, Group.ANONYMOUS), null, -1, null);

            List<Group> groups = groupService.findAll(c, null);
            List<EPerson> epeople = personService.findAll(c, EPerson.EMAIL);

            // return to item permission page
            request.setAttribute("edit_title", "(Item, Bundle) = ("
                    + item.getID() + "," + bundle.getID() + ")");
            request.setAttribute("policy", policy);
            request.setAttribute("groups", groups);
            request.setAttribute("epeople", epeople);
            request.setAttribute("id_name", "item_id");
            request.setAttribute("id", "" + item.getID());
            request.setAttribute("newpolicy", "true");

            JSPManager.showJSP(request, response,
                    "/dspace-admin/authorize-policy-edit.jsp");
        }
        else if (button.equals("submit_bitstream_add_policy"))
        {
            // want to add a policy, create an empty one and invoke editor
            Item item = itemService
                    .find(c, UIUtil.getUUIDParameter(request, "item_id"));
            Bitstream bitstream = bitstreamService.find(c, UIUtil.getUUIDParameter(
                    request, "bitstream_id"));

            AuthorizeUtil.authorizeManageBitstreamPolicy(c, bitstream);
			ResourcePolicy policy = authorizeService.createResourcePolicy(c, bitstream,
					groupService.findByName(c, Group.ANONYMOUS), null, -1, null);

            List<Group> groups = groupService.findAll(c, null);
            List<EPerson> epeople = personService.findAll(c, EPerson.EMAIL);

            // return to item permission page
            request.setAttribute("edit_title", "(Item,Bitstream) = ("
                    + item.getID() + "," + bitstream.getID() + ")");
            request.setAttribute("policy", policy);
            request.setAttribute("groups", groups);
            request.setAttribute("epeople", epeople);
            request.setAttribute("id_name", "item_id");
            request.setAttribute("id", "" + item.getID());
            request.setAttribute("newpolicy", "true");

            JSPManager.showJSP(request, response,
                    "/dspace-admin/authorize-policy-edit.jsp");
        }
        else if (button.equals("submit_item_delete_policy"))
        {
            // delete a permwUtil.getIntParameter(request, "item_id"));
            
            ResourcePolicy policy = resourcePolicyService.find(c, UIUtil
                    .getIntParameter(request, "policy_id"));

            Item item = itemService
                    .find(c, UIUtil.getUUIDParameter(request, "item_id"));

			AuthorizeUtil.authorizeManageItemPolicy(c, item);
            
            // do the remove
            resourcePolicyService.delete(c, policy);

            // show edit form!
            prepItemEditForm(c, request, item);

            JSPManager.showJSP(request, response,
                    "/dspace-admin/authorize-item-edit.jsp");
        }
        // COLLECTIONS ////////////////////////////////////////////////////////
        else if (button.equals("submit_collection_add_policy"))
        {
            // want to add a policy, create an empty one and invoke editor
            Collection collection = collectionService.find(c, UIUtil.getUUIDParameter(
                    request, "collection_id"));

            AuthorizeUtil.authorizeManageCollectionPolicy(c, collection);
			ResourcePolicy policy = authorizeService.createResourcePolicy(c, collection,
					groupService.findByName(c, Group.ANONYMOUS), null, -1, null);


            List<Group> groups = groupService.findAll(c, null);
            List<EPerson> epeople = personService.findAll(c, EPerson.EMAIL);

            // return to collection permission page
            request.setAttribute("edit_title", "Collection "
                    + collection.getID());
            request.setAttribute("policy", policy);
            request.setAttribute("groups", groups);
            request.setAttribute("epeople", epeople);
            request.setAttribute("id_name", "collection_id");
            request.setAttribute("id", "" + collection.getID());
            request.setAttribute("newpolicy", "true");

            JSPManager.showJSP(request, response,
                    "/dspace-admin/authorize-policy-edit.jsp");
        }
        else if (button.equals("submit_community_select"))
        {
            // edit the collection's permissions
            Community target = communityService.find(c, UIUtil.getUUIDParameter(
                    request, "community_id"));
            List<ResourcePolicy> policies = authorizeService.getPolicies(c, target);

            request.setAttribute("community", target);
            request.setAttribute("policies", policies);
            JSPManager.showJSP(request, response,
                    "/dspace-admin/authorize-community-edit.jsp");
        }
        else if (button.equals("submit_collection_delete_policy"))
        {
            // delete a permission from a collection
            Collection collection = collectionService.find(c, UIUtil.getUUIDParameter(
                    request, "collection_id"));
            
            AuthorizeUtil.authorizeManageCollectionPolicy(c, collection);
            ResourcePolicy policy = resourcePolicyService.find(c, UIUtil
                    .getIntParameter(request, "policy_id"));

            // do the remove
            resourcePolicyService.delete(c, policy);

            // return to collection permission page
            request.setAttribute("collection", collection);

            List<ResourcePolicy> policies = authorizeService.getPolicies(c, collection);
            request.setAttribute("policies", policies);

            JSPManager.showJSP(request, response,
                    "/dspace-admin/authorize-collection-edit.jsp");
        }
        else if (button.equals("submit_community_delete_policy"))
        {
            // delete a permission from a community
            Community community = communityService.find(c, UIUtil.getUUIDParameter(
                    request, "community_id"));
            
            AuthorizeUtil.authorizeManageCommunityPolicy(c, community);
            ResourcePolicy policy = resourcePolicyService.find(c, UIUtil
                    .getIntParameter(request, "policy_id"));

            // do the remove
            resourcePolicyService.delete(c, policy);

            // return to collection permission page
            request.setAttribute("community", community);

            List<ResourcePolicy> policies = authorizeService.getPolicies(c, community);
            request.setAttribute("policies", policies);

            JSPManager.showJSP(request, response,
                    "/dspace-admin/authorize-community-edit.jsp");
        }
        else if (button.equals("submit_collection_edit_policy"))
        {
            // edit a collection's policy - set up and call policy editor
            Collection collection = collectionService.find(c, UIUtil.getUUIDParameter(
                    request, "collection_id"));

            AuthorizeUtil.authorizeManageCollectionPolicy(c, collection);
            int policyId = UIUtil.getIntParameter(request, "policy_id");
            ResourcePolicy policy = null;

            if (policyId == -1)
            {
                // create new policy
    			policy = authorizeService.createResourcePolicy(c, collection,
    					groupService.findByName(c, Group.ANONYMOUS), null, -1, null);
            }
            else
            {
                policy = resourcePolicyService.find(c, policyId);
            }

            List<Group> groups = groupService.findAll(c, null);
            List<EPerson> epeople = personService.findAll(c, EPerson.EMAIL);

            // return to collection permission page
            request.setAttribute("edit_title", "Collection "
                    + collection.getID());
            request.setAttribute("policy", policy);
            request.setAttribute("groups", groups);
            request.setAttribute("epeople", epeople);
            request.setAttribute("id_name", "collection_id");
            request.setAttribute("id", "" + collection.getID());
            JSPManager.showJSP(request, response,
                    "/dspace-admin/authorize-policy-edit.jsp");
        }
        else if (button.equals("submit_community_edit_policy"))
        {
            // edit a community's policy - set up and call policy editor
            Community community = communityService.find(c, UIUtil.getUUIDParameter(
                    request, "community_id"));
            
            AuthorizeUtil.authorizeManageCommunityPolicy(c, community);

            int policyId = UIUtil.getIntParameter(request, "policy_id");
            ResourcePolicy policy = null;

            if (policyId == -1)
            {
                // create new policy
    			policy = authorizeService.createResourcePolicy(c, community,
    					groupService.findByName(c, Group.ANONYMOUS), null, -1, null);

            }
            else
            {
                policy = resourcePolicyService.find(c, policyId);
            }

            List<Group> groups = groupService.findAll(c, null);
            List<EPerson> epeople = personService.findAll(c, EPerson.EMAIL);

            // return to collection permission page
            request
                    .setAttribute("edit_title", "Community "
                            + community.getID());
            request.setAttribute("policy", policy);
            request.setAttribute("groups", groups);
            request.setAttribute("epeople", epeople);
            request.setAttribute("id_name", "community_id");
            request.setAttribute("id", "" + community.getID());
            JSPManager.showJSP(request, response,
                    "/dspace-admin/authorize-policy-edit.jsp");
        }
        else if (button.equals("submit_collection_add_policy"))
        {
            // want to add a policy, create an empty one and invoke editor
            Collection collection = collectionService.find(c, UIUtil.getUUIDParameter(
                    request, "collection_id"));

            AuthorizeUtil.authorizeManageCollectionPolicy(c, collection);
			ResourcePolicy policy = authorizeService.createResourcePolicy(c, collection,
					groupService.findByName(c, Group.ANONYMOUS), null, -1, null);


            List<Group> groups = groupService.findAll(c, null);
            List<EPerson> epeople = personService.findAll(c, EPerson.EMAIL);

            // return to collection permission page
            request.setAttribute("edit_title", "Collection "
                    + collection.getID());
            request.setAttribute("policy", policy);
            request.setAttribute("groups", groups);
            request.setAttribute("epeople", epeople);
            request.setAttribute("id_name", "collection_id");
            request.setAttribute("id", "" + collection.getID());
            request.setAttribute("newpolicy", "true");

            JSPManager.showJSP(request, response,
                    "/dspace-admin/authorize-policy-edit.jsp");
        }
        else if (button.equals("submit_community_add_policy"))
        {
            // want to add a policy, create an empty one and invoke editor
            Community community = communityService.find(c, UIUtil.getUUIDParameter(
                    request, "community_id"));

            AuthorizeUtil.authorizeManageCommunityPolicy(c, community);
			ResourcePolicy policy = authorizeService.createResourcePolicy(c, community,
					groupService.findByName(c, Group.ANONYMOUS), null, -1, null);


            List<Group> groups = groupService.findAll(c, null);
            List<EPerson> epeople = personService.findAll(c, EPerson.EMAIL);

            // return to collection permission page
            request
                    .setAttribute("edit_title", "Community "
                            + community.getID());
            request.setAttribute("policy", policy);
            request.setAttribute("groups", groups);
            request.setAttribute("epeople", epeople);
            request.setAttribute("id_name", "community_id");
            request.setAttribute("id", "" + community.getID());
            request.setAttribute("newpolicy", "true");

            JSPManager.showJSP(request, response,
                    "/dspace-admin/authorize-policy-edit.jsp");
        }
        else if (button.equals("submit_save_policy"))
        {
            int policyId = UIUtil.getIntParameter(request, "policy_id");
            int actionId = UIUtil.getIntParameter(request, "action_id");
<<<<<<< HEAD
            int groupId = UIUtil.getIntParameter(request, "group_id");
            int collectionId = UIUtil
                    .getIntParameter(request, "collection_id");
            int communityId = UIUtil.getIntParameter(request, "community_id");
            int itemId = UIUtil.getIntParameter(request, "item_id");
=======
            UUID groupId = UIUtil.getUUIDParameter(request, "group_id");
            UUID collectionId = UIUtil
                    .getUUIDParameter(request, "collection_id");
            UUID communityId = UIUtil.getUUIDParameter(request, "community_id");
            UUID itemId = UIUtil.getUUIDParameter(request, "item_id");
>>>>>>> e5cb6299
            Date startDate = null;
            try {
                startDate = DateUtils.parseDate(request.getParameter("policy_start_date"),
                        new String[]{"yyyy-MM-dd", "yyyy-MM", "yyyy"});
            } catch (Exception ex) {
                //Ignore start date is already null
            }
            Date endDate = null;
            try {
                endDate = DateUtils.parseDate(request.getParameter("policy_end_date"),
                        new String[]{"yyyy-MM-dd", "yyyy-MM", "yyyy"});
            } catch (Exception ex) {
                //Ignore end date is already null
            }

            Item item = null;
            Collection collection = null;
            Community community = null;
            String displayPage = null;

            ResourcePolicy policy = resourcePolicyService.find(c, policyId);
            AuthorizeUtil.authorizeManagePolicy(c, policy);
            Group group = groupService.find(c, groupId);

            if (collectionId != null)
            {
                collection = collectionService.find(c, collectionId);

                // modify the policy
                policy.setAction(actionId);
                policy.setGroup(group);
                resourcePolicyService.update(c, policy);

                // if it is a read, policy, modify the logo policy to match
                if (actionId == Constants.READ)
                {
                    // first get a list of READ policies from collection
                    List<ResourcePolicy> rps = authorizeService.getPoliciesActionFilter(c,
                            collection, Constants.READ);

                    // remove all bitstream policies, then add READs
                    Bitstream bs = collection.getLogo();

                    if (bs != null)
                    {
                        authorizeService.removeAllPolicies(c, bs);
                        authorizeService.addPolicies(c, rps, bs);
                    }
                }

                // set up page attributes
                request.setAttribute("collection", collection);
                request.setAttribute("policies", authorizeService.getPolicies(
                        c, collection));
                displayPage = "/dspace-admin/authorize-collection-edit.jsp";
            }
            else if (communityId != null)
            {
                community = communityService.find(c, communityId);

                // modify the policy
                policy.setAction(actionId);
                policy.setGroup(group);
                resourcePolicyService.update(c, policy);

                // if it is a read, policy, modify the logo policy to match
                if (actionId == Constants.READ)
                {
                    // first get a list of READ policies from collection
                    List<ResourcePolicy> rps = authorizeService.getPoliciesActionFilter(c,
                            community, Constants.READ);

                    // remove all bitstream policies, then add READs
                    Bitstream bs = community.getLogo();

                    if (bs != null)
                    {
                        authorizeService.removeAllPolicies(c, bs);
                        authorizeService.addPolicies(c, rps, bs);
                    }
                }

                // set up page attributes
                request.setAttribute("community", community);
                request.setAttribute("policies", authorizeService.getPolicies(
                        c, community));
                displayPage = "/dspace-admin/authorize-community-edit.jsp";
            }
            else if (itemId != null)
            {
                item = itemService.find(c, itemId);

                // modify the policy
                policy.setAction(actionId);
                policy.setGroup(group);
                // start and end dates are used for Items and Bitstreams only.
                // Set start and end date even if they are null to be able to 
                // delete previously set dates.
                policy.setStartDate(startDate);
                policy.setEndDate(endDate);
<<<<<<< HEAD
                policy.update();
=======
                resourcePolicyService.update(c, policy);
>>>>>>> e5cb6299

                // show edit form!
                prepItemEditForm(c, request, item);

                displayPage = "/dspace-admin/authorize-item-edit.jsp";
            }

            // now return to previous state
            JSPManager.showJSP(request, response, displayPage);
        }
        else if (button.equals("submit_cancel_policy"))
        {
            // delete the policy that we created if it's a new one
            if ((request.getParameter("newpolicy") != null))
            {
                int policyId = UIUtil.getIntParameter(request, "policy_id");
                ResourcePolicy rp = resourcePolicyService.find(c, policyId);
                AuthorizeUtil.authorizeManagePolicy(c, rp);
                resourcePolicyService.delete(c, rp);
            }

            // return to the previous page
            UUID collectionId = UIUtil.getUUIDParameter(request, "collection_id");
            UUID communityId = UIUtil.getUUIDParameter(request, "community_id");
            UUID itemId = UIUtil.getUUIDParameter(request, "item_id");
            String displayPage = null;

            if (collectionId != null)
            {
                // set up for return to collection edit page
                Collection t = collectionService.find(c, collectionId);

                request.setAttribute("collection", t);
                request.setAttribute("policies", authorizeService.getPolicies(
                        c, t));
                displayPage = "/dspace-admin/authorize-collection-edit.jsp";
            }
            else if (communityId != null)
            {
                // set up for return to community edit page
                Community t = communityService.find(c, communityId);

                request.setAttribute("community", t);
                request.setAttribute("policies", authorizeService.getPolicies(
                        c, t));
                displayPage = "/dspace-admin/authorize-community-edit.jsp";
            }
            else if (itemId != null)
            {
                // set up for return to item edit page
                Item t = itemService.find(c, itemId);

                // show edit form!
                prepItemEditForm(c, request, t);

                displayPage = "/dspace-admin/authorize-item-edit.jsp";
            }

            JSPManager.showJSP(request, response, displayPage);
        }
        else if (button.equals("submit_advanced_clear"))
        {
            AuthorizeUtil.requireAdminRole(c);
            // remove all policies for a set of objects
            UUID collectionId = UIUtil.getUUIDParameter(request, "collection_id");
            int resourceType = UIUtil.getIntParameter(request, "resource_type");

            // if it's to bitstreams, do it to bundles too
            PolicySet.setPolicies(c, Constants.COLLECTION, collectionId,
                    resourceType, 0, groupService.findByName(c, Group.ANONYMOUS).getID(), false, true);

            if (resourceType == Constants.BITSTREAM)
            {
                PolicySet.setPolicies(c, Constants.COLLECTION, collectionId,
                        Constants.BUNDLE, 0, groupService.findByName(c, Group.ANONYMOUS).getID(), false, true);
            }

            // return to the main page
            showMainPage(c, request, response);
        }
        else if (button.equals("submit_advanced_add"))
        {
            AuthorizeUtil.requireAdminRole(c);
            // add a policy to a set of objects
            UUID collectionId = UIUtil.getUUIDParameter(request, "collection_id");
            int resourceType = UIUtil.getIntParameter(request, "resource_type");
            int actionId = UIUtil.getIntParameter(request, "action_id");
            UUID groupId = UIUtil.getUUIDParameter(request, "group_id");

            PolicySet.setPolicies(c, Constants.COLLECTION, collectionId,
                    resourceType, actionId, groupId, false, false);

            // if it's a bitstream, do it to the bundle too
            if (resourceType == Constants.BITSTREAM)
            {
                PolicySet.setPolicies(c, Constants.COLLECTION, collectionId,
                        Constants.BUNDLE, actionId, groupId, false, false);
            }

            // return to the main page
            showMainPage(c, request, response);
        }
        else if (button.equals("submit_collection_select"))
        {
            // edit the collection's permissions
            Collection collection = collectionService.find(c, UIUtil.getUUIDParameter(
                    request, "collection_id"));
            List<ResourcePolicy> policies = authorizeService.getPolicies(c, collection);

            request.setAttribute("collection", collection);
            request.setAttribute("policies", policies);
            JSPManager.showJSP(request, response,
                    "/dspace-admin/authorize-collection-edit.jsp");
        }
        else
        {
            // return to the main page
            showMainPage(c, request, response);
        }

        c.complete();
    }

    void showMainPage(Context c, HttpServletRequest request,
            HttpServletResponse response) throws ServletException, IOException,
            SQLException, AuthorizeException
    {
        JSPManager.showJSP(request, response,
                "/dspace-admin/authorize-main.jsp");
    }

    void prepItemEditForm(Context c, HttpServletRequest request, Item item)
            throws SQLException
    {
        List<ResourcePolicy> itemPolicies = authorizeService.getPolicies(c, item);

        // Put bundle and bitstream policies in their own hashes
        Map<UUID, List<ResourcePolicy>> bundlePolicies = new HashMap<>();
        Map<UUID, List<ResourcePolicy>> bitstreamPolicies = new HashMap<>();

        List<Bundle> bundles = item.getBundles();

        for (Bundle myBundle : bundles)
        {
            List<ResourcePolicy> myPolicies = authorizeService.getPolicies(c, myBundle);

            // add bundle's policies to bundle_policies map
            bundlePolicies.put(myBundle.getID(), myPolicies);

            // go through all bundle's bitstreams, add to bitstream map
            List<Bitstream> bitstreams = myBundle.getBitstreams();

            for (Bitstream myBitstream : bitstreams)
            {
                myPolicies = authorizeService.getPolicies(c, myBitstream);
                bitstreamPolicies.put(myBitstream.getID(),
                        myPolicies);
            }
        }

        request.setAttribute("item", item);
        request.setAttribute("item_policies", itemPolicies);
        request.setAttribute("bundles", bundles);
        request.setAttribute("bundle_policies", bundlePolicies);
        request.setAttribute("bitstream_policies", bitstreamPolicies);
    }
}<|MERGE_RESOLUTION|>--- conflicted
+++ resolved
@@ -7,22 +7,7 @@
  */
 package org.dspace.app.webui.servlet.admin;
 
-<<<<<<< HEAD
-import java.io.IOException;
-import java.sql.SQLException;
-import java.util.Date;
-import java.util.HashMap;
-import java.util.List;
-import java.util.Map;
-
-import javax.servlet.ServletException;
-import javax.servlet.http.HttpServletRequest;
-import javax.servlet.http.HttpServletResponse;
 import org.apache.commons.lang.time.DateUtils;
-
-=======
-import org.apache.commons.lang.time.DateUtils;
->>>>>>> e5cb6299
 import org.dspace.app.util.AuthorizeUtil;
 import org.dspace.app.webui.servlet.DSpaceServlet;
 import org.dspace.app.webui.util.JSPManager;
@@ -523,19 +508,11 @@
         {
             int policyId = UIUtil.getIntParameter(request, "policy_id");
             int actionId = UIUtil.getIntParameter(request, "action_id");
-<<<<<<< HEAD
-            int groupId = UIUtil.getIntParameter(request, "group_id");
-            int collectionId = UIUtil
-                    .getIntParameter(request, "collection_id");
-            int communityId = UIUtil.getIntParameter(request, "community_id");
-            int itemId = UIUtil.getIntParameter(request, "item_id");
-=======
             UUID groupId = UIUtil.getUUIDParameter(request, "group_id");
             UUID collectionId = UIUtil
                     .getUUIDParameter(request, "collection_id");
             UUID communityId = UIUtil.getUUIDParameter(request, "community_id");
             UUID itemId = UIUtil.getUUIDParameter(request, "item_id");
->>>>>>> e5cb6299
             Date startDate = null;
             try {
                 startDate = DateUtils.parseDate(request.getParameter("policy_start_date"),
@@ -636,11 +613,7 @@
                 // delete previously set dates.
                 policy.setStartDate(startDate);
                 policy.setEndDate(endDate);
-<<<<<<< HEAD
-                policy.update();
-=======
                 resourcePolicyService.update(c, policy);
->>>>>>> e5cb6299
 
                 // show edit form!
                 prepItemEditForm(c, request, item);
