--- conflicted
+++ resolved
@@ -26,16 +26,8 @@
 import org.dspace.core.Constants;
 import org.dspace.core.Context;
 import org.dspace.handle.HandleManager;
-<<<<<<< HEAD
 import org.dspace.core.PluginConfigurationError;
 import org.dspace.core.PluginManager;
-=======
-import org.dspace.search.DSQuery;
-import org.dspace.search.QueryArgs;
-import org.dspace.search.QueryResults;
-import org.dspace.sort.SortOption;
->>>>>>> fa7b7276
-
 import javax.servlet.ServletException;
 import javax.servlet.http.HttpServletRequest;
 import javax.servlet.http.HttpServletResponse;
@@ -306,7 +298,6 @@
     	}
     	else if (action.equals("Search Authors"))
     	{
-<<<<<<< HEAD
             request.setAttribute("collection", myCollection);
             try
             {
@@ -317,42 +308,6 @@
                 throw new ServletException(e.getMessage(), e);
             }
         }
-=======
-            String name = (String) request.getParameter("namepart");
-            QueryArgs queryArgs = new QueryArgs();
-            queryArgs.setQuery("author:"+name);
-            queryArgs.setPageSize(Integer.MAX_VALUE);
-            QueryResults results = DSQuery.doQuery(context, queryArgs);
-
-            Map<Integer, Item> items = new HashMap<Integer, Item>();
-            List<String> handles = results.getHitHandles();
-            for (String handle : handles)
-            {
-                DSpaceObject resultDSO = HandleManager.resolveToObject(context, handle);
-
-                if (resultDSO.getType() == Constants.ITEM)
-                {
-                    Item item = (Item) resultDSO;
-                    if (item.isOwningCollection(myCollection))
-                    {
-                        continue;
-                    }
-                    if (AuthorizeManager.authorizeActionBoolean(context, item, Constants.READ))
-                    {
-                        items.put(Integer.valueOf(item.getID()),item);
-                    }
-                }
-            }
-
-    		request.setAttribute("collection", myCollection);
-    		request.setAttribute("browsetext", name);
-    		request.setAttribute("items", items);
-    		request.setAttribute("browsetype", "Add");
-    		
-    		jspPage = "itemmap-browse.jsp";
-    		JSPManager.showJSP(request, response, jspPage);
-    	}
->>>>>>> fa7b7276
     	else if (action.equals("browse"))
     	{
     		// target collection to browse
