--- conflicted
+++ resolved
@@ -1121,11 +1121,7 @@
 
             						if (tb != null)
             						{
-<<<<<<< HEAD
-                                                            if (AuthorizeManager.authorizeActionBoolean(context, tb, Constants.READ))
-=======
                                                             if (authorizeService.authorizeActionBoolean(context, tb, Constants.READ))
->>>>>>> e5cb6299
                                                             {
                                                                 String myPath = request.getContextPath()
                                                                     + "/retrieve/"
