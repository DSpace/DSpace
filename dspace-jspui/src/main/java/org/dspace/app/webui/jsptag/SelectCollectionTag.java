--- conflicted
+++ resolved
@@ -58,11 +58,7 @@
         {
             HttpServletRequest hrq = (HttpServletRequest) pageContext.getRequest();
             Context context = UIUtil.obtainContext(hrq);
-<<<<<<< HEAD
-            Collection[] collections = (Collection[]) hrq.getAttribute("collections");
-=======
             List<Collection> collections = (List<Collection>) hrq.getAttribute("collections");
->>>>>>> e5cb6299
 
             sb.append("<select");
             if (name != null)
@@ -88,19 +84,11 @@
             for (Collection coll : collections)
             {
                 sb.append("<option value=\"").append(coll.getID()).append("\"");
-<<<<<<< HEAD
-                if (collection == coll.getID())
-                {
-                    sb.append(" selected=\"selected\"");
-                }
-                sb.append(">").append(CollectionDropDown.collectionPath(coll)).append("</option>\n");
-=======
                 if (collection.equals(coll.getID().toString()))
                 {
                     sb.append(" selected=\"selected\"");
                 }
                 sb.append(">").append(CollectionDropDown.collectionPath(context, coll)).append("</option>\n");
->>>>>>> e5cb6299
             }
 
             sb.append("</select>\n");
