<%--

    The contents of this file are subject to the license and copyright
    detailed in the LICENSE and NOTICE files at the root of the source
    tree and available online at

    http://www.dspace.org/license/

--%>
<%--
  - Edit metadata form
  -
  - Attributes to pass in to this page:
  -    submission.info   - the SubmissionInfo object
  -    submission.inputs - the DCInputSet
  -    submission.page   - the step in submission
  --%>

<%@ page contentType="text/html;charset=UTF-8" %>

<%@ page import="java.util.ArrayList" %>
<%@ page import="java.util.Iterator" %>
<%@ page import="java.util.List" %>

<%@ page import="javax.servlet.jsp.jstl.fmt.LocaleSupport" %>
<%@ page import="javax.servlet.jsp.PageContext" %>

<%@ page import="org.dspace.core.Context" %>
<%@ page import="org.dspace.app.util.DCInput" %>
<%@ page import="org.dspace.app.util.DCInputSet" %>
<%@ page import="org.dspace.app.webui.servlet.SubmissionController" %>
<%@ page import="org.dspace.submit.AbstractProcessingStep" %>
<%@ page import="org.dspace.core.I18nUtil" %>
<%@ page import="org.dspace.app.util.SubmissionInfo" %>
<%@ page import="org.dspace.app.webui.util.UIUtil" %>
<%@ page import="org.dspace.content.authority.Choices" %>
<%@ page import="org.dspace.core.ConfigurationManager" %>
<%@ page import="org.dspace.core.Utils" %>
<%@ page import="org.dspace.content.authority.factory.ContentAuthorityServiceFactory" %>
<%@ page import="org.dspace.content.authority.service.ChoiceAuthorityService" %>
<%@ page import="org.dspace.content.authority.service.MetadataAuthorityService" %>
<%@ page import="org.dspace.content.*" %>
<%@ page import="org.dspace.content.factory.ContentServiceFactory" %>
<%@ page import="java.io.IOException" %>

<%@ taglib uri="http://www.dspace.org/dspace-tags.tld" prefix="dspace" %>
<%@ taglib uri="http://java.sun.com/jsp/jstl/fmt" prefix="fmt" %>
<%
    request.setAttribute("LanguageSwitch", "hide");
%>
<%!
    // required by Controlled Vocabulary  add-on and authority addon
        String contextPath;

    // An unknown value of confidence for new, empty input fields,
    // so no icon appears yet.
    int unknownConfidence = Choices.CF_UNSET - 100;

    // This method is resposible for showing a link next to an input box
    // that pops up a window that to display a controlled vocabulary.
    // It should be called from the doOneBox and doTwoBox methods.
    // It must be extended to work with doTextArea.
    String doControlledVocabulary(String fieldName, PageContext pageContext, String vocabulary, boolean readonly)
    {
        String link = "";
        boolean enabled = ConfigurationManager.getBooleanProperty("webui.controlledvocabulary.enable");
        boolean useWithCurrentField = vocabulary != null && ! "".equals(vocabulary);
        
        if (enabled && useWithCurrentField && !readonly)
        {
                        // Deal with the issue of _0 being removed from fieldnames in the configurable submission system
                        if (fieldName.endsWith("_0"))
                        {
                                fieldName = fieldName.substring(0, fieldName.length() - 2);
                        }
                        link = 
                        "<a href='javascript:void(null);' onclick='javascript:popUp(\"" +
                                contextPath + "/controlledvocabulary/controlledvocabulary.jsp?ID=" +
                                fieldName + "&amp;vocabulary=" + vocabulary + "\")'>" +
                                        "<span class='controlledVocabularyLink'>" +
                                                LocaleSupport.getLocalizedMessage(pageContext, "jsp.submit.edit-metadata.controlledvocabulary") +
                                        "</span>" +
                        "</a>";
                }

                return link;
    }

    boolean hasVocabulary(String vocabulary)
    {
        boolean enabled = ConfigurationManager.getBooleanProperty("webui.controlledvocabulary.enable");
        boolean useWithCurrentField = vocabulary != null && !"".equals(vocabulary);
        boolean has = false;
        
        if (enabled && useWithCurrentField)
        {
                has = true;
        }
        return has;
    }

    // is this field going to be rendered as Choice-driven <select>?
    boolean isSelectable(String fieldKey)
    {
        ChoiceAuthorityService cam = ContentAuthorityServiceFactory.getInstance().getChoiceAuthorityService();
        return (cam.isChoicesConfigured(fieldKey) &&
            "select".equals(cam.getPresentation(fieldKey)));
    }

    // Get the presentation type of the authority if any, null otherwise
    String getAuthorityType(PageContext pageContext, String fieldName, Collection collection)
    {
        MetadataAuthorityService mam = ContentAuthorityServiceFactory.getInstance().getMetadataAuthorityService();
        ChoiceAuthorityService cam = ContentAuthorityServiceFactory.getInstance().getChoiceAuthorityService();
        StringBuffer sb = new StringBuffer();

        if (cam.isChoicesConfigured(fieldName))
        {
        	return cam.getPresentation(fieldName);
        }
        return null;
    }
    
    // Render the choice/authority controlled entry, or, if not indicated,
    // returns the given default inputBlock
    StringBuffer doAuthority(PageContext pageContext, String fieldName,
            int idx, int fieldCount, String fieldInput, String authorityValue,
            int confidenceValue, boolean isName, boolean repeatable,
            List<MetadataValue> dcvs, StringBuffer inputBlock, Collection collection)
    {
        MetadataAuthorityService mam = ContentAuthorityServiceFactory.getInstance().getMetadataAuthorityService();
        ChoiceAuthorityService cam = ContentAuthorityServiceFactory.getInstance().getChoiceAuthorityService();
        StringBuffer sb = new StringBuffer();

        if (cam.isChoicesConfigured(fieldName))
        {
            boolean authority = mam.isAuthorityControlled(fieldName);
            boolean required = authority && mam.isAuthorityRequired(fieldName);
            boolean isSelect = "select".equals(cam.getPresentation(fieldName)) && !isName;

            // Append index to input @names
            String authorityName = fieldName + "_authority";
            String confidenceName = fieldName + "_confidence";
            if (repeatable)
            {
                fieldInput += '_'+String.valueOf(idx+1);
                authorityName += '_'+String.valueOf(idx+1);
                confidenceName += '_'+String.valueOf(idx+1);
            }

            String confidenceSymbol = confidenceValue == unknownConfidence ? "blank" : Choices.getConfidenceText(confidenceValue).toLowerCase();
            String confIndID = fieldInput+"_confidence_indicator_id";
            
            if (authority)
            { 
                sb.append(" <img id=\""+confIndID+"\" title=\"")
                  .append(LocaleSupport.getLocalizedMessage(pageContext, "jsp.getAuthority().getConfidence().description."+confidenceSymbol))
                  .append("\" class=\"pull-left ds-authority-confidence cf-")                  
                  // set confidence to cf-blank if authority is empty
                  .append(authorityValue==null||authorityValue.length()==0 ? "blank" : confidenceSymbol)
                  .append(" \" src=\"").append(contextPath).append("/image/confidence/invisible.gif\" />");
                  
                   
                sb.append("<input type=\"text\" value=\"").append(authorityValue!=null?authorityValue:"")
                  .append("\" id=\"").append(authorityName)
                  .append("\" name=\"").append(authorityName).append("\" class=\"ds-authority-value form-control\"/>")
                  .append("<input type=\"hidden\" value=\"").append(confidenceSymbol)
                  .append("\" id=\"").append(confidenceName)
                  .append("\" name=\"").append(confidenceName)
                  .append("\" class=\"ds-authority-confidence-input\"/>");
                  
                
            }

            // suggest is not supported for name input type
            if ("suggest".equals(cam.getPresentation(fieldName)) && !isName)
            {
                if (inputBlock != null)
                    sb.insert(0, inputBlock);
                sb.append("<span id=\"").append(fieldInput).append("_indicator\" style=\"display: none;\">")
                        .append("<img src=\"").append(contextPath).append("/image/authority/load-indicator.gif\" alt=\"Loading...\"/>")
                        .append("</span><div id=\"").append(fieldInput).append("_autocomplete\" class=\"autocomplete\" style=\"display: none;\"> </div>");

                sb.append("<script type=\"text/javascript\">")
<<<<<<< HEAD
                        .append("var gigo = DSpaceSetupAutocomplete('edit_metadata',")
                        .append("{ metadataField: '").append(fieldName).append("', isClosed: '").append(required?"true":"false").append("', inputName: '")
                        .append(fieldInput).append("', authorityName: '").append(authorityName).append("', containerID: '")
                        .append(fieldInput).append("_autocomplete', indicatorID: '").append(fieldInput).append("_indicator', ")
                        .append("contextPath: '").append(contextPath)
                        .append("', confidenceName: '").append(confidenceName)
                        .append("', confidenceIndicatorID: '").append(confIndID).append("")
                        .append("', collection: '").append(String.valueOf(collection.getID())).append("'")
                        .append(" }); </script>");
=======
                  .append("var gigo = DSpaceSetupAutocomplete('edit_metadata',")
                  .append("{ metadataField: '").append(fieldName).append("', isClosed: '").append(required?"true":"false").append("', inputName: '")
                  .append(fieldInput).append("', authorityName: '").append(authorityName).append("', containerID: '")
                  .append(fieldInput).append("_autocomplete', indicatorID: '").append(fieldInput).append("_indicator', ")
                  .append("contextPath: '").append(contextPath)
                  .append("', confidenceName: '").append(confidenceName)
                  .append("', confidenceIndicatorID: '").append(confIndID)
                  .append("', collection: '").append(String.valueOf(collection.getID()))
                        .append("' }); </script>");
>>>>>>> 7308c562
            }

            // put up a SELECT element containing all choices
            else if (isSelect)
            {
                sb.append("<select class=\"form-control\" id=\"").append(fieldInput)
                   .append("_id\" name=\"").append(fieldInput)
                   .append("\" size=\"").append(String.valueOf(repeatable ? 6 : 1))
                        .append(repeatable ? "\" multiple>\n" : "\">\n");
                Choices cs = cam.getMatches(fieldName, "", collection, 0, 0, null);
                // prepend unselected empty value when nothing can be selected.
                if (!repeatable && cs.defaultSelected < 0 && dcvs.size() == 0)
                    sb.append("<option value=\"\"><!-- empty --></option>\n");
                for (int i = 0; i < cs.values.length; ++i)
                {
                    boolean selected = false;
                    for (MetadataValue dcv : dcvs)
                    {
                        if (dcv.getValue().equals(cs.values[i].value))
                            selected = true;
                    }
                    sb.append("<option value=\"")
                      .append(cs.values[i].value.replaceAll("\"", "\\\""))
                      .append("\"")
                      .append(selected ? " selected>":">")
                      .append(cs.values[i].label).append("</option>\n");
                }
                sb.append("</select>\n");
            }

              // use lookup for any other presentation style (i.e "select")
            else
            {
                if (inputBlock != null)
                    sb.insert(0, inputBlock);
                sb.append("<button class=\"btn btn-default\" name=\"").append(fieldInput).append("_lookup\" ")
                  .append("onclick=\"javascript: return DSpaceChoiceLookup('")
                  .append(contextPath).append("/tools/lookup.jsp','")
                  .append(fieldName).append("','edit_metadata','")
                  .append(fieldInput).append("','").append(authorityName).append("','")
                  .append(confIndID).append("','")
                  .append(String.valueOf(collection.getID())).append("',")
                  .append(String.valueOf(isName)).append(",false);\"")
                        .append(" title=\"")
                  .append(LocaleSupport.getLocalizedMessage(pageContext, "jsp.tools.lookup.lookup"))
                  .append("\"><span class=\"glyphicon glyphicon-search\"></span></button>");
            }
            
        }
        else if (inputBlock != null)
            sb = inputBlock;
        return sb;
    }

    void doPersonalName(javax.servlet.jsp.JspWriter out, Item item,
      String fieldName, String schema, String element, String qualifier, boolean repeatable, boolean required,
      boolean readonly, int fieldCountIncr, String label, PageContext pageContext, Collection collection)
      throws java.io.IOException
    {
   	  String authorityType = getAuthorityType(pageContext, fieldName, collection);
    	
      List<MetadataValue> defaults = ContentServiceFactory.getInstance().getItemService().getMetadata(item, schema, element, qualifier, Item.ANY);
      int fieldCount = defaults.size() + fieldCountIncr;
      StringBuffer headers = new StringBuffer();
      StringBuffer sb = new StringBuffer();
      org.dspace.content.DCPersonName dpn;
      String auth;
      int conf = 0;
      StringBuffer name = new StringBuffer();
      StringBuffer first = new StringBuffer();
      StringBuffer last = new StringBuffer();
      
      if (fieldCount == 0)
         fieldCount = 1;

      sb.append("<div class=\"row\"><label class=\"col-md-2"+ (required?" label-required":"") +"\">").append(label).append("</label>");
	  sb.append("<div class=\"col-md-10\">");     
      for (int i = 0; i < fieldCount; i++)
      {
    	 sb.append("<div class=\"row col-md-12\">");
    	 if ("lookup".equalsIgnoreCase(authorityType) || "authorLookup".equalsIgnoreCase(authorityType))
    	 {
    	 	sb.append("<div class=\"row col-md-10\">");
    	 }
         first.setLength(0);
         first.append(fieldName).append("_first");
         if (repeatable)
            first.append('_').append(i+1);

         last.setLength(0);
         last.append(fieldName).append("_last");
         if (repeatable)
            last.append('_').append(i+1);

         if (i < defaults.size())
         {
            dpn = new org.dspace.content.DCPersonName(defaults.get(i).getValue());
            auth = defaults.get(i).getAuthority();
            conf = defaults.get(i).getConfidence();
         }
         else
         {
            dpn = new org.dspace.content.DCPersonName();
            auth = "";
            conf = unknownConfidence;
         }
         
         sb.append("<span class=\"col-md-5\"><input placeholder=\"")
           .append(Utils.addEntities(LocaleSupport.getLocalizedMessage(pageContext, "jsp.submit.edit-metadata.lastname")))
           .append("\" class=\"form-control\" type=\"text\" name=\"")
           .append(last.toString())
           .append("\" size=\"23\" ");
         if (readonly)
         {
             sb.append("readonly=\"readonly\" ");
         }
         sb.append("value=\"")
           .append(dpn.getLastName().replaceAll("\"", "&quot;")) // Encode "
                   .append("\"/></span><span class=\"col-md-5\"><input placeholder=\"")
                   .append(Utils.addEntities(LocaleSupport.getLocalizedMessage(pageContext, "jsp.submit.edit-metadata.firstname")))
                   .append("\" class=\"form-control\" type=\"text\" name=\"")
                   .append(first.toString())
           .append("\" size=\"23\" ");
         if (readonly)
         {
             sb.append("readonly=\"readonly\" ");
         }
         sb.append("value=\"")
           .append(dpn.getFirstNames()).append("\"/></span>");         
         
         if ("lookup".equalsIgnoreCase(authorityType) || "authorLookup".equalsIgnoreCase(authorityType))
    	 {
             sb.append(doAuthority(pageContext, fieldName, i, fieldCount, fieldName,
                     auth, conf, true, repeatable, defaults, null, collection));
             sb.append("</div>");
    	 }
         

         if (repeatable && !readonly && i < fieldCount - 1)
         {
            name.setLength(0);
            name.append(Utils.addEntities(dpn.getLastName()))
                .append(' ')
                .append(Utils.addEntities(dpn.getFirstNames()));
            // put a remove button next to filled in values
            sb.append("<button class=\"btn btn-danger pull-right col-md-2\" name=\"submit_")
              .append(fieldName)
              .append("_remove_")
              .append(i)
              .append("\" value=\"")
              .append(LocaleSupport.getLocalizedMessage(pageContext, "jsp.submit.edit-metadata.button.remove"))
              .append("\"><span class=\"glyphicon glyphicon-trash\"></span>&nbsp;&nbsp;"+LocaleSupport.getLocalizedMessage(pageContext, "jsp.submit.edit-metadata.button.remove")+"</button>");
         }
         else if (repeatable && !readonly && i == fieldCount - 1)
         {
            // put a 'more' button next to the last space
            sb.append("<button class=\"btn btn-default pull-right col-md-2\" name=\"submit_")
              .append(fieldName)
              .append("_add\" value=\"")
              .append(LocaleSupport.getLocalizedMessage(pageContext, "jsp.submit.edit-metadata.button.add"))
              .append("\"><span class=\"glyphicon glyphicon-plus\"></span>&nbsp;&nbsp;"+LocaleSupport.getLocalizedMessage(pageContext, "jsp.submit.edit-metadata.button.add")+"</button>");
         }         
         sb.append("</div>");   
      }
	  sb.append("</div></div><br/>");
      out.write(sb.toString());
    }

    void doDate(javax.servlet.jsp.JspWriter out, Item item,
      String fieldName, String schema, String element, String qualifier, boolean repeatable, boolean required,
      boolean readonly, int fieldCountIncr, String label, PageContext pageContext, HttpServletRequest request)
      throws java.io.IOException
    {

      List<MetadataValue> defaults = ContentServiceFactory.getInstance().getItemService().getMetadata(item, schema, element, qualifier, Item.ANY);
      int fieldCount = defaults.size() + fieldCountIncr;
      StringBuffer sb = new StringBuffer();
      org.dspace.content.DCDate dateIssued;

      if (fieldCount == 0)
         fieldCount = 1;

      sb.append("<div class=\"row\"><label class=\"col-md-2"+ (required?" label-required":"") +"\">")
        .append(label)
        .append("</label><div class=\"col-md-10\">");
      
      for (int i = 0; i < fieldCount; i++)
      {
         if (i < defaults.size())
            dateIssued = new org.dspace.content.DCDate(defaults.get(i).getValue());
         else
            dateIssued = new org.dspace.content.DCDate("");
    
         sb.append("<div class=\"row col-md-12\"><div class=\"col-md-10\"><div class=\"row\">")
			.append("<div class=\"col-md-6\"><span class=\"input-group\"><span class=\"input-group-addon\">")
         	.append(LocaleSupport.getLocalizedMessage(pageContext, "jsp.submit.edit-metadata.month"))
            .append("</span><select class=\"form-control\" name=\"")
            .append(fieldName)
            .append("_month");
         if (repeatable)
         {
            sb.append('_').append(i+1);
         }
         if (readonly)
         {
             sb.append("\" readonly=\"readonly\"");
         }
         sb.append("\"><option value=\"-1\"")
            .append((dateIssued.getMonth() == -1 ? " selected=\"selected\"" : ""))
//          .append(">(No month)</option>");
            .append(">")
            .append(LocaleSupport.getLocalizedMessage(pageContext, "jsp.submit.edit-metadata.no_month"))
            .append("</option>");
            
         for (int j = 1; j < 13; j++)
         {
            sb.append("<option value=\"")
              .append(j)
              .append((dateIssued.getMonth() == j ? "\" selected=\"selected\"" : "\"" ))
              .append(">")
              .append(org.dspace.content.DCDate.getMonthName(j,I18nUtil.getSupportedLocale(request.getLocale())))
              .append("</option>");
         }
    
         sb.append("</select></span></div>")
	            .append("<div class=\"col-md-2\"><span class=\"input-group\"><span class=\"input-group-addon\">")
                .append(LocaleSupport.getLocalizedMessage(pageContext, "jsp.submit.edit-metadata.day"))
                .append("</span><input class=\"form-control\" type=\"text\" name=\"")
            .append(fieldName)
            .append("_day");
         if (repeatable)
            sb.append("_").append(i+1);
         if (readonly)
         {
             sb.append("\" readonly=\"readonly\"");
         }
         sb.append("\" size=\"2\" maxlength=\"2\" value=\"")
                 .append((dateIssued.getDay() > 0 ?
                     String.valueOf(dateIssued.getDay()) : "" ))
                .append("\"/></span></div><div class=\"col-md-4\"><span class=\"input-group\"><span class=\"input-group-addon\">")
                .append(LocaleSupport.getLocalizedMessage(pageContext, "jsp.submit.edit-metadata.year"))
                .append("</span><input class=\"form-control\" type=\"text\" name=\"")
            .append(fieldName)
            .append("_year");
         if (repeatable)
            sb.append("_").append(i+1);
         if (readonly)
         {
             sb.append("\" readonly=\"readonly\"");
         }
         sb.append("\" size=\"4\" maxlength=\"4\" value=\"")
            .append((dateIssued.getYear() > 0 ?
                 String.valueOf(dateIssued.getYear()) : "" ))
            .append("\"/></span></div></div></div>\n");
    
         if (repeatable && !readonly && i < fieldCount - 1)
         {
            // put a remove button next to filled in values
            sb.append("<button class=\"btn btn-danger col-md-2\" name=\"submit_")
              .append(fieldName)
              .append("_remove_")
              .append(i)
              .append("\" value=\"")
              .append(LocaleSupport.getLocalizedMessage(pageContext, "jsp.submit.edit-metadata.button.remove"))
              .append("\"><span class=\"glyphicon glyphicon-trash\"></span>&nbsp;&nbsp;"+LocaleSupport.getLocalizedMessage(pageContext, "jsp.submit.edit-metadata.button.remove")+"</button>");
         }
         else if (repeatable && !readonly && i == fieldCount - 1)
         {
            // put a 'more' button next to the last space
            sb.append("<button class=\"btn btn-default col-md-2\" name=\"submit_")
              .append(fieldName)
              .append("_add\" value=\"")
              .append(LocaleSupport.getLocalizedMessage(pageContext, "jsp.submit.edit-metadata.button.add"))
              .append("\"><span class=\"glyphicon glyphicon-plus\"></span>&nbsp;&nbsp;"+LocaleSupport.getLocalizedMessage(pageContext, "jsp.submit.edit-metadata.button.add")+"</button>");
         }
         // put a blank if nothing else
         sb.append("</div>");
      }
      sb.append("</div></div><br/>");
      out.write(sb.toString());
    }

    void doSeriesNumber(javax.servlet.jsp.JspWriter out, Item item,
      String fieldName, String schema, String element, String qualifier, boolean repeatable,
      boolean required, boolean readonly, int fieldCountIncr, String label, PageContext pageContext)
      throws java.io.IOException
    {

      List<MetadataValue> defaults = ContentServiceFactory.getInstance().getItemService().getMetadata(item, schema, element, qualifier, Item.ANY);
      int fieldCount = defaults.size() + fieldCountIncr;
      StringBuffer sb = new StringBuffer();
      org.dspace.content.DCSeriesNumber sn;
      StringBuffer headers = new StringBuffer();

      if (fieldCount == 0)
         fieldCount = 1;

      sb.append("<div class=\"row\"><label class=\"col-md-2"+ (required?" label-required":"") +"\">")
      	.append(label)
      	.append("</label><div class=\"col-md-10\">");
      
      for (int i = 0; i < fieldCount; i++)
      {
         if (i < defaults.size())
           sn = new org.dspace.content.DCSeriesNumber(defaults.get(i).getValue());
         else
           sn = new org.dspace.content.DCSeriesNumber();

         sb.append("<div class=\"row col-md-12\"><span class=\"col-md-5\"><input class=\"form-control\" type=\"text\" name=\"")
           .append(fieldName)
           .append("_series");
         if (repeatable)
           sb.append("_").append(i+1);
         if (readonly)
         {
             sb.append("\" readonly=\"readonly\"");
         }
         sb.append("\" placeholder=\"")
           .append(LocaleSupport.getLocalizedMessage(pageContext, "jsp.submit.edit-metadata.seriesname").replaceAll("\"", "&quot;"));
         sb.append("\" size=\"23\" value=\"")
           .append(sn.getSeries().replaceAll("\"", "&quot;"))
           .append("\"/></span><span class=\"col-md-5\"><input class=\"form-control\" type=\"text\" name=\"")
           .append(fieldName)
           .append("_number");
         if (repeatable)
           sb.append("_").append(i+1);
         if (readonly)
         {
             sb.append("\" readonly=\"readonly\"");
         }
         sb.append("\" placeholder=\"")
           .append(LocaleSupport.getLocalizedMessage(pageContext, "jsp.submit.edit-metadata.paperno").replaceAll("\"", "&quot;"));
         sb.append("\" size=\"23\" value=\"")
           .append(sn.getNumber().replaceAll("\"", "&quot;"))
           .append("\"/></span>\n");

         if (repeatable && !readonly && i < fieldCount - 1)
         {
            // put a remove button next to filled in values
            sb.append("<button class=\"btn btn-danger col-md-2\" name=\"submit_")
              .append(fieldName)
              .append("_remove_")
              .append(i)
              .append("\" value=\"")
              .append(LocaleSupport.getLocalizedMessage(pageContext, "jsp.submit.edit-metadata.button.remove"))
              .append("\"><span class=\"glyphicon glyphicon-trash\"></span>&nbsp;&nbsp;"+LocaleSupport.getLocalizedMessage(pageContext, "jsp.submit.edit-metadata.button.remove")+"</button>");
         }
         else if (repeatable && !readonly && i == fieldCount - 1)
         {
            // put a 'more' button next to the last space
            sb.append("<button class=\"btn btn-default col-md-2\" name=\"submit_")
              .append(fieldName)
              .append("_add\" value=\"")
              .append(LocaleSupport.getLocalizedMessage(pageContext, "jsp.submit.edit-metadata.button.add"))
              .append("\"><span class=\"glyphicon glyphicon-plus\"></span>&nbsp;&nbsp;"+LocaleSupport.getLocalizedMessage(pageContext, "jsp.submit.edit-metadata.button.add")+"</button>");
         }

         // put a blank if nothing else
         sb.append("</div>");
      }
      sb.append("</div></div><br/>");
      
      out.write(sb.toString());
    }

    void doTextArea(javax.servlet.jsp.JspWriter out, Item item,
      String fieldName, String schema, String element, String qualifier, boolean repeatable, boolean required, boolean readonly,
      int fieldCountIncr, String label, PageContext pageContext, String vocabulary, boolean closedVocabulary, Collection collection,
      boolean language, List<String> valueLanguageList)
      throws java.io.IOException
    {
      String authorityType = getAuthorityType(pageContext, fieldName, collection);
      List<MetadataValue> defaults = ContentServiceFactory.getInstance().getItemService().getMetadata(item, schema, element, qualifier, Item.ANY);
      int fieldCount = defaults.size() + fieldCountIncr;
      StringBuffer sb = new StringBuffer();
      String val, auth;
      int conf = unknownConfidence;

      if (fieldCount == 0)
         fieldCount = 1;

      sb.append("<div class=\"row\"><label class=\"col-md-2"+ (required?" label-required":"") +"\">")
      	.append(label)
      	.append("</label><div class=\"col-md-10\">");
      
      for (int i = 0; i < fieldCount; i++)
      { 
         String lang = null;
         
         if (i < defaults.size())
         {
             val = defaults.get(i).getValue();
             lang = defaults.get(i).getLanguage();
             auth = defaults.get(i).getAuthority();
             conf = defaults.get(i).getConfidence();
         }
         else
         {
           val = "";
            auth = "";
         }
         sb.append("<div class=\"row col-md-12\">\n");
         String fieldNameIdx = fieldName + ((repeatable)?"_" + (i+1):"");

         if (language) 
         {
             sb.append("<div class=\"col-md-8\">");
         }
         else 
         {
             sb.append("<div class=\"col-md-10\">");
         }

         if (authorityType != null)
         {
        	 sb.append("<div class=\"col-md-10\">");
         }
         sb.append("<textarea class=\"form-control\" name=\"").append(fieldNameIdx)
           .append("\" rows=\"4\" cols=\"45\" id=\"")
           .append(fieldNameIdx).append("_id\" ")
           .append((hasVocabulary(vocabulary)&&closedVocabulary)||readonly?" readonly=\"readonly\" ":"")
           .append(">")
           .append(val)
           .append("</textarea>")
           .append(doControlledVocabulary(fieldNameIdx, pageContext, vocabulary, readonly))
           .append("</div>");
           
         if (language) 
         {
             if (null == lang)
             {
                 lang = ConfigurationManager.getProperty("default.language");
             }
             sb.append("<div class=\"col-md-2\">");
             sb = doLanguageTag(sb, fieldNameIdx, valueLanguageList, lang);
             sb.append("</div>");
         }
            
         if (authorityType != null)
         {
        	 sb.append("</div><div class=\"col-md-2\">");
	         sb.append(doAuthority(pageContext, fieldName, i, fieldCount, fieldName,
                            auth, conf, false, repeatable,
                            defaults, null, collection));
	         sb.append("</div>");
         }
         
         if (repeatable && !readonly && i < fieldCount - 1)
         {
            // put a remove button next to filled in values
            sb.append("<button class=\"btn btn-danger col-md-2\" name=\"submit_")
              .append(fieldName)
              .append("_remove_")
              .append(i)
              .append("\" value=\"")
              .append(LocaleSupport.getLocalizedMessage(pageContext, "jsp.submit.edit-metadata.button.remove"))
              .append("\"><span class=\"glyphicon glyphicon-trash\"></span>&nbsp;&nbsp;"+LocaleSupport.getLocalizedMessage(pageContext, "jsp.submit.edit-metadata.button.remove")+"</button>");
         }
         else if (repeatable && !readonly && i == fieldCount - 1)
         {
            // put a 'more' button next to the last space
            sb.append("<button class=\"btn btn-default col-md-2\" name=\"submit_")
              .append(fieldName)
              .append("_add\" value=\"")
              .append(LocaleSupport.getLocalizedMessage(pageContext, "jsp.submit.edit-metadata.button.add"))
              .append("\"><span class=\"glyphicon glyphicon-plus\"></span>&nbsp;&nbsp;"+LocaleSupport.getLocalizedMessage(pageContext, "jsp.submit.edit-metadata.button.add")+"</button>");
         }

         // put a blank if nothing else
         sb.append("</div>");
      }
      sb.append("</div></div><br/>");
      
      out.write(sb.toString());
    }

    void doOneBox(javax.servlet.jsp.JspWriter out, Item item,
      String fieldName, String schema, String element, String qualifier, boolean repeatable, boolean required, boolean readonly,
      int fieldCountIncr, String label, PageContext pageContext, String vocabulary, boolean closedVocabulary, Collection collection,
      boolean language, List<String> valueLanguageList)
      throws java.io.IOException
    {
      String authorityType = getAuthorityType(pageContext, fieldName, collection);
      List<MetadataValue> defaults = ContentServiceFactory.getInstance().getItemService().getMetadata(item, schema, element, qualifier, Item.ANY);
      int fieldCount = defaults.size() + fieldCountIncr;
      StringBuffer sb = new StringBuffer();
      String val, auth;
      int conf= 0;

      if (fieldCount == 0)
         fieldCount = 1;

      sb.append("<div class=\"row\"><label class=\"col-md-2"+ (required?" label-required":"") +"\">")
        .append(label)
        .append("</label>");
      sb.append("<div class=\"col-md-10\">");  
      for (int i = 0; i < fieldCount; i++)
      { 
          String lang = null;
         
           if (i < defaults.size())
           {
             val = defaults.get(i).getValue().replaceAll("\"", "&quot;");
             lang = defaults.get(i).getLanguage();
             auth = defaults.get(i).getAuthority();
             conf = defaults.get(i).getConfidence();
           }
           else
           {
             val = "";
             auth = "";
             conf= unknownConfidence;
           }

           sb.append("<div class=\"row col-md-12\">");
           String fieldNameIdx = fieldName + ((repeatable)?"_" + (i+1):""); 
            
           if (language)
           {
               sb.append("<div class=\"col-md-8\">");
           }
           else 
           {
               sb.append("<div class=\"col-md-10\">");
           }
         
           if (authorityType != null)
           {
        	   sb.append("<div class=\"row col-md-10\">");
           }
           sb.append("<input class=\"form-control\" type=\"text\" name=\"")
             .append(fieldNameIdx)
             .append("\" id=\"")
             .append(fieldNameIdx).append("\" size=\"50\" value=\"")
             .append(val +"\"")
             .append((hasVocabulary(vocabulary)&&closedVocabulary) || readonly?" readonly=\"readonly\" ":"")
             .append("/>")
			 .append(doControlledVocabulary(fieldNameIdx, pageContext, vocabulary, readonly))             
             .append("</div>");
           
           if (language) 
           {
               if(null == lang)
               {
                    lang = ConfigurationManager.getProperty("default.language");
               }
               sb.append("<div class=\"col-md-2\">");
               sb = doLanguageTag(sb, fieldNameIdx, valueLanguageList, lang);
               sb.append("</div>");
           }
            
           if (authorityType != null)
           {
        	   sb.append("<div class=\"col-md-2\">");
	           sb.append(doAuthority(pageContext, fieldName, i,  fieldCount,
                              fieldName, auth, conf, false, repeatable,
                              defaults, null, collection));
           	   sb.append("</div></div>");
           }             

          if (repeatable && !readonly && i < fieldCount - 1)
          {
             // put a remove button next to filled in values
             sb.append("<button class=\"btn btn-danger col-md-2\" name=\"submit_")
               .append(fieldName)
               .append("_remove_")
               .append(i)
               .append("\" value=\"")
               .append(LocaleSupport.getLocalizedMessage(pageContext, "jsp.submit.edit-metadata.button.remove"))
               .append("\"><span class=\"glyphicon glyphicon-trash\"></span>&nbsp;&nbsp;"+LocaleSupport.getLocalizedMessage(pageContext, "jsp.submit.edit-metadata.button.remove")+"</button>");
          }
          else if (repeatable && !readonly && i == fieldCount - 1)
          {
             // put a 'more' button next to the last space
             sb.append("<button class=\"btn btn-default col-md-2\" name=\"submit_")
               .append(fieldName)
               .append("_add\" value=\"")
               .append(LocaleSupport.getLocalizedMessage(pageContext, "jsp.submit.edit-metadata.button.add"))
               .append("\"><span class=\"glyphicon glyphicon-plus\"></span>&nbsp;&nbsp;"+LocaleSupport.getLocalizedMessage(pageContext, "jsp.submit.edit-metadata.button.add")+"</button>");
          }

          sb.append("</div>");
        }
      sb.append("</div>");
      sb.append("</div><br/>");
	  
      out.write(sb.toString());
    }

    void doTwoBox(javax.servlet.jsp.JspWriter out, Item item,
      String fieldName, String schema, String element, String qualifier, boolean repeatable, boolean required, boolean readonly,
      int fieldCountIncr, String label, PageContext pageContext, String vocabulary, boolean closedVocabulary,
      boolean language, List<String> valueLanguageList)
      throws java.io.IOException
    {
        /*
    <div class="row"><label class="col-md-2">Subject Keywords</label>
        <div class="col-md-10">
            <div class="row">
                <div class="col-md-5">
                    <span class="col-md-6"><input type="text" class="form-control" name="dc_subject_1" size="15" value="test"></span>
                    <span class="col-md-4"><select class="form-control" name="dc_subject_other_1[lang]"><option value="">N/A</option><option selected="selected" value="en">English</option><option value="de">German</option></select></span>
                    <button value="Remove" name="submit_dc_subject_remove_0" class="btn btn-danger col-md-2"><span class="glyphicon glyphicon-trash"></span></button>
                </div>
                <div class="col-md-5">
                    <span class="col-md-6"><input type="text" class="form-control" name="dc_subject_2" size="15" value="tes2"></span>
                    <span class="col-md-4"><select class="form-control" name="dc_subject_other_1[lang]"><option value="">N/A</option><option selected="selected" value="en">English</option><option value="de">German</option></select></span>
                    <button class="col-md-2 btn btn-danger" name="submit_dc_subject_remove_1" value="Remove"><span class="glyphicon glyphicon-trash"></span></button>
                </div>
                <span class="col-md-2"></span>
            </div>
            <div class="row">
              <div class="col-md-5">
                <span class="col-md-6"><input type="text" class="form-control" name="dc_subject_3" size="15"></span>
                <span class="col-md-4"><select class="form-control" name="dc_subject_other_1[lang]"><option value="">N/A</option><option selected="selected" value="en">English</option><option value="de">German</option></select></span>
                <span class="col-md-2"></span>
              </div>
              <div class="col-md-5">
                <span class="col-md-6"><input type="text" class="form-control" name="dc_subject_3" size="15"></span>
                <span class="col-md-4"><select class="form-control" name="dc_subject_other_1[lang]"><option value="">N/A</option><option selected="selected" value="en">English</option><option value="de">German</option></select></span>
                <span class="col-md-2"></span>
              </div>
              <button class="btn btn-default col-md-2" name="submit_dc_subject_add" value="Add More"><span class="glyphicon glyphicon-plus"></span>&nbsp;&nbsp;Add More</button>
            </div>
        </div>
    </div>
        */

        List<MetadataValue> defaults = ContentServiceFactory.getInstance().getItemService().getMetadata(item, schema, element, qualifier, Item.ANY);
        int fieldCount = defaults.size() + fieldCountIncr;
        StringBuffer sb = new StringBuffer();
        StringBuffer headers = new StringBuffer();

        String fieldParam = "";

        if (fieldCount == 0)
           fieldCount = 1;

        sb.append("<div class=\"row\"><label class=\"col-md-2"+ (required?" label-required":"") +"\">")
          .append(label)
          .append("</label>");
        sb.append("<div class=\"col-md-10\">");
        for (int i = 0; i < fieldCount; i++)
        {
            sb.append("<div class=\"row\">\n");
            sb.append("<div class=\"col-md-5\">");
         
            if(repeatable)
            {
                //param is field name and index, starting from 1 (e.g. myfield_2)
                fieldParam = fieldName + "_" + (i+1);
            }
            else
            {
                //param is just the field name
                fieldParam = fieldName;
            }

            if (i < defaults.size()) 
            {
                sb.append("<span class=\"col-md-")
                    .append(language ? "6" : "10")
                    .append("\"><input class=\"form-control\" type=\"text\" name=\"")
                    .append(fieldParam)
                    .append("\" size=\"15\" value=\"")
                    .append(defaults.get(i).getValue().replaceAll("\"", "&quot;"))
                    .append("\"")
                    .append((hasVocabulary(vocabulary) && closedVocabulary) || readonly ? " readonly=\"readonly\" " : "")
                    .append("/>");

                sb.append(doControlledVocabulary(fieldParam, pageContext, vocabulary, readonly));
                sb.append("</span>");
                
                if (language)
                {
                    String lang = defaults.get(i).getLanguage();
                    if(null == lang)
                    {
                        lang = ConfigurationManager.getProperty("default.language");
                    }
                    sb.append("<span class=\"col-md-4\">");
                    sb = doLanguageTag(sb, fieldParam, valueLanguageList, lang);
                    sb.append("</span>");
                }
                
                if (repeatable && !readonly)
                {
                    // put a remove button next to filled in values
                    sb.append("<button class=\"btn btn-danger col-md-2\" name=\"submit_")
                            .append(fieldName)
                            .append("_remove_")
                            .append(i)
                            .append("\" value=\"")
                            .append(LocaleSupport.getLocalizedMessage(pageContext, "jsp.submit.edit-metadata.button.remove2"))
                            .append("\"><span class=\"glyphicon glyphicon-trash\"></span></button>");
                }
                else 
                {
                    sb.append("<span class=\"col-md-2\">&nbsp;</span>");
                }
            }
            else
            {
                sb.append("<span class=\"col-md-")
                    .append(language ? "6" : "10")
                    .append("\"><input class=\"form-control\" type=\"text\" name=\"")
                    .append(fieldParam)
                    .append("\" size=\"15\"")
                    .append((hasVocabulary(vocabulary)&&closedVocabulary) || readonly?" readonly=\"readonly\" ":"")
                    .append("/>")
                    .append(doControlledVocabulary(fieldParam, pageContext, vocabulary, readonly))
                    .append("</span>\n");
                
                if (language)
                {
                    String lang = ConfigurationManager.getProperty("default.language");
                    sb.append("<span class=\"col-md-4\">");
                    sb = doLanguageTag(sb, fieldParam, valueLanguageList, lang);
                    sb.append("</span>");
                }
                
                sb.append("<span class=\"col-md-2\">&nbsp;</span>"); // no remove button
            }
            sb.append("</div>\n"); //<div class="col-md-5>
         
            i++;
         
            sb.append("<div class=\"col-md-5\">");
            if(repeatable)
            {
                    //param is field name and index, starting from 1 (e.g. myfield_2)
                fieldParam = fieldName + "_" + (i+1);
            }
            else
            {
                    //param is just the field name
                    fieldParam = fieldName;
            }

            if (i < defaults.size()) 
            {
                sb.append("<span class=\"col-md-")
                 .append(language ? 6 : 10)
                 .append("\"><input class=\"form-control\" type=\"text\" name=\"")
                 .append(fieldParam)
                 .append("\" size=\"15\" value=\"")
                 .append(defaults.get(i).getValue().replaceAll("\"", "&quot;"))
                 .append("\"")
                 .append((hasVocabulary(vocabulary) && closedVocabulary) || readonly ? " readonly=\"readonly\" " : "")
                 .append("/>");
                sb.append(doControlledVocabulary(fieldParam, pageContext, vocabulary, readonly));
                sb.append("</span>");

                if (language)
                {
                    String lang = defaults.get(i).getLanguage();
                    if(null == lang)
                    {
                        lang = ConfigurationManager.getProperty("default.language");
                    }
                    sb.append("<span class=\"col-md-4\">");
                    sb = doLanguageTag(sb, fieldParam, valueLanguageList, lang);
                    sb.append("</span>");
                }

                if (repeatable && !readonly) 
                {
                    // put a remove button next to filled in values
                    sb.append(" <button class=\"btn btn-danger col-md-2\" name=\"submit_")
                        .append(fieldName)
                        .append("_remove_")
                        .append(i)
                        .append("\" value=\"")
                        .append(LocaleSupport.getLocalizedMessage(pageContext, "jsp.submit.edit-metadata.button.remove2"))
                        .append("\"><span class=\"glyphicon glyphicon-trash\" /></button>");
                }
                  else
                {
                    sb.append("<span class=\"col-md-2\">&nbsp;</span>");
                }
            }
            else
            {
                sb.append("<span class=\"col-md-")
                    .append(language ? "6" : "10")
                    .append("\"><input class=\"form-control\" type=\"text\" name=\"")
                    .append(fieldParam)
                    .append("\" size=\"15\"")
                     .append((hasVocabulary(vocabulary)&&closedVocabulary)||readonly?" readonly=\"readonly\" ":"")
                    .append("/>")
                    .append(doControlledVocabulary(fieldParam, pageContext, vocabulary, readonly))
                    .append("</span>\n");
                
                if (language)
                {
                    String lang = ConfigurationManager.getProperty("default.language");
                    sb.append("<span class=\"col-md-4\">");
                    sb = doLanguageTag(sb, fieldParam, valueLanguageList, lang);
                    sb.append("</span>");
                }
                
                sb.append("<span class=\"col-md-2\">&nbsp;</span>"); // no remove button
            }
            sb.append("</div>\n"); //<div class="col-md-5>

            
            if (repeatable && !readonly && i >= fieldCount - 1)
            {
                sb.append(" <button class=\"btn btn-default col-md-2\" name=\"submit_")
                .append(fieldName)
                .append("_add\" value=\"")
                .append(LocaleSupport.getLocalizedMessage(pageContext, "jsp.submit.edit-metadata.button.add"))
                .append("\"><span class=\"glyphicon glyphicon-plus\"></span>&nbsp;&nbsp;"+LocaleSupport.getLocalizedMessage(pageContext, "jsp.submit.edit-metadata.button.add")+"</button>\n");
            } else {
                sb.append("<!-- repeatable: " + (repeatable ? "true" : "false") + " readonly " + (readonly ? "true" : "false") + " i " + i + " fieldCount " + fieldCount + " -->");
            }

            sb.append("</div>"); //<div class="row">
        }
        sb.append("</div></div><br/>"); //<div class="row">...<div class="col-md-10">
        out.write(sb.toString());
    }
    
    

    void doQualdropValue(JspWriter out, Item item,
      String fieldName, String schema, String element, DCInputSet inputs, boolean repeatable, boolean required,
      boolean readonly, int fieldCountIncr, List qualMap, String label, PageContext pageContext)
      throws IOException
    {
      List<MetadataValue> unfiltered = ContentServiceFactory.getInstance().getItemService().getMetadata(item, schema, element, Item.ANY, Item.ANY);
      // filter out both unqualified and qualified values occurring elsewhere in inputs
      List<MetadataValue> filtered = new ArrayList<MetadataValue>();
      for (int i = 0; i < unfiltered.size(); i++)
      {
          String unfilteredFieldName = unfiltered.get(i).getMetadataField().getElement();
          if(unfiltered.get(i).getMetadataField().getQualifier() != null && unfiltered.get(i).getMetadataField().getQualifier().length()>0)
              unfilteredFieldName += "." + unfiltered.get(i).getMetadataField().getQualifier();
              
              if ( ! inputs.isFieldPresent(unfilteredFieldName) )
              {
                      filtered.add(unfiltered.get(i));
              }
      }
      List<MetadataValue> defaults = filtered;

      int fieldCount = defaults.size() + fieldCountIncr;
      StringBuffer sb = new StringBuffer();
      String   q, v, currentQual, currentVal;

      if (fieldCount == 0)
         fieldCount = 1;

      sb.append("<div class=\"row\"><label class=\"col-md-2"+ (required?" label-required":"") +"\">")
      	.append(label)
      	.append("</label>");
      sb.append("<div class=\"col-md-10\">");
      for (int j = 0; j < fieldCount; j++)
      {

         if (j < defaults.size())
         {
            currentQual = defaults.get(j).getMetadataField().getQualifier();
            if(currentQual==null) currentQual="";
            currentVal = defaults.get(j).getValue();
         }
         else
         {
            currentQual = "";
            currentVal = "";
         }

         // do the dropdown box
         sb.append("<div class=\"row col-md-12\"><div class=\"col-md-10\"><span class=\"input-group\"><span class=\"input-group-addon\"><select name=\"")
           .append(fieldName)
           .append("_qualifier");
         if (repeatable)
           sb.append("_").append(j+1);
         if (readonly)
         {
             sb.append("\" readonly=\"readonly\"");
         }
         sb.append("\">");
         for (int i = 0; i < qualMap.size(); i+=2)
         {
           q = (String)qualMap.get(i);
           v = (String)qualMap.get(i+1);
           sb.append("<option")
             .append((v.equals(currentQual) ? " selected=\"selected\" ": "" ))
             .append(" value=\"")
             .append(v)
             .append("\">")
             .append(q)
             .append("</option>");
         }
      
         // do the input box
         sb.append("</select></span><input class=\"form-control\" type=\"text\" name=\"")
           .append(fieldName)
           .append("_value");
         if (repeatable)
           sb.append("_").append(j+1);
         if (readonly)
         {
             sb.append("\" readonly=\"readonly\"");
         }
         sb.append("\" size=\"34\" value=\"")
           .append(currentVal.replaceAll("\"", "&quot;"))
           .append("\"/></span></div>\n");

         if (repeatable && !readonly && j < fieldCount - 1)
          {
             // put a remove button next to filled in values
            sb.append("<button class=\"btn btn-danger col-md-2\" name=\"submit_")
              .append(fieldName)
              .append("_remove_")
              .append(j)
              .append("\" value=\"")
              .append(LocaleSupport.getLocalizedMessage(pageContext, "jsp.submit.edit-metadata.button.remove"))
              .append("\"><span class=\"glyphicon glyphicon-trash\"></span>&nbsp;&nbsp;"+LocaleSupport.getLocalizedMessage(pageContext, "jsp.submit.edit-metadata.button.remove")+"</button>");
         }
         else if (repeatable && !readonly && j == fieldCount - 1)
         {
            // put a 'more' button next to the last space
            sb.append("<button class=\"btn btn-default col-md-2\" name=\"submit_")
              .append(fieldName)
//            .append("_add\" value=\"Add More\"/> </td></tr>");
              .append("_add\" value=\"")
              .append(LocaleSupport.getLocalizedMessage(pageContext, "jsp.submit.edit-metadata.button.add"))
              .append("\"><span class=\"glyphicon glyphicon-plus\"></span>&nbsp;&nbsp;"+LocaleSupport.getLocalizedMessage(pageContext, "jsp.submit.edit-metadata.button.add")+"</button>");
         }

         // put a blank if nothing else
       	 sb.append("</div>");
      }
      sb.append("</div></div><br/>");
      out.write(sb.toString());
    }

    void doDropDown(javax.servlet.jsp.JspWriter out, Item item,
      String fieldName, String schema, String element, String qualifier, boolean repeatable,
      boolean required, boolean readonly, List valueList, String label)
      throws java.io.IOException
    {
      List<MetadataValue> defaults = ContentServiceFactory.getInstance().getItemService().getMetadata(item, schema, element, qualifier, Item.ANY);
      StringBuffer sb = new StringBuffer();
      Iterator vals;
      String display, value;
      int j;

      sb.append("<div class=\"row\"><label class=\"col-md-2"+ (required?" label-required":"") +"\">")
        .append(label)
        .append("</label>");

      sb.append("<span class=\"col-md-8\">")
        .append("<select class=\"form-control\" name=\"")
        .append(fieldName)
        .append("\"");
      if (repeatable)
        sb.append(" size=\"6\"  multiple=\"multiple\"");
      if (readonly)
      {
          sb.append(" readonly=\"readonly\"");
      }
      sb.append(">");

      for (int i = 0; i < valueList.size(); i += 2)
      {
         display = (String)valueList.get(i);
         value = (String)valueList.get(i+1);
         for (j = 0; j < defaults.size(); j++)
         {
             if (value.equals(defaults.get(j).getValue()))
                 break;
         }
         sb.append("<option ")
           .append(j < defaults.size() ? " selected=\"selected\" " : "")
           .append("value=\"")
           .append(value.replaceAll("\"", "&quot;"))
           .append("\">")
           .append(display)
           .append("</option>");
      }

      sb.append("</select></span></div><br/>");
      out.write(sb.toString());
    }
    
    void doChoiceSelect(javax.servlet.jsp.JspWriter out, PageContext pageContext, Item item,
      String fieldName, String schema, String element, String qualifier, boolean repeatable, boolean required,
      boolean readonly, List valueList, String label, Collection collection)
      throws java.io.IOException
    {
      List<MetadataValue> defaults = ContentServiceFactory.getInstance().getItemService().getMetadata(item, schema, element, qualifier, Item.ANY);
      StringBuffer sb = new StringBuffer();

      sb.append("<div class=\"row\"><label class=\"col-md-2"+ (required?" label-required":"") +"\">")
      .append(label)
      .append("</label>");

      sb.append("<span class=\"col-md-8\">")
        .append(doAuthority(pageContext, fieldName, 0,  defaults.size(),
                              fieldName, null, Choices.CF_UNSET, false, repeatable,
                              defaults, null, collection))

        .append("</span></div><br/>");
      out.write(sb.toString());
    }


    
    /** Display Checkboxes or Radio buttons, depending on if repeatable! **/
    void doList(javax.servlet.jsp.JspWriter out, Item item,
            String fieldName, String schema, String element, String qualifier, boolean repeatable,
            boolean required,boolean readonly, List valueList, String label)
            throws java.io.IOException
          {
                List<MetadataValue> defaults = ContentServiceFactory.getInstance().getItemService().getMetadata(item, schema, element, qualifier, Item.ANY);
                int valueCount = valueList.size();
                
            StringBuffer sb = new StringBuffer();
            String display, value;
            int j;

            int numColumns = 1;
            //if more than 3 display+value pairs, display in 2 columns to save space
            if(valueCount > 6)
                numColumns = 2;

            //print out the field label
			sb.append("<div class=\"row\"><label class=\"col-md-2"+ (required?" label-required":"") +"\">")
        	  .append(label)
        	  .append("</label>");
     		
            sb.append("<div class=\"col-md-10\">");

            if(numColumns > 1)
                sb.append("<div class=\"row col-md-"+(12 / numColumns)+"\">");
            else
                sb.append("<div class=\"row col-md-12\">");

            //flag that lets us know when we are in Column2
            boolean inColumn2 = false;
            
            //loop through all values
            for (int i = 0; i < valueList.size(); i += 2)
            {
                   //get display value and actual value
	               display = (String)valueList.get(i);
                   value = (String)valueList.get(i+1);
         
                   boolean checked = false;
                   //check if this value has been selected previously
                   for (j = 0; j < defaults.size(); j++)
                   {
                        if (value.equals(defaults.get(j).getValue()))
                        {
                        	checked = true;
                        	break;
                        }
	               }
           
                   // print input field
                   sb.append("<div class=\"input-group\"><span class=\"input-group-addon\">");
                   sb.append("<input type=\"");
                   
                   //if repeatable, print a Checkbox, otherwise print Radio buttons
                   if(repeatable)
                      sb.append("checkbox");
                   else
                      sb.append("radio");
                   if (readonly)
                   {
                       sb.append("\" readonly=\"readonly\"");
                   }
                   sb.append("\" name=\"")
                     .append(fieldName)
                     .append("\"")
                     .append(j < defaults.size() ? " checked=\"checked\" " : "")
                     .append(" value=\"")
                                 .append(value.replaceAll("\"", "&quot;"))
                                 .append("\">");
                   sb.append("</span>");
                   
                   //print display name immediately after input
                   sb.append("<span class=\"form-control\">")
                     .append(display)
                     .append("</span></div>");
                   
                           // if we are writing values in two columns,
                           // then start column 2 after half of the values
                   if((numColumns == 2) && (i+2 >= (valueList.size()/2)) && !inColumn2)
                   {
                        //end first column, start second column
                        sb.append("</div>");
                        sb.append("<div class=\"row col-md-"+(12 / numColumns)+"\">");
                        inColumn2 = true;
                   }
                   
            }//end for each value

            sb.append("</div></div></div><br/>");
            
            out.write(sb.toString());
          }//end doList
    
    /** Display language tags **/
     StringBuffer doLanguageTag(StringBuffer sb, String fieldNameIdx, List<String> valueLanguageList, String lang)
     {
         sb.append("<select class=\"form-control\" name=\"")
                 .append(fieldNameIdx + "[lang]")
                 .append("\"")
                 .append(">");

         for (int j = 0; j < valueLanguageList.size(); j += 2) 
         {
             String display = (String) valueLanguageList.get(j);
             String value = (String) valueLanguageList.get(j + 1);

             sb.append("<option ")
                     .append(value.equals(lang) ? " selected=\"selected\" " : "")
                     .append("value=\"")
                     .append(value.replaceAll("\"", "&quot;"))
                     .append("\">")
                     .append(display)
                     .append("</option>");
         }

         sb.append("</select>");
         return sb;
    }
%>

<%
    // Obtain DSpace context
    Context context = UIUtil.obtainContext(request);

    SubmissionInfo si = SubmissionController.getSubmissionInfo(context, request);

    Item item = si.getSubmissionItem().getItem();

    final int halfWidth = 23;
    final int fullWidth = 50;
    final int twothirdsWidth = 34;

    DCInputSet inputSet =
        (DCInputSet) request.getAttribute("submission.inputs");

    Integer pageNumStr =
        (Integer) request.getAttribute("submission.page");
    int pageNum = pageNumStr.intValue();
    
    // for later use, determine whether we are in submit or workflow mode
    String scope = si.isInWorkflow() ? "workflow" : "submit";

    // owning Collection ID for choice authority calls
    Collection collection = si.getSubmissionItem().getCollection();

    // Fetch the document type (dc.type)
    String documentType = "";
    if( (ContentServiceFactory.getInstance().getItemService().getMetadataByMetadataString(item, "dc.type") != null) && (ContentServiceFactory.getInstance().getItemService().getMetadataByMetadataString(item, "dc.type").size() >0) )
    {
        documentType = ContentServiceFactory.getInstance().getItemService().getMetadataByMetadataString(item, "dc.type").get(0).getValue();
    }
%>

<c:set var="dspace.layout.head.last" scope="request">
	<script type="text/javascript" src="<%= request.getContextPath() %>/static/js/scriptaculous/prototype.js"></script>
	<script type="text/javascript" src="<%= request.getContextPath() %>/static/js/scriptaculous/builder.js"></script>
	<script type="text/javascript" src="<%= request.getContextPath() %>/static/js/scriptaculous/effects.js"></script>
	<script type="text/javascript" src="<%= request.getContextPath() %>/static/js/scriptaculous/controls.js"></script>
</c:set>
<dspace:layout style="submission" locbar="off" navbar="off" titlekey="jsp.submit.edit-metadata.title">

<%
        contextPath = request.getContextPath();
%>



  <form action="<%= request.getContextPath() %>/submit#<%= si.getJumpToField()%>" method="post" name="edit_metadata" id="edit_metadata" onkeydown="return disableEnterKey(event);">

        <jsp:include page="/submit/progressbar.jsp"></jsp:include>

    <h1><fmt:message key="jsp.submit.edit-metadata.heading"/>
<%
     //figure out which help page to display
     if (pageNum <= 1)
     {
%>
        <dspace:popup page="<%= LocaleSupport.getLocalizedMessage(pageContext, \"help.index\") + \"#describe2\"%>"><fmt:message key="jsp.submit.edit-metadata.help"/></dspace:popup>
<%
     }
     else
     {
%>
        <dspace:popup page="<%= LocaleSupport.getLocalizedMessage(pageContext, \"help.index\") + \"#describe3\"%>"><fmt:message key="jsp.submit.edit-metadata.help"/></dspace:popup>
<%
     }
%>
    </h1>

<%
     //figure out which help page to display
     if (pageNum <= 1)
     {
%>
        <p><fmt:message key="jsp.submit.edit-metadata.info1"/></p>
<%
     }
     else
     {
%>
        <p><fmt:message key="jsp.submit.edit-metadata.info2"/></p>
    
<%
     }
 
	 int pageIdx = pageNum - 1;
     DCInput[] inputs = inputSet.getPageRows(pageIdx, si.getSubmissionItem().hasMultipleTitles(),
                                                si.getSubmissionItem().isPublishedBefore() );
     for (int z = 0; z < inputs.length; z++)
     {
       boolean readonly = false;

       // Omit fields not allowed for this document type
       if(!inputs[z].isAllowedFor(documentType))
       {
           continue;
       }

       // ignore inputs invisible in this scope
       if (!inputs[z].isVisible(scope))
       {
           if (inputs[z].isReadOnly(scope))
           {
                readonly = true;
           }
           else
           {
               continue;
           }
       }
       String dcElement = inputs[z].getElement();
       String dcQualifier = inputs[z].getQualifier();
       String dcSchema = inputs[z].getSchema();
       boolean language = inputs[z].getLanguage();
       
       String fieldName;
       int fieldCountIncr;
       boolean repeatable;
       String vocabulary;
	   boolean required;
	   
       vocabulary = inputs[z].getVocabulary();
       required = inputs[z].isRequired();
       
       if (dcQualifier != null && !dcQualifier.equals("*"))
          fieldName = dcSchema + "_" + dcElement + '_' + dcQualifier;
       else
          fieldName = dcSchema + "_" + dcElement;


       if ((si.getMissingFields() != null) && (si.getMissingFields().contains(fieldName)))
       {
           if(inputs[z].getWarning() != null)
           {
                   if(si.getJumpToField()==null || si.getJumpToField().length()==0)
                                si.setJumpToField(fieldName);

                   String req = "<div class=\"alert alert-warning\">" +
                                                        inputs[z].getWarning() +
                                                        "<a name=\""+fieldName+"\"></a></div>";
                   out.write(req);
           }
       }
       else
       {
                        //print out hints, if not null
           if(inputs[z].getHints() != null)
           {
           		%>
           		<div class="help-block">
                	<%= inputs[z].getHints() %>
                <%
                    if (hasVocabulary(vocabulary) &&  !readonly)
                    {
             	%>
             						<span class="pull-right">
                                             <dspace:popup page="/help/index.html#controlledvocabulary"><fmt:message key="jsp.controlledvocabulary.controlledvocabulary.help-link"/></dspace:popup>
             						</span>
             	<%
                    }
				%>
				</div>
				<%
           }
       }
       
       repeatable = inputs[z].getRepeatable();
       fieldCountIncr = 0;
      
       if (si.getMoreBoxesFor() != null && si.getMoreBoxesFor().equals(fieldName)) 
       {
           fieldCountIncr = 1;
       }

       String inputType = inputs[z].getInputType();
       String label = inputs[z].getLabel();
       boolean closedVocabulary = inputs[z].isClosedVocabulary();
       
       if (inputType.equals("name"))
       {
           doPersonalName(out, item, fieldName, dcSchema, dcElement, dcQualifier,
                                          repeatable, required, readonly, fieldCountIncr, label, pageContext, collection);
       }
       else if (isSelectable(fieldName))
       {
           doChoiceSelect(out, pageContext, item, fieldName, dcSchema, dcElement, dcQualifier,
                                   repeatable, required, readonly, inputs[z].getPairs(), label, collection);
       }
       else if (inputType.equals("date"))
       {
           doDate(out, item, fieldName, dcSchema, dcElement, dcQualifier,
                          repeatable, required, readonly, fieldCountIncr, label, pageContext, request);
       }
       else if (inputType.equals("series"))
       {
           doSeriesNumber(out, item, fieldName, dcSchema, dcElement, dcQualifier,
                              repeatable, required, readonly, fieldCountIncr, label, pageContext);
       }
       else if (inputType.equals("qualdrop_value"))
       {
           doQualdropValue(out, item, fieldName, dcSchema, dcElement, inputSet, repeatable, required,
                                   readonly, fieldCountIncr, inputs[z].getPairs(), label, pageContext);
       }
       else if (inputType.equals("textarea"))
       {
                   doTextArea(out, item, fieldName, dcSchema, dcElement, dcQualifier,
                                  repeatable, required, readonly, fieldCountIncr, label, pageContext, vocabulary,
                                  closedVocabulary, collection, language, inputs[z].getValueLanguageList());
       }
       else if (inputType.equals("dropdown"))
       {
                        doDropDown(out, item, fieldName, dcSchema, dcElement, dcQualifier,
                                   repeatable, required, readonly, inputs[z].getPairs(), label);
       }
       else if (inputType.equals("twobox"))
       {
                        doTwoBox(out, item, fieldName, dcSchema, dcElement, dcQualifier,
                                 repeatable, required, readonly, fieldCountIncr, label, pageContext, 
                                 vocabulary, closedVocabulary, language, inputs[z].getValueLanguageList());
       }
       else if (inputType.equals("list"))
       {
          doList(out, item, fieldName, dcSchema, dcElement, dcQualifier,
                        repeatable, required, readonly, inputs[z].getPairs(), label);
       }
       else
       {
                        doOneBox(out, item, fieldName, dcSchema, dcElement, dcQualifier,
                                 repeatable, required, readonly, fieldCountIncr, label, pageContext, vocabulary,
                                 closedVocabulary, collection, language, inputs[z].getValueLanguageList());
       }
       
     } // end of 'for rows'
%>
        
<%-- Hidden fields needed for SubmissionController servlet to know which item to deal with --%>
        <%= SubmissionController.getSubmissionParameters(context, request) %>
<div class="row">
<%  //if not first page & step, show "Previous" button
		if(!(SubmissionController.isFirstStep(request, si) && pageNum<=1))
		{ %>
			<div class="col-md-6 pull-right btn-group">
				<input class="btn btn-default col-md-4" type="submit" name="<%=AbstractProcessingStep.PREVIOUS_BUTTON%>" value="<fmt:message key="jsp.submit.edit-metadata.previous"/>" />
				<input class="btn btn-default col-md-4" type="submit" name="<%=AbstractProcessingStep.CANCEL_BUTTON%>" value="<fmt:message key="jsp.submit.edit-metadata.cancelsave"/>"/>
				<input class="btn btn-primary col-md-4" type="submit" name="<%=AbstractProcessingStep.NEXT_BUTTON%>" value="<fmt:message key="jsp.submit.edit-metadata.next"/>"/>
    <%  } else { %>
    		<div class="col-md-4 pull-right btn-group">
                <input class="btn btn-default col-md-6" type="submit" name="<%=AbstractProcessingStep.CANCEL_BUTTON%>" value="<fmt:message key="jsp.submit.edit-metadata.cancelsave"/>"/>
				<input class="btn btn-primary col-md-6" type="submit" name="<%=AbstractProcessingStep.NEXT_BUTTON%>" value="<fmt:message key="jsp.submit.edit-metadata.next"/>"/>
    <%  }  %>
    		</div><br/>
</div>    		
    </form>

</dspace:layout><|MERGE_RESOLUTION|>--- conflicted
+++ resolved
@@ -182,27 +182,15 @@
                         .append("</span><div id=\"").append(fieldInput).append("_autocomplete\" class=\"autocomplete\" style=\"display: none;\"> </div>");
 
                 sb.append("<script type=\"text/javascript\">")
-<<<<<<< HEAD
-                        .append("var gigo = DSpaceSetupAutocomplete('edit_metadata',")
-                        .append("{ metadataField: '").append(fieldName).append("', isClosed: '").append(required?"true":"false").append("', inputName: '")
-                        .append(fieldInput).append("', authorityName: '").append(authorityName).append("', containerID: '")
-                        .append(fieldInput).append("_autocomplete', indicatorID: '").append(fieldInput).append("_indicator', ")
-                        .append("contextPath: '").append(contextPath)
-                        .append("', confidenceName: '").append(confidenceName)
-                        .append("', confidenceIndicatorID: '").append(confIndID).append("")
-                        .append("', collection: '").append(String.valueOf(collection.getID())).append("'")
-                        .append(" }); </script>");
-=======
                   .append("var gigo = DSpaceSetupAutocomplete('edit_metadata',")
                   .append("{ metadataField: '").append(fieldName).append("', isClosed: '").append(required?"true":"false").append("', inputName: '")
                   .append(fieldInput).append("', authorityName: '").append(authorityName).append("', containerID: '")
                   .append(fieldInput).append("_autocomplete', indicatorID: '").append(fieldInput).append("_indicator', ")
                   .append("contextPath: '").append(contextPath)
                   .append("', confidenceName: '").append(confidenceName)
-                  .append("', confidenceIndicatorID: '").append(confIndID)
-                  .append("', collection: '").append(String.valueOf(collection.getID()))
+                  .append("', confidenceIndicatorID: '").append(confIndID).append("")
+                  .append("', collection: '").append(String.valueOf(collection.getID())).append("'")
                         .append("' }); </script>");
->>>>>>> 7308c562
             }
 
             // put up a SELECT element containing all choices
