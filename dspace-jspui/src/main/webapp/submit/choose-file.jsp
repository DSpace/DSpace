--- conflicted
+++ resolved
@@ -429,11 +429,8 @@
             <%
             } else {
             %>
-<<<<<<< HEAD
-            query:{workspace_item_id:'<%= subInfo.getSubmissionItem().getID()%>'}
-=======
                 query:{workspace_item_id:'<%= subInfo.getSubmissionItem().getID()%>'}
->>>>>>> 132f37a1
+            <%}%>
             <%}%>
           });
         // Resumable.js isn't supported, fall back on a different method
