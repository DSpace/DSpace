--- conflicted
+++ resolved
@@ -15,14 +15,11 @@
   -    recent.submissions - RecetSubmissions
   --%>
 
-<<<<<<< HEAD
-=======
 <%@page import="org.dspace.core.factory.CoreServiceFactory"%>
 <%@page import="org.dspace.core.service.NewsService"%>
 <%@page import="org.dspace.content.service.CommunityService"%>
 <%@page import="org.dspace.content.factory.ContentServiceFactory"%>
 <%@page import="org.dspace.content.service.ItemService"%>
->>>>>>> e5cb6299
 <%@page import="org.dspace.core.Utils"%>
 <%@page import="org.dspace.content.Bitstream"%>
 <%@ page contentType="text/html;charset=UTF-8" %>
@@ -129,20 +126,12 @@
 		        String displayTitle = itemService.getMetadataFirstValue(item, "dc", "title", null, Item.ANY);
 		        if (displayTitle == null)
 		        {
-<<<<<<< HEAD
-		            displayTitle = Utils.addEntities(dcv[0].value);
-=======
 		        	displayTitle = "Untitled";
->>>>>>> e5cb6299
 		        }
 		        String displayAbstract = itemService.getMetadataFirstValue(item, "dc", "description", "abstract", Item.ANY);
 		        if (displayAbstract == null)
 		        {
-<<<<<<< HEAD
-		            displayAbstract = Utils.addEntities(dcv[0].value);
-=======
 		            displayAbstract = "";
->>>>>>> e5cb6299
 		        }
 		%>
 		    <div style="padding-bottom: 50px; min-height: 200px;" class="item <%= first?"active":""%>">
