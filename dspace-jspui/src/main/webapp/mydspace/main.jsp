--- conflicted
+++ resolved
@@ -20,8 +20,6 @@
   -    workflow.pooled   WorkflowItem[] array of pooled tasks
   --%>
 
-<%@page import="org.dspace.services.ConfigurationService"%>
-<%@page import="org.dspace.utils.DSpace"%>
 <%@ page contentType="text/html;charset=UTF-8" %>
 
 <%@ taglib uri="http://java.sun.com/jsp/jstl/fmt"
@@ -44,6 +42,8 @@
 <%@ page import="org.dspace.workflow.WorkflowItem" %>
 <%@ page import="org.dspace.workflow.WorkflowManager" %>
 <%@ page import="java.util.List" %>
+<%@page import="org.dspace.services.ConfigurationService"%>
+<%@page import="org.dspace.utils.DSpace"%>
 
 <%
     EPerson user = (EPerson) request.getAttribute("mydspace.user");
@@ -71,140 +71,134 @@
     // Is the logged in user an admin
     Boolean displayMembership = (Boolean)request.getAttribute("display.groupmemberships");
     boolean displayGroupMembership = (displayMembership == null ? false : displayMembership.booleanValue());
+    
     ConfigurationService configurationService = new DSpace().getConfigurationService();
     boolean crisEnabled = configurationService.getPropertyAsType("cris.enabled", false);
 
-<<<<<<< HEAD
     if (crisEnabled)
     {
 %>
 <c:set var="dspace.layout.head.last" scope="request">
     <script type="text/javascript"><!--
 
-		var j = jQuery.noConflict();
-    	var myrpstatus = new Object();
-    	j(document).ready(function(){
-    		j('#cris-rp-change-active').dialog({
-    			autoOpen: false, modal: true, width: 750, minHeight: 350,
-   				buttons: {
-   					"<fmt:message key="jsp.mydspace.cris.rp-status-change.go"/>": 
-   						function(){
-   							j(window).attr('location','<%= request.getContextPath() %>'+myrpstatus.url);
-   						},
-   					"<fmt:message key="jsp.mydspace.cris.rp-status-change.inactive"/>": 
-   						function(){
-	   						myRP('hide');
-	    					j(this).dialog("close");
-   						},
-					"<fmt:message key="jsp.mydspace.cris.rp-status-change.remove"/>": 
-						function(){
-							myRP('remove');
-	    					j(this).dialog("close");
-   						},
-					"<fmt:message key="jsp.mydspace.cris.rp-status-change.keep-active"/>": 
-						function(){
-	   						j(this).dialog("close");
-	   					}
-   				}
-    		});
-    		j('#cris-rp-change-inactive').dialog({
-    			autoOpen: false, modal: true, width: 750, minHeight: 350,
-   				buttons: {
-   					"<fmt:message key="jsp.mydspace.cris.rp-status-change.go"/>": 
-   						function(){
-   							j(window).attr('location','<%= request.getContextPath() %>'+myrpstatus.url);
-   						},
-  					"<fmt:message key="jsp.mydspace.cris.rp-status-change.active"/>": 
-  						function(){
-	  						myRP('activate');
-	    					j(this).dialog("close");		
-        				},
-    				"<fmt:message key="jsp.mydspace.cris.rp-status-change.remove"/>": 
-    					function(){
-	    					myRP('remove');
-	    					j(this).dialog("close");	
-        				},
-    				"<fmt:message key="jsp.mydspace.cris.rp-status-change.keep-inactive"/>": 
-    					function(){
-        					j(this).dialog("close");
-        				}
-        			} 
-        	});
-    		j('#cris-rp-change-undefined').dialog({
-    			autoOpen: false, modal: true, width: 750, minHeight: 300,
-   				buttons: {
-        			"<fmt:message key="jsp.mydspace.cris.rp-status-change.create"/>": 
-        				function(){
-        					myRP('create');
-        					j(this).dialog("close");
-        				},
-    				"<fmt:message key="jsp.mydspace.cris.rp-status-change.keep-undefined"/>": 
-    					function(){
-        					j(this).dialog("close");
-        				}
-        		} 
-        	});
-    		
-    		var myRP = function(myaction){
-	    		j.ajax( {
-					url : "<%= request.getContextPath() %>/cris/rp/myRp.json",
-					data: {
-						"action" : myaction
-					},
-					success : function(data) {
-						myrpstatus = data.myrp;
-						if (data.myrp.url != null && data.myrp.active)
-						{
-							j('#cris-rp-status-value').html('<fmt:message key="jsp.mydspace.cris.rp-status-active" />');
-							j('#cris-rp-status-value').addClass("cris-rp-status-active");
-							j('#cris-rp-changestatus').off('click');
-							j('#cris-rp-changestatus').on('click', function(){
-								j('#cris-rp-change-active').dialog("open");
-							});
-						} 
-						else if (data.myrp.url != null && !data.myrp.active)
-						{
-							j('#cris-rp-status-value').html('<fmt:message key="jsp.mydspace.cris.rp-status-inactive" />');
-							j('#cris-rp-status-value').addClass("cris-rp-status-inactive");
-							j('#cris-rp-changestatus').off('click');
-							j('#cris-rp-changestatus').on('click', function(){
-								j('#cris-rp-change-inactive').dialog("open");
-							});
-						}
-						else 
-						{
-							j('#cris-rp-status-value').html('<fmt:message key="jsp.mydspace.cris.rp-status-undefined" />');
-							j('#cris-rp-status-value').addClass("cris-rp-status-undefined");
-							j('#cris-rp-changestatus').off('click');
-							j('#cris-rp-changestatus').on('click', function(){
-								j('#cris-rp-change-undefined').dialog("open");
-							});
-						}										
-					}
-	    		});
-    		};
-    		
-    		myRP('status');
-    	});
+               var j = jQuery.noConflict();
+       var myrpstatus = new Object();
+       j(document).ready(function(){
+               j('#cris-rp-change-active').dialog({
+                       autoOpen: false, modal: true, width: 750, minHeight: 350,
+                               buttons: {
+                                       "<fmt:message key="jsp.mydspace.cris.rp-status-change.go"/>":
+                                               function(){
+                                                       j(window).attr('location','<%= request.getContextPath() %>'+myrpstatus.url);
+                                               },
+                                       "<fmt:message key="jsp.mydspace.cris.rp-status-change.inactive"/>":
+                                               function(){
+                                                       myRP('hide');
+                                               j(this).dialog("close");
+                                               },
+                                       "<fmt:message key="jsp.mydspace.cris.rp-status-change.remove"/>":
+                                               function(){
+                                                       myRP('remove');
+                                               j(this).dialog("close");
+                                               },
+                                       "<fmt:message key="jsp.mydspace.cris.rp-status-change.keep-active"/>":
+                                               function(){
+                                                       j(this).dialog("close");
+                                       }
+                               }
+               });
+               j('#cris-rp-change-inactive').dialog({
+                       autoOpen: false, modal: true, width: 750, minHeight: 350,
+                               buttons: {
+                                       "<fmt:message key="jsp.mydspace.cris.rp-status-change.go"/>":
+                                               function(){
+                                                       j(window).attr('location','<%= request.getContextPath() %>'+myrpstatus.url);
+                                               },
+                                       "<fmt:message key="jsp.mydspace.cris.rp-status-change.active"/>":
+                                               function(){
+                                                       myRP('activate');
+                                               j(this).dialog("close");
+                                       },
+                               "<fmt:message key="jsp.mydspace.cris.rp-status-change.remove"/>":
+                                       function(){
+                                               myRP('remove');
+                                               j(this).dialog("close");
+                                       },
+                               "<fmt:message key="jsp.mydspace.cris.rp-status-change.keep-inactive"/>":
+                                       function(){
+                                               j(this).dialog("close");
+                                       }
+                               }
+               });
+               j('#cris-rp-change-undefined').dialog({
+                       autoOpen: false, modal: true, width: 750, minHeight: 300,
+                               buttons: {
+                               "<fmt:message key="jsp.mydspace.cris.rp-status-change.create"/>":
+                                       function(){
+                                               myRP('create');
+                                               j(this).dialog("close");
+                                       },
+                               "<fmt:message key="jsp.mydspace.cris.rp-status-change.keep-undefined"/>":
+                                       function(){
+                                               j(this).dialog("close");
+                                       }
+                       }
+               });
+
+               var myRP = function(myaction){
+                       j.ajax( {
+                                       url : "<%= request.getContextPath() %>/cris/rp/myRp.json",
+                                       data: {
+                                               "action" : myaction
+                                       },
+                                       success : function(data) {
+                                               myrpstatus = data.myrp;
+                                               if (data.myrp.url != null && data.myrp.active)
+                                               {
+                                                       j('#cris-rp-status-value').html('<fmt:message key="jsp.mydspace.cris.rp-status-active" />');
+                                                       j('#cris-rp-status-value').addClass("cris-rp-status-active");
+                                                       j('#cris-rp-changestatus').off('click');
+                                                       j('#cris-rp-changestatus').on('click', function(){
+                                                               j('#cris-rp-change-active').dialog("open");
+                                                       });
+                                               }
+                                               else if (data.myrp.url != null && !data.myrp.active)
+                                               {
+                                                       j('#cris-rp-status-value').html('<fmt:message key="jsp.mydspace.cris.rp-status-inactive" />');
+                                                       j('#cris-rp-status-value').addClass("cris-rp-status-inactive");
+                                                       j('#cris-rp-changestatus').off('click');
+                                                       j('#cris-rp-changestatus').on('click', function(){
+                                                               j('#cris-rp-change-inactive').dialog("open");
+                                                       });
+                                               }
+                                               else
+                                               {
+                                                       j('#cris-rp-status-value').html('<fmt:message key="jsp.mydspace.cris.rp-status-undefined" />');
+                                                       j('#cris-rp-status-value').addClass("cris-rp-status-undefined");
+                                                       j('#cris-rp-changestatus').off('click');
+                                                       j('#cris-rp-changestatus').on('click', function(){
+                                                               j('#cris-rp-change-undefined').dialog("open");
+                                                       });
+                                               }
+                                       }
+                       });
+               };
+
+               myRP('status');
+       });
     -->
     </script>
-</c:set>    
-<% } %>
-<dspace:layout titlekey="jsp.mydspace" nocache="true">
-
-<table width="100%" border="0">
-        <tr>
-            <td align="left">
-                <h1>
+</c:set>
+<% } %>                                               
+<dspace:layout style="submission" titlekey="jsp.mydspace" nocache="true">
+	<div class="panel panel-primary">
+        <div class="panel-heading">
                     <fmt:message key="jsp.mydspace"/>: <%= Utils.addEntities(user.getFullName()) %>
-                </h1>
-            </td>
-            <td align="right" class="standard">
-                 <dspace:popup page="<%= LocaleSupport.getLocalizedMessage(pageContext, \"help.index\") + \"#mydspace\"%>"><fmt:message key="jsp.help"/></dspace:popup>
-            </td>
-        </tr>
-    </table>
-<%
+	                <span class="pull-right"><dspace:popup page="<%= LocaleSupport.getLocalizedMessage(pageContext, \"help.index\") + \"#mydspace\"%>"><fmt:message key="jsp.help"/></dspace:popup></span>
+        </div>         
+
+		<div class="panel-body">
+		<%
     if (crisEnabled)
     {
         %>
@@ -227,16 +221,6 @@
 <%        
 	}
  %>
-
-=======
-<dspace:layout style="submission" titlekey="jsp.mydspace" nocache="true">
-	<div class="panel panel-primary">
-        <div class="panel-heading">
-                    <fmt:message key="jsp.mydspace"/>: <%= Utils.addEntities(user.getFullName()) %>
-	                <span class="pull-right"><dspace:popup page="<%= LocaleSupport.getLocalizedMessage(pageContext, \"help.index\") + \"#mydspace\"%>"><fmt:message key="jsp.help"/></dspace:popup></span>
-        </div>         
-
-		<div class="panel-body">
 		    <form action="<%= request.getContextPath() %>/mydspace" method="post">
 		        <input type="hidden" name="step" value="<%= MyDSpaceServlet.MAIN_PAGE %>" />
                 <input class="btn btn-success" type="submit" name="submit_new" value="<fmt:message key="jsp.mydspace.main.start.button"/>" />
@@ -244,7 +228,6 @@
 		    </form>
 		
 		
->>>>>>> a075de51
 <%-- Task list:  Only display if the user has any tasks --%>
 <%
     if (owned.length > 0)
