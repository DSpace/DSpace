--- conflicted
+++ resolved
@@ -116,7 +116,7 @@
             }
 %>
 		<small><fmt:message key="jsp.collection-home.heading1"/></small>
-      <a class="statisticsLink btn btn-info" href="<%= request.getContextPath() %>/handle/<%= collection.getHandle() %>/statistics"><fmt:message key="jsp.collection-home.display-statistics"/></a>
+      <a class="statisticsLink btn btn-info" href="<%= request.getContextPath() %>/cris/stats/collection.html?handle=<%= collection.getHandle() %>"><fmt:message key="jsp.collection-home.display-statistics"/></a>
       </h2></div>
 <%  if (logo != null) { %>
         <div class="col-md-4">
@@ -202,15 +202,6 @@
     }
 %>
         </form>
-<<<<<<< HEAD
-      </td>
-    </tr>
-  </table>
-          <div align="center">
- 				<a class="statisticsLink" href="<%= request.getContextPath() %>/cris/stats/collection.html?handle=<%= collection.getHandle() %>"><fmt:message key="jsp.collection-home.display-statistics"/></a> 				                   
-          </div>
-=======
->>>>>>> a075de51
 
 <% if (show_items)
    {
