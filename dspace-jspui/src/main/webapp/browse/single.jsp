<%--

    The contents of this file are subject to the license and copyright
    detailed in the LICENSE and NOTICE files at the root of the source
    tree and available online at

    http://www.dspace.org/license/

--%>
<%--
  -
  --%>

<%@ page contentType="text/html;charset=UTF-8" %>

<%@ taglib uri="http://java.sun.com/jsp/jstl/fmt" prefix="fmt" %>

<%@ taglib uri="http://www.dspace.org/dspace-tags.tld" prefix="dspace" %>

<%@ page import="org.dspace.browse.BrowseInfo" %>
<%@ page import="org.dspace.browse.BrowseIndex" %>
<%@ page import="org.dspace.content.Collection" %>
<%@ page import="org.dspace.content.Community" %>
<%@ page import="org.dspace.content.DCDate" %>
<%@ page import="org.dspace.core.ConfigurationManager" %>
<%@ page import="java.net.URLEncoder" %>
<%@ page import="org.dspace.core.Utils" %>
<%@ page import="org.dspace.app.webui.util.UIUtil" %>
<%@ page import="org.apache.commons.lang.StringUtils" %>

<%
    request.setAttribute("LanguageSwitch", "hide");

    //First, get the browse info object
    BrowseInfo bi = (BrowseInfo) request.getAttribute("browse.info");
    BrowseIndex bix = bi.getBrowseIndex();

    //values used by the header
    String scope = "";
    String type = "";

    Community community = null;
    Collection collection = null;
    if (bi.inCommunity()) {
        community = (Community) bi.getBrowseContainer();
    }
    if (bi.inCollection()) {
        collection = (Collection) bi.getBrowseContainer();
    }

    if (community != null) {
        scope = "\"" + community.getMetadata("name") + "\"";
    }
    if (collection != null) {
        scope = "\"" + collection.getMetadata("name") + "\"";
    }

    type = bix.getName();

    //FIXME: so this can probably be placed into the Messages.properties file at some point
    // String header = "Browsing " + scope + " by " + type;

    // get the values together for reporting on the browse values
    // String range = "Showing results " + bi.getStart() + " to " + bi.getFinish() + " of " + bi.getTotal();

    // prepare the next and previous links
    String linkBase = request.getContextPath() + "/";
    if (collection != null) {
        linkBase = linkBase + "handle/" + collection.getHandle() + "/";
    }
    if (community != null) {
        linkBase = linkBase + "handle/" + community.getHandle() + "/";
    }

    String direction = (bi.isAscending() ? "ASC" : "DESC");
    String sharedLink = linkBase + "browse?type=" + URLEncoder.encode(bix.getName(), "UTF-8") +
            "&amp;order=" + URLEncoder.encode(direction, "UTF-8") +
            "&amp;rpp=" + URLEncoder.encode(Integer.toString(bi.getResultsPerPage()), "UTF-8");

    // prepare the next and previous links
    String next = sharedLink;
    String prev = sharedLink;
    boolean isSinglePage = true;
    linkBase = sharedLink + "&amp;";

    if (bi.hasNextPage()) {
        next = next + "&amp;offset=" + bi.getNextOffset();
    }

    if (bi.hasPrevPage()) {
        prev = prev + "&amp;offset=" + bi.getPrevOffset();
    }

    // prepare a url for use by form actions
    String formaction = request.getContextPath() + "/";
    if (collection != null) {
        formaction = formaction + "handle/" + collection.getHandle() + "/";
    }
    if (community != null) {
        formaction = formaction + "handle/" + community.getHandle() + "/";
    }
    formaction = formaction + "browse";

    String ascSelected = (bi.isAscending() ? "selected=\"selected\"" : "");
    String descSelected = (bi.isAscending() ? "" : "selected=\"selected\"");
    int rpp = bi.getResultsPerPage();

//	 the message key for the type
    String typeKey = "browse.type.metadata." + bix.getName();
%>

<dspace:layout titlekey="browse.page-title">

    <%-- Build the header (careful use of spacing) --%>
    <h2>
        <fmt:message key="browse.single.header"><fmt:param value="<%= scope %>"/></fmt:message> <fmt:message
            key="<%= typeKey %>"/>
    </h2>

    <%
        if (!bix.isTagCloudEnabled()) {
    %>
    <%-- Include the main navigation for all the browse pages --%>
    <%-- This first part is where we render the standard bits required by both possibly navigations --%>
    <div id="browse_navigation" class="well text-center">
        <form method="get" action="<%= formaction %>">
            <input type="hidden" name="type" value="<%= bix.getName() %>"/>
            <input type="hidden" name="order" value="<%= direction %>"/>
            <input type="hidden" name="rpp" value="<%= rpp %>"/>

                <%-- If we are browsing by a date, or sorting by a date, render the date selection header --%>
            <%
                if (bix.isDate()) {
            %>
            <span><fmt:message key="browse.nav.date.jump"/> </span>
            <select name="year">
                <option selected="selected" value="-1"><fmt:message key="browse.nav.year"/></option>
                <%
                    int thisYear = DCDate.getCurrent().getYear();
                    for (int i = thisYear; i >= 1990; i--) {
                %>
                <option><%= i %>
                </option>
                <%
                    }
                %>
                <option>1985</option>
                <option>1980</option>
                <option>1975</option>
                <option>1970</option>
                <option>1960</option>
                <option>1950</option>
            </select>
            <select name="month">
                <option selected="selected" value="-1"><fmt:message key="browse.nav.month"/></option>
                <%
                    for (int i = 1; i <= 12; i++) {
                %>
                <option value="<%= i %>"><%= DCDate.getMonthName(i, UIUtil.getSessionLocale(request)) %>
                </option>
                <%
                    }
                %>
            </select>
            <input type="submit" class="btn btn-default" value="<fmt:message key="browse.nav.go"/>"/>
            <br/>
            <label for="starts_with"><fmt:message key="browse.nav.type-year"/></label>
            <input type="text" name="starts_with" size="4" maxlength="4"/>
            <%
            }

            // If we are not browsing by a date, render the string selection header //
            else {
            %>
            <span><fmt:message key="browse.nav.jump"/></span>
            <a class="label label-default" href="<%= sharedLink %>&amp;starts_with=0">0-9</a>
            <%
                for (char c = 'A'; c <= 'Z'; c++) {
            %>
            <a class="label label-default" href="<%= sharedLink %>&amp;starts_with=<%= c %>"><%= c %></a>
            <%
                }
            %>
            <br/>
            <%
                char[] alphabit = {'А', 'Б', 'В', 'Г', 'Ґ', 'Д', 'Е', 'Є', 'Ж', 'З', 'И', 'І', 'Ї', 'Й', 'К', 'Л', 'М', 'Н', 'О', 'П', 'Р', 'С', 'Т', 'У', 'Ф', 'Х', 'Ц', 'Ч', 'Ш', 'Щ', 'Ь', 'Ю', 'Я'};
                for (char c : alphabit) {
            %>
                     <a class="label label-default" href="<%= sharedLink %>&amp;starts_with=<%= c %>"><%= c %></a>
            <%
                }
            %>
            <br/>
            <label for="starts_with"><fmt:message key="browse.nav.enter"/></label>
            <input type="text" name="starts_with"/>
            <input type="submit" class="btn btn-default" value="<fmt:message key="browse.nav.go"/>"/>
            <%
                }
            %>
        </form>
    </div>
    <%-- End of Navigation Headers --%>

    <%-- Include a component for modifying sort by, order and results per page --%>
    <div id="browse_controls" class="well text-center">
        <form method="get" action="<%= formaction %>">
            <input type="hidden" name="type" value="<%= bix.getName() %>"/>

                <%-- The following code can be used to force the browse around the current focus.  Without
                      it the browse will revert to page 1 of the results each time a change is made --%>
                <%--
                        if (!bi.hasItemFocus() && bi.hasFocus())
                        {
                            %><input type="hidden" name="vfocus" value="<%= bi.getFocus() %>"/><%
                        }
                --%>
            <label for="order"><fmt:message key="browse.single.order"/></label>
            <select name="order">
                <option value="ASC" <%= ascSelected %>><fmt:message key="browse.order.asc"/></option>
                <option value="DESC" <%= descSelected %>><fmt:message key="browse.order.desc"/></option>
            </select>

            <label for="rpp"><fmt:message key="browse.single.rpp"/></label>
            <select name="rpp">
                <%
                    for (int i = 5; i <= 100; i += 5) {
                        String selected = (i == rpp ? "selected=\"selected\"" : "");
                %>
                <option value="<%= i %>" <%= selected %>><%= i %>
                </option>
                <%
                    }
                %>
            </select>
            <input type="submit" class="btn btn-default" name="submit_browse"
                   value="<fmt:message key="jsp.general.update"/>"/>
        </form>
    </div>

    <div class="row col-md-offset-3 col-md-6">
            <%-- give us the top report on what we are looking at --%>
        <div class="panel panel-primary">
            <div class="panel-heading text-center">
                <fmt:message key="browse.single.range">
                    <fmt:param value="<%= Integer.toString(bi.getStart()) %>"/>
                    <fmt:param value="<%= Integer.toString(bi.getFinish()) %>"/>
                    <fmt:param value="<%= Integer.toString(bi.getTotal()) %>"/>
                </fmt:message>
            </div>

            <ul class="list-group">
                <%
                    String[][] results = bi.getStringResults();

                    for (int i = 0; i < results.length; i++) {
                %>
                <li class="list-group-item">
                    <a href="<%= sharedLink %><% if (results[i][1] != null) { %>&amp;authority=<%= URLEncoder.encode(results[i][1], "UTF-8") %>"
                       class="authority <%= bix.getName() %>"><%= Utils.addEntities(results[i][0]) %>
                    </a> <% } else { %>&amp;value=<%= URLEncoder.encode(results[i][0], "UTF-8") %>
                    "><%= Utils.addEntities(results[i][0]) %></a> <% } %>
                    <%= StringUtils.isNotBlank(results[i][2]) ? " <span class=\"badge\">" + results[i][2] + "</span>" : ""%>
                </li>
                <%
                    }
                %>
            </ul>
                <%-- give us the bottom report on what we are looking at --%>
            <div class="panel-footer text-center">
<<<<<<< HEAD
                <%--<fmt:message key="browse.single.range">
                    <fmt:param value="<%= Integer.toString(bi.getStart()) %>"/>
                    <fmt:param value="<%= Integer.toString(bi.getFinish()) %>"/>
                    <fmt:param value="<%= Integer.toString(bi.getTotal()) %>"/>
                </fmt:message>--%>
                <%@ include file="../pagination/pagination.jsp" %>
                    <%--  do the bottom previous and next page links --%>
               <%-- <%
                    if (bi.hasPrevPage()) {
                %>
                <a class="pull-left" href="<%= prev %>"><fmt:message key="browse.single.prev"/></a>&nbsp;
                <%
                    }
                %>

                <%
                    if (bi.hasNextPage()) {
                %>
                &nbsp;<a class="pull-right" href="<%= next %>"><fmt:message key="browse.single.next"/></a>
                <%
                    }
                %>--%>
=======
                <%@ include file="../pagination.jsp" %>
>>>>>>> 8839285d
            </div>
        </div>
    </div>
    <%-- dump the results for debug (uncomment to enable) --%>
    <%--
    <!-- <%= bi.toString() %> -->
    --%>
    <%
    } else {

    %>
    <div class="row" style="overflow:hidden">
        <%@ include file="static-tagcloud-browse.jsp" %>
    </div>
    <%
        }
    %>
</dspace:layout><|MERGE_RESOLUTION|>--- conflicted
+++ resolved
@@ -267,32 +267,7 @@
             </ul>
                 <%-- give us the bottom report on what we are looking at --%>
             <div class="panel-footer text-center">
-<<<<<<< HEAD
-                <%--<fmt:message key="browse.single.range">
-                    <fmt:param value="<%= Integer.toString(bi.getStart()) %>"/>
-                    <fmt:param value="<%= Integer.toString(bi.getFinish()) %>"/>
-                    <fmt:param value="<%= Integer.toString(bi.getTotal()) %>"/>
-                </fmt:message>--%>
-                <%@ include file="../pagination/pagination.jsp" %>
-                    <%--  do the bottom previous and next page links --%>
-               <%-- <%
-                    if (bi.hasPrevPage()) {
-                %>
-                <a class="pull-left" href="<%= prev %>"><fmt:message key="browse.single.prev"/></a>&nbsp;
-                <%
-                    }
-                %>
-
-                <%
-                    if (bi.hasNextPage()) {
-                %>
-                &nbsp;<a class="pull-right" href="<%= next %>"><fmt:message key="browse.single.next"/></a>
-                <%
-                    }
-                %>--%>
-=======
                 <%@ include file="../pagination.jsp" %>
->>>>>>> 8839285d
             </div>
         </div>
     </div>
