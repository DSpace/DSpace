--- conflicted
+++ resolved
@@ -32,7 +32,7 @@
   -
   -   admin_button     - If the user is an admin
   --%>
-
+  
 <%@page import="org.dspace.browse.BrowseInfo"%>
 <%@page import="org.dspace.browse.BrowseDSpaceObject"%>
 <%@page import="org.dspace.discovery.configuration.DiscoverySearchFilterFacet"%>
@@ -49,8 +49,8 @@
 <%@page import="org.dspace.discovery.DiscoverResult"%>
 <%@page import="org.dspace.content.DSpaceObject"%>
 <%@page import="java.util.List"%>
+<%@ page contentType="text/html;charset=UTF-8" %>
 <%@page import="org.dspace.app.cris.model.ACrisObject" %>
-<%@ page contentType="text/html;charset=UTF-8" %>
 
 <%@ taglib uri="http://java.sun.com/jsp/jstl/fmt"
     prefix="fmt" %>
@@ -92,7 +92,7 @@
     String sortIdx = null;
     if (sortedBy != null && sortedBy.startsWith("bi_sort_"))
     {
-    	sortIdx = sortedBy.substring(8,sortedBy.length()-5);
+       sortIdx = sortedBy.substring(8,sortedBy.length()-5);
     }
     String ascSelected = (SortOption.ASCENDING.equalsIgnoreCase(order)   ? "selected=\"selected\"" : "");
     String descSelected = (SortOption.DESCENDING.equalsIgnoreCase(order) ? "selected=\"selected\"" : "");
@@ -160,17 +160,16 @@
 					})
 				}
 			});
-		
-		jQ('th.sortable').click(function(){
-			var cls = jQ(this).attr('class');
-			var pos = cls.indexOf('sort_',0);
-			var endPos = cls.indexOf(' ',pos);
-			if (endPos == -1) endPos = cls.length;
-			var sortby = cls.substr(pos+5,endPos-pos-5);
-			jQ('#update-form').find('input[name="order"]').val(jQ(this).hasClass("sorted_asc")?"DESC":"ASC");
-			jQ('#update-form').find('input[name="sort_by"]').val('bi_sort_'+sortby+'_sort');
-			jQ('#update-form').submit();
-		});
+        jQ('th.sortable').click(function(){
+            var cls = jQ(this).attr('class');
+            var pos = cls.indexOf('sort_',0);
+            var endPos = cls.indexOf(' ',pos);
+            if (endPos == -1) endPos = cls.length;
+            var sortby = cls.substr(pos+5,endPos-pos-5);
+            jQ('#update-form').find('input[name="order"]').val(jQ(this).hasClass("sorted_asc")?"DESC":"ASC");
+            jQ('#update-form').find('input[name="sort_by"]').val('bi_sort_'+sortby+'_sort');
+            jQ('#update-form').submit();
+   		});
 	});
 </script>		
 </c:set>
@@ -183,13 +182,8 @@
 
 <div class="discovery-search-form panel panel-default">
     <%-- Controls for a repeat search --%>
-<<<<<<< HEAD
-	<div class="discovery-query">
-    <form id="update-form" action="simple-search" method="get">
-=======
 	<div class="discovery-query panel-heading">
-    <form action="simple-search" method="get">
->>>>>>> a075de51
+     <form id="update-form" action="simple-search" method="get">
          <label for="tlocation">
          	<fmt:message key="jsp.search.results.searchin"/>
          </label>
@@ -206,12 +200,10 @@
     else
     {
 %>
-									<option value="site"><fmt:message key="jsp.general.genericScope"/></option>
-<%  }
-%>
-	<optgroup label="Repository">
-		<option value="dspacebasic" <%="dspacebasic".equals(searchScope)?"selected=\"selected\"":"" %>>All the repository</option>
-<%
+                                    <option value="site"><fmt:message key="jsp.general.genericScope"/></option>
+							        <optgroup label="Repository">
+     							          <option value="dspacebasic" <%="dspacebasic".equals(searchScope)?"selected=\"selected\"":"" %>>All the repository</option>
+<%  }      
     for (DSpaceObject dso : scopes)
     {
 %>
@@ -219,13 +211,7 @@
                                 	<%= dso.getName() %></option>
 <%
     }
-%>	</optgroup>
-	<optgroup label="CRIS">
-								<option value="crisrp" <%="crisrp".equals(searchScope)?"selected=\"selected\"":"" %>>Researcher profiles</option>
-								<option value="crisou" <%="crisou".equals(searchScope)?"selected=\"selected\"":"" %>>Organization Units</option>
-								<option value="crisproject" <%="crisproject".equals(searchScope)?"selected=\"selected\"":"" %>>Projects</option>
-	</optgroup>							
-                                </select><br/>
+%>                                </select><br/>
                                 <label for="query"><fmt:message key="jsp.search.results.searchfor"/></label>
                                 <input type="text" size="50" id="query" name="query" value="<%= (query==null ? "" : StringEscapeUtils.escapeHtml(query)) %>"/>
                                 <input type="submit" id="main-query-submit" class="btn btn-primary" value="<fmt:message key="jsp.general.go"/>" />
@@ -445,7 +431,8 @@
 Item      [] items       = (Item[]      )request.getAttribute("items");
 Community [] communities = (Community[] )request.getAttribute("communities");
 Collection[] collections = (Collection[])request.getAttribute("collections");
-Map<Integer, BrowseDSpaceObject[]> mapOthers = (Map<Integer, BrowseDSpaceObject[]>) request.getAttribute("resultsMapOthers"); 
+Map<Integer, BrowseDSpaceObject[]> mapOthers = (Map<Integer, BrowseDSpaceObject[]>) request.getAttribute("resultsMapOthers");
+
 if( error )
 {
  %>
@@ -469,7 +456,7 @@
     long pageFirst   = ((Long)request.getAttribute("pagefirst"  )).longValue();
     
     // create the URLs accessing the previous and next search result pages
-    String baseURL =  request.getContextPath()                    
+    String baseURL =  request.getContextPath()
                     + "/simple-search?query="
                     + URLEncoder.encode(query,"UTF-8")
                     + "&amp;location="+ searchScope
@@ -567,19 +554,20 @@
 </div>
 <div class="discovery-result-results">
 <%
-	Set<Integer> otherTypes = mapOthers.keySet();
-	if (otherTypes != null && otherTypes.size() > 0)
-	{
-	    for (Integer otype : otherTypes)
-	    {
-	        %>
-	        <c:set var="typeName"><%= ((ACrisObject) mapOthers.get(otype)[0].getBrowsableDSpaceObject()).getPublicPath() %></c:set>
-	        <%-- <h3>Community Hits:</h3> --%>
-	        <h3><fmt:message key="jsp.search.results.cris.${typeName}"/></h3>
-	        <dspace:browselist config="cris${typeName}" items="<%= mapOthers.get(otype) %>"  order="<%= order %>" sortBy="<%= sortIdx %>" />
-	    <% 	        
-	    }
-	}
+       Set<Integer> otherTypes = mapOthers.keySet();
+       if (otherTypes != null && otherTypes.size() > 0)
+       {
+           for (Integer otype : otherTypes)
+           {
+               %>
+               <c:set var="typeName"><%= ((ACrisObject) mapOthers.get(otype)[0].getBrowsableDSpaceObject()).getPublicPath() %></c:set>
+               <div class="panel panel-info">
+               <div class="panel-heading"><fmt:message key="jsp.search.results.cris.${typeName}"/></div>
+               <dspace:browselist config="cris${typeName}" items="<%= mapOthers.get(otype) %>"  order="<%= order %>" sortBy="<%= sortIdx %>" />
+               </div>
+           <%
+           }
+       }
 %>
 <% if (communities.length > 0 ) { %>
     <div class="panel panel-info">
@@ -733,52 +721,14 @@
 	    {
 	        currFp = 0;
 	    }
-<<<<<<< HEAD
-	    if (currFp > 0)
-	    {
-	        %><li class="facet-previous"><a href="<%= request.getContextPath()	                
-	                + "/simple-search?query="
-	                + URLEncoder.encode(query,"UTF-8")
-	                + "&amp;location=" + searchScope
-	                + "&amp;sort_by=" + sortedBy
-	                + "&amp;order=" + order
-	                + "&amp;rpp=" + rpp
-	                + httpFilters
-	                + "&amp;etal=" + etAl  
-	                + "&amp;"+f+"_page="+(currFp-1) %>"><fmt:message key="jsp.search.facet.refine.previous" /></a></li>
-            <%
-	    }
-	    for (FacetResult fvalue : facet)
-	    { 
-	        if (idx == limit)
-	        {
-	            %><li class="facet-next"><a href="<%= request.getContextPath()	            
-                + "/simple-search?query="
-                + URLEncoder.encode(query,"UTF-8")
-                + "&amp;location=" + searchScope
-                + "&amp;sort_by=" + sortedBy
-                + "&amp;order=" + order
-                + "&amp;rpp=" + rpp
-                + httpFilters
-                + "&amp;etal=" + etAl  
-                + "&amp;"+f+"_page="+(currFp+1) %>"><fmt:message key="jsp.search.facet.refine.next" /></a></li>
-	            <%
-	            idx++;
-	        }
-	        else if(!appliedFilterQueries.contains(f+"::"+fvalue.getFilterType()+"::"+fvalue.getAsFilterQuery()))
-	        {
-	        %><li><a href="<%= request.getContextPath()
-=======
 	    for (FacetResult fvalue : facet)
 	    { 
 	        if (idx != limit && !appliedFilterQueries.contains(f+"::"+fvalue.getFilterType()+"::"+fvalue.getAsFilterQuery()))
 	        {
 	        %><li class="list-group-item"><a href="<%= request.getContextPath()
-                + (searchScope!=""?"/handle/"+searchScope:"")
->>>>>>> a075de51
                 + "/simple-search?query="
                 + URLEncoder.encode(query,"UTF-8")
-                + "&amp;location=" + searchScope
+				+ "&amp;location=" + searchScope
                 + "&amp;sort_by=" + sortedBy
                 + "&amp;order=" + order
                 + "&amp;rpp=" + rpp
@@ -801,9 +751,9 @@
 	        %><li class="list-group-item"><span style="visibility: hidden;">.</span>
 	        <% if (currFp > 0) { %>
 	        <a class="pull-left" href="<%= request.getContextPath()
-	            + (searchScope!=""?"/handle/"+searchScope:"")
                 + "/simple-search?query="
                 + URLEncoder.encode(query,"UTF-8")
+				+ "&amp;location=" + searchScope
                 + "&amp;sort_by=" + sortedBy
                 + "&amp;order=" + order
                 + "&amp;rpp=" + rpp
@@ -813,9 +763,9 @@
             <% } %>
             <% if (idx == limit) { %>
             <a href="<%= request.getContextPath()
-	            + (searchScope!=""?"/handle/"+searchScope:"")
                 + "/simple-search?query="
                 + URLEncoder.encode(query,"UTF-8")
+				+ "&amp;location=" + searchScope
                 + "&amp;sort_by=" + sortedBy
                 + "&amp;order=" + order
                 + "&amp;rpp=" + rpp
