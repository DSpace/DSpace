--- conflicted
+++ resolved
@@ -32,13 +32,10 @@
   -
   -   admin_button     - If the user is an admin
   --%>
-<<<<<<< HEAD
   
 <%@page import="org.dspace.browse.BrowseInfo"%>
 <%@page import="org.dspace.browse.BrowseDSpaceObject"%>
-=======
-
->>>>>>> b7a469d5
+<%@page import="org.dspace.core.Utils"%>
 <%@page import="org.dspace.core.Utils"%>
 <%@page import="org.dspace.discovery.configuration.DiscoverySearchFilterFacet"%>
 <%@page import="org.dspace.app.webui.util.UIUtil"%>
@@ -463,10 +460,7 @@
     
     // create the URLs accessing the previous and next search result pages
     String baseURL =  request.getContextPath()
-<<<<<<< HEAD
-=======
                     + (searchScope != "" ? "/handle/" + searchScope : "")
->>>>>>> b7a469d5
                     + "/simple-search?query="
                     + URLEncoder.encode(query,"UTF-8")
                     + "&amp;location="+ searchScope
