--- conflicted
+++ resolved
@@ -34,10 +34,7 @@
   --%>
 
 <%@page import="org.dspace.core.Utils"%>
-<<<<<<< HEAD
-=======
 <%@page import="com.coverity.security.Escape"%>
->>>>>>> e2dd1089
 <%@page import="org.dspace.discovery.configuration.DiscoverySearchFilterFacet"%>
 <%@page import="org.dspace.app.webui.util.UIUtil"%>
 <%@page import="java.util.HashMap"%>
@@ -217,11 +214,7 @@
 				<%
 					for (DiscoverySearchFilter searchFilter : availableFilters)
 					{
-<<<<<<< HEAD
-					    String fkey = "jsp.search.filter."+searchFilter.getIndexFieldName();
-=======
 					    String fkey = "jsp.search.filter." + Escape.uriParam(searchFilter.getIndexFieldName());
->>>>>>> e2dd1089
 					    %><option value="<%= Utils.addEntities(searchFilter.getIndexFieldName()) %>"<% 
 					            if (filter[0].equals(searchFilter.getIndexFieldName()))
 					            {
@@ -232,11 +225,7 @@
 					}
 					if (!found)
 					{
-<<<<<<< HEAD
-					    String fkey = "jsp.search.filter."+filter[0];
-=======
 					    String fkey = "jsp.search.filter." + Escape.uriParam(filter[0]);
->>>>>>> e2dd1089
 					    %><option value="<%= Utils.addEntities(filter[0]) %>" selected="selected"><fmt:message key="<%= fkey %>"/></option><%
 					}
 				%>
@@ -245,11 +234,7 @@
 				<%
 					for (String opt : options)
 					{
-<<<<<<< HEAD
-					    String fkey = "jsp.search.filter.op."+opt;
-=======
 					    String fkey = "jsp.search.filter.op." + Escape.uriParam(opt);
->>>>>>> e2dd1089
 					    %><option value="<%= Utils.addEntities(opt) %>"<%= opt.equals(filter[1])?" selected=\"selected\"":"" %>><fmt:message key="<%= fkey %>"/></option><%
 					}
 				%>
@@ -451,11 +436,7 @@
     
     // create the URLs accessing the previous and next search result pages
     String baseURL =  request.getContextPath()
-<<<<<<< HEAD
-                    + (searchScope != "" ? "/handle/" + searchScope : "")
-=======
                     + (!searchScope.equals("") ? "/handle/" + searchScope : "")
->>>>>>> e2dd1089
                     + "/simple-search?query="
                     + URLEncoder.encode(query,"UTF-8")
                     + httpFilters
