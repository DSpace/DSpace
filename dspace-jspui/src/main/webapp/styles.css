--- conflicted
+++ resolved
@@ -692,7 +692,6 @@
   { background-image: url(image/lock24.png); }
 input.ds-authority-lock.is-unlocked
   { background-image: url(image/unlock24.png); }
-<<<<<<< HEAD
 
 .standard10 {
     margin-left: 10px;
@@ -834,10 +833,9 @@
     color: #000000;
     vertical-align: middle;
     text-decoration: none;
-    background: #ffffff; 
-=======
-  
-  
+    background: #ffffff;
+}
+
 .sharingbar {
 	height:20px;
 	padding:10px 5px 5px;
@@ -872,5 +870,4 @@
 
 .sharingbar a {
         text-decoration: none;
->>>>>>> 51a31877
 }