--- conflicted
+++ resolved
@@ -45,7 +45,6 @@
     String dsVersion = Util.getSourceVersion();
     String generator = dsVersion == null ? "DSpace" : "DSpace "+dsVersion;
     String analyticsKey = ConfigurationManager.getProperty("jspui.google.analytics.key");
-<<<<<<< HEAD
 
     boolean cookiesPolicyEnabled = ConfigurationManager.getBooleanProperty("cookies.policy.enabled", false);
     
@@ -53,9 +52,7 @@
     Locale[] supportedLocales = I18nUtil.getSupportedLocales();
     Locale sessionLocale = UIUtil.getSessionLocale(request);
     boolean isRtl = StringUtils.isNotBlank(LocaleUIHelper.ifLtr(request, "","rtl"));    
-=======
     String resourceSyncBaseURL = ConfigurationManager.getProperty("resourcesync", "base-url");
->>>>>>> e5db0da7
 %>
 
 <!DOCTYPE html>
@@ -65,13 +62,8 @@
         <meta http-equiv="Content-Type" content="text/html; charset=UTF-8" />
         <meta http-equiv="X-UA-Compatible" content="IE=edge"/>
         <meta name="Generator" content="<%= generator %>" />
-<<<<<<< HEAD
         <meta name="viewport" content="width=device-width, initial-scale=1.0">		
-=======
-        <meta name="viewport" content="width=device-width, initial-scale=1.0">
         <link rel="resourcesync sitemap" href="<%= resourceSyncBaseURL %>/resourcesync.xml" type="application/xml"/>
-        <%-- vedere l'implementazione di richard per verificare come viene effettuata la richiesta della sitemap --%>
->>>>>>> e5db0da7
         <link rel="shortcut icon" href="<%= request.getContextPath() %>/favicon.ico" type="image/x-icon"/>
 	    <link rel="stylesheet" href="<%= request.getContextPath() %>/static/css/jquery-ui-1.10.3.custom/redmond/jquery-ui-1.10.3.custom.css" type="text/css" />
 	    <link href="<%= request.getContextPath() %>/css/researcher.css" type="text/css" rel="stylesheet" />
