<%--

    The contents of this file are subject to the license and copyright
    detailed in the LICENSE and NOTICE files at the root of the source
    tree and available online at

    http://www.dspace.org/license/

--%>
<%--
  - HTML header for main home page
  --%>

<%@ taglib uri="http://java.sun.com/jsp/jstl/fmt" prefix="fmt" %>
<%@ taglib uri="http://www.dspace.org/dspace-tags.tld" prefix="dspace" %>

<%@ page contentType="text/html;charset=UTF-8" %>

<%@ page import="java.util.List"%>
<%@ page import="java.util.Enumeration"%>
<%@ page import="org.dspace.app.webui.util.JSPManager" %>
<%@ page import="org.dspace.core.ConfigurationManager" %>
<%@ page import="org.dspace.app.util.Util" %>
<%@ page import="javax.servlet.jsp.jstl.core.*" %>
<%@ page import="javax.servlet.jsp.jstl.fmt.*" %>

<%
    String title = (String) request.getAttribute("dspace.layout.title");
    String navbar = (String) request.getAttribute("dspace.layout.navbar");
    boolean locbar = ((Boolean) request.getAttribute("dspace.layout.locbar")).booleanValue();

    String siteName = ConfigurationManager.getProperty("dspace.name");
    String feedRef = (String)request.getAttribute("dspace.layout.feedref");
    boolean osLink = ConfigurationManager.getBooleanProperty("websvc.opensearch.autolink");
    String osCtx = ConfigurationManager.getProperty("websvc.opensearch.svccontext");
    String osName = ConfigurationManager.getProperty("websvc.opensearch.shortname");
    List parts = (List)request.getAttribute("dspace.layout.linkparts");
    String extraHeadData = (String)request.getAttribute("dspace.layout.head");
    String extraHeadDataLast = (String)request.getAttribute("dspace.layout.head.last");
    String dsVersion = Util.getSourceVersion();
    String generator = dsVersion == null ? "DSpace" : "DSpace "+dsVersion;
    String analyticsKey = ConfigurationManager.getProperty("jspui.google.analytics.key");
%>

<!DOCTYPE html>
<html>
    <head>
        <title><%= siteName %>: <%= title %></title>
        <meta http-equiv="Content-Type" content="text/html; charset=UTF-8" />
        <meta name="Generator" content="<%= generator %>" />
        <meta name="viewport" content="width=device-width, initial-scale=1.0">
        <link rel="shortcut icon" href="<%= request.getContextPath() %>/favicon.ico" type="image/x-icon"/>
<<<<<<< HEAD
        <link rel="stylesheet" href="<%= request.getContextPath() %>/css/discovery.css" type="text/css" />
        <link rel="stylesheet" href="<%= request.getContextPath() %>/static/css/jquery-ui-1.8.24.custom/redmond/jquery-ui-1.8.24.custom.css" type="text/css" />    
        <link href="<%= request.getContextPath() %>/css/researcher.css" type="text/css" rel="stylesheet" />
		<link href="<%= request.getContextPath() %>/css/jdyna.css" type="text/css" rel="stylesheet" />
=======
	    <link rel="stylesheet" href="<%= request.getContextPath() %>/static/css/jquery-ui-1.10.3.custom/redmond/jquery-ui-1.10.3.custom.css" type="text/css" />
	    <link rel="stylesheet" href="<%= request.getContextPath() %>/static/css/bootstrap/bootstrap.min.css" type="text/css" />
	    <link rel="stylesheet" href="<%= request.getContextPath() %>/static/css/bootstrap/bootstrap-theme.min.css" type="text/css" />
	    <link rel="stylesheet" href="<%= request.getContextPath() %>/static/css/bootstrap/dspace-theme.css" type="text/css" />
>>>>>>> a075de51
<%
    if (!"NONE".equals(feedRef))
    {
        for (int i = 0; i < parts.size(); i+= 3)
        {
%>
        <link rel="alternate" type="application/<%= (String)parts.get(i) %>" title="<%= (String)parts.get(i+1) %>" href="<%= request.getContextPath() %>/feed/<%= (String)parts.get(i+2) %>/<%= feedRef %>"/>
<%
        }
    }
    
    if (osLink)
    {
%>
        <link rel="search" type="application/opensearchdescription+xml" href="<%= request.getContextPath() %>/<%= osCtx %>description.xml" title="<%= osName %>"/>
<%
    }

    if (extraHeadData != null)
        { %>
<%= extraHeadData %>
<%
        }
%>
        
<<<<<<< HEAD
	<script type='text/javascript' src='<%= request.getContextPath() %>/static/js/jquery/jquery-1.8.2.min.js'></script>
	<script type='text/javascript' src='<%= request.getContextPath() %>/static/js/jquery/jquery-ui-1.8.24.custom.min.js'></script>    
=======
	<script type='text/javascript' src="<%= request.getContextPath() %>/static/js/jquery/jquery-1.10.2.min.js"></script>
	<script type='text/javascript' src='<%= request.getContextPath() %>/static/js/jquery/jquery-ui-1.10.3.custom.min.js'></script>
	<script type='text/javascript' src='<%= request.getContextPath() %>/static/js/bootstrap/bootstrap.min.js'></script>
	<script type='text/javascript' src='<%= request.getContextPath() %>/static/js/holder.js'></script>
>>>>>>> a075de51
	<script type="text/javascript" src="<%= request.getContextPath() %>/utils.js"></script>
    <script type="text/javascript" src="<%= request.getContextPath() %>/static/js/choice-support.js"> </script>
    <script type="text/javascript" src="<%=request.getContextPath()%>/js/jdyna/jdyna.js"></script>
    <%--Gooogle Analytics recording.--%>
    <%
    if (analyticsKey != null && analyticsKey.length() > 0)
    {
    %>
        <script type="text/javascript">
            var _gaq = _gaq || [];
            _gaq.push(['_setAccount', '<%= analyticsKey %>']);
            _gaq.push(['_trackPageview']);

            (function() {
                var ga = document.createElement('script'); ga.type = 'text/javascript'; ga.async = true;
                ga.src = ('https:' == document.location.protocol ? 'https://ssl' : 'http://www') + '.google-analytics.com/ga.js';
                var s = document.getElementsByTagName('script')[0]; s.parentNode.insertBefore(ga, s);
            })();
        </script>
    <%
    }
    if (extraHeadDataLast != null)
    { %>
		<%= extraHeadDataLast %>
		<%
		    }
    %>
    

<!-- HTML5 shim and Respond.js IE8 support of HTML5 elements and media queries -->
<!--[if lt IE 9]>
  <script src="<%= request.getContextPath() %>/static/js/html5shiv.js"></script>
  <script src="<%= request.getContextPath() %>/static/js/respond.min.js"></script>
<![endif]-->
    </head>

    <%-- HACK: leftmargin, topmargin: for non-CSS compliant Microsoft IE browser --%>
    <%-- HACK: marginwidth, marginheight: for non-CSS compliant Netscape browser --%>
    <body class="undernavigation">
<a class="sr-only" href="#content">Skip navigation</a>
<header class="navbar navbar-inverse navbar-fixed-top">    
    <%
    if (!navbar.equals("off"))
    {
%>
            <div class="container">
                <dspace:include page="<%= navbar %>" />
            </div>
<%
    }
%>
</header>

<main id="content" role="main">
<div class="container banner">
	<div class="row">
		<div class="col-md-9 brand">
		<h1><fmt:message key="jsp.layout.header-default.brand.heading" /></h1>
        <fmt:message key="jsp.layout.header-default.brand.description" /> 
        </div>
        <div class="col-md-3"><img class="pull-right" src="<%= request.getContextPath() %>/image/logo.gif">
        </div>
	</div>
</div>	
<br/>
                <%-- Location bar --%>
<%
    if (locbar)
    {
%>
<div class="container">
                <dspace:include page="/layout/location-bar.jsp" />
</div>                
<%
    }
%>


        <%-- Page contents --%>
<div class="container">
<% if (request.getAttribute("dspace.layout.sidebar") != null) { %>
	<div class="row">
		<div class="col-md-9">
<% } %>		<|MERGE_RESOLUTION|>--- conflicted
+++ resolved
@@ -50,17 +50,12 @@
         <meta name="Generator" content="<%= generator %>" />
         <meta name="viewport" content="width=device-width, initial-scale=1.0">
         <link rel="shortcut icon" href="<%= request.getContextPath() %>/favicon.ico" type="image/x-icon"/>
-<<<<<<< HEAD
-        <link rel="stylesheet" href="<%= request.getContextPath() %>/css/discovery.css" type="text/css" />
-        <link rel="stylesheet" href="<%= request.getContextPath() %>/static/css/jquery-ui-1.8.24.custom/redmond/jquery-ui-1.8.24.custom.css" type="text/css" />    
-        <link href="<%= request.getContextPath() %>/css/researcher.css" type="text/css" rel="stylesheet" />
-		<link href="<%= request.getContextPath() %>/css/jdyna.css" type="text/css" rel="stylesheet" />
-=======
 	    <link rel="stylesheet" href="<%= request.getContextPath() %>/static/css/jquery-ui-1.10.3.custom/redmond/jquery-ui-1.10.3.custom.css" type="text/css" />
+	    <link href="<%= request.getContextPath() %>/css/researcher.css" type="text/css" rel="stylesheet" />
+       <link href="<%= request.getContextPath() %>/css/jdyna.css" type="text/css" rel="stylesheet" />
 	    <link rel="stylesheet" href="<%= request.getContextPath() %>/static/css/bootstrap/bootstrap.min.css" type="text/css" />
 	    <link rel="stylesheet" href="<%= request.getContextPath() %>/static/css/bootstrap/bootstrap-theme.min.css" type="text/css" />
 	    <link rel="stylesheet" href="<%= request.getContextPath() %>/static/css/bootstrap/dspace-theme.css" type="text/css" />
->>>>>>> a075de51
 <%
     if (!"NONE".equals(feedRef))
     {
@@ -86,18 +81,14 @@
         }
 %>
         
-<<<<<<< HEAD
-	<script type='text/javascript' src='<%= request.getContextPath() %>/static/js/jquery/jquery-1.8.2.min.js'></script>
-	<script type='text/javascript' src='<%= request.getContextPath() %>/static/js/jquery/jquery-ui-1.8.24.custom.min.js'></script>    
-=======
 	<script type='text/javascript' src="<%= request.getContextPath() %>/static/js/jquery/jquery-1.10.2.min.js"></script>
 	<script type='text/javascript' src='<%= request.getContextPath() %>/static/js/jquery/jquery-ui-1.10.3.custom.min.js'></script>
 	<script type='text/javascript' src='<%= request.getContextPath() %>/static/js/bootstrap/bootstrap.min.js'></script>
 	<script type='text/javascript' src='<%= request.getContextPath() %>/static/js/holder.js'></script>
->>>>>>> a075de51
 	<script type="text/javascript" src="<%= request.getContextPath() %>/utils.js"></script>
     <script type="text/javascript" src="<%= request.getContextPath() %>/static/js/choice-support.js"> </script>
     <script type="text/javascript" src="<%=request.getContextPath()%>/js/jdyna/jdyna.js"></script>
+
     <%--Gooogle Analytics recording.--%>
     <%
     if (analyticsKey != null && analyticsKey.length() > 0)
