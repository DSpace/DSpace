--- conflicted
+++ resolved
@@ -10,6 +10,7 @@
 <%--
   - Navigation bar for admin pages
   --%>
+
 <%@ page contentType="text/html;charset=UTF-8" %>
 
 <%@ page import="java.util.LinkedList" %>
@@ -20,13 +21,10 @@
 <%@ page import="org.dspace.browse.BrowseInfo" %>
 <%@ page import="org.dspace.sort.SortOption" %>
 <%@ page import="org.dspace.app.webui.util.UIUtil" %>
-<<<<<<< HEAD
+<%@ page import="org.dspace.eperson.EPerson" %>
+<%@ page import="org.apache.commons.lang.StringUtils"%>
 <%@ page import="org.dspace.core.ConfigurationManager"%>
 <%@ page import="org.dspace.app.cris.model.CrisConstants"%>
-=======
-<%@ page import="org.dspace.eperson.EPerson" %>
-<%@page import="org.apache.commons.lang.StringUtils"%>
->>>>>>> a075de51
 
 <%@ taglib uri="http://www.dspace.org/dspace-tags.tld" prefix="dspace" %>
 <%@ taglib uri="http://java.sun.com/jsp/jstl/fmt" prefix="fmt" %>
@@ -42,123 +40,8 @@
     {
         currentPage = currentPage.substring(0, c);
     }
-<<<<<<< HEAD
-    
+
     boolean crisModuleEnabled = ConfigurationManager.getBooleanProperty(CrisConstants.CFG_MODULE,"enabled");
-%>
-
-<%-- HACK: width, border, cellspacing, cellpadding: for non-CSS compliant Netscape, Mozilla browsers --%>
-<table width="100%" border="0" cellspacing="2" cellpadding="2">
-
-  <tr class="navigationBarItem">
-    <td>
-      <img alt="" src="<%= request.getContextPath() %>/image/<%= (currentPage.endsWith("/tools/edit-communities") ? "arrow-highlight" : "arrow") %>.gif" width="16" height="16"/>
-    </td>
-    <td nowrap="nowrap" class="navigationBarItem">
-      <a href="<%= request.getContextPath() %>/tools/edit-communities"><fmt:message key="jsp.layout.navbar-admin.communities-collections"/></a>
-    </td>
-  </tr>
-  
-  <tr class="navigationBarItem">
-    <td>
-      <img alt="" src="<%= request.getContextPath() %>/image/<%= (currentPage.endsWith("/dspace-admin/edit-epeople") ? "arrow-highlight" : "arrow") %>.gif" width="16" height="16"/>
-    </td>
-    <td nowrap="nowrap" class="navigationBarItem">
-      <a href="<%= request.getContextPath() %>/dspace-admin/edit-epeople"><fmt:message key="jsp.layout.navbar-admin.epeople"/></a>
-    </td>
-  </tr>
-
-  <tr class="navigationBarItem">
-    <td>
-      <img alt="" src="<%= request.getContextPath() %>/image/<%= (currentPage.endsWith("/tools/group-edit") ? "arrow-highlight" : "arrow") %>.gif" width="16" height="16"/>
-    </td>
-    <td nowrap="nowrap" class="navigationBarItem">
-      <a href="<%= request.getContextPath() %>/tools/group-edit"><fmt:message key="jsp.layout.navbar-admin.groups"/></a>
-    </td>
-  </tr>
-  
-  <tr class="navigationBarItem">
-    <td>
-      <img alt="" src="<%= request.getContextPath() %>/image/<%= (currentPage.endsWith("/tools/edit-item") ? "arrow-highlight" : "arrow") %>.gif" width="16" height="16"/>
-    </td>
-    <td nowrap="nowrap" class="navigationBarItem">
-      <a href="<%= request.getContextPath() %>/tools/edit-item"><fmt:message key="jsp.layout.navbar-admin.items"/></a>
-    </td>
-  </tr>
-
-  <tr class="navigationBarItem">
-    <td>
-      <img alt="" src="<%= request.getContextPath() %>/image/<%= (currentPage.endsWith("/dspace-admin/metadata-schema-registry") ? "arrow-highlight" : "arrow") %>.gif" width="16" height="16"/>
-    </td>
-    <td nowrap="nowrap" class="navigationBarItem">
-      <a href="<%= request.getContextPath() %>/dspace-admin/metadata-schema-registry"><fmt:message key="jsp.layout.navbar-admin.metadataregistry"/></a>
-    </td>
-  </tr>
-  
-  <tr class="navigationBarItem">
-    <td>
-      <img alt="" src="<%= request.getContextPath() %>/image/<%= (currentPage.endsWith("/dspace-admin/format-registry") ? "arrow-highlight" : "arrow") %>.gif" width="16" height="16"/>
-    </td>
-    <td nowrap="nowrap" class="navigationBarItem">
-      <a href="<%= request.getContextPath() %>/dspace-admin/format-registry"><fmt:message key="jsp.layout.navbar-admin.formatregistry"/></a>
-    </td>
-  </tr>
-  
-   <tr class="navigationBarItem">
-    <td>
-      <img alt="" src="<%= request.getContextPath() %>/image/<%= (currentPage.endsWith("/dspace-admin/workflow") ? "arrow-highlight" : "arrow") %>.gif" width="16" height="16"/>
-    </td>
-    <td nowrap="nowrap" class="navigationBarItem">
-      <a href="<%= request.getContextPath() %>/dspace-admin/workflow"><fmt:message key="jsp.layout.navbar-admin.workflow"/></a>
-    </td>
-  </tr>
-  
-  <tr class="navigationBarItem">
-    <td>
-      <img alt="" src="<%= request.getContextPath() %>/image/<%= (currentPage.endsWith("/tools/authorize") ? "arrow-highlight" : "arrow") %>.gif" width="16" height="16"/>
-    </td>
-    <td nowrap="nowrap" class="navigationBarItem">
-      <a href="<%= request.getContextPath() %>/tools/authorize"><fmt:message key="jsp.layout.navbar-admin.authorization"/></a>
-    </td>
-  </tr>
-  
-  <tr class="navigationBarItem">
-    <td>
-      <img alt="" src="<%= request.getContextPath() %>/image/<%= (currentPage.endsWith("/dspace-admin/news-edit") ? "arrow-highlight" : "arrow") %>.gif" width="16" height="16"/>
-    </td>
-    <td nowrap="nowrap" class="navigationBarItem">
-      <a href="<%= request.getContextPath() %>/dspace-admin/news-edit"><fmt:message key="jsp.layout.navbar-admin.editnews"/></a>
-    </td>
-  </tr>
-
-  <tr class="navigationBarItem">
-    <td>
-      <img alt="" src="<%= request.getContextPath() %>/image/<%= (currentPage.endsWith("/dspace-admin/license-edit") ? "arrow-highlight" : "arrow") %>.gif" width="16" height="16"/>
-    </td>
-    <td nowrap="nowrap" class="navigationBarItem">
-      <a href="<%= request.getContextPath() %>/dspace-admin/license-edit"><fmt:message key="jsp.layout.navbar-admin.editlicense"/></a>
-    </td>
-  </tr>
-
-  <tr class="navigationBarItem">
-    <td>
-      <img alt="" src="<%= request.getContextPath() %>/image/<%= (currentPage.endsWith("/dspace-admin/supervise") ? "arrow-highlight" : "arrow") %>.gif" width="16" height="16"/>
-    </td>
-    <td nowrap="nowrap" class="navigationBarItem">
-      <a href="<%= request.getContextPath() %>/dspace-admin/supervise"><fmt:message key="jsp.layout.navbar-admin.supervisors"/></a>
-    </td>
-  </tr>
-
-  <tr class="navigationBarItem">
-    <td>
-      <img alt="" src="<%= request.getContextPath() %>/image/<%= (currentPage.endsWith("/statistics") ? "arrow-highlight" : "arrow") %>.gif" width="16" height="16"/>
-    </td>
-    <td nowrap="nowrap" class="navigationBarItem">
-      <a href="<%= request.getContextPath() %>/statistics"><fmt:message key="jsp.layout.navbar-admin.statistics"/></a>
-    </td>
-  </tr>
-=======
->>>>>>> a075de51
     
     // E-mail may have to be truncated
     String navbarEmail = null;
@@ -168,57 +51,6 @@
     }
 
 %>
-<<<<<<< HEAD
-	<tr class="navigationBarItem">
-   		<td>
-     			<img alt="" src="<%= request.getContextPath() %>/image/<%= ( binfo != null ? "arrow-highlight" : "arrow" ) %>.gif" width="16" height="16"/>
-   		</td>
-   		<td nowrap="nowrap" class="navigationBarItem">
-     			<a href="<%= request.getContextPath() %>/dspace-admin/withdrawn"><fmt:message key="jsp.layout.navbar-admin.withdrawn"/></a>
-   		</td>
-	</tr>
-
-  <tr>
-     <td colspan="2">&nbsp;</td>
-  </tr>
-  <%
-	if (crisModuleEnabled == true)
-	{	
-  %>
-  <tr class="navigationBarItem">
-    <td>
-      <img alt="" src="<%= request.getContextPath() %>/image/<%= (currentPage.endsWith("/cris/administrator.jsp") ? "arrow-highlight" : "arrow") %>.gif" width="16" height="16"/>
-    </td>
-    <td nowrap="nowrap" class="navigationBarItem">
-      <a href="<%= request.getContextPath() %>/cris/administrator/index.htm"><fmt:message key="jsp.layout.navbar-admin.cris"/></a>
-    </td>
-  </tr>
-
-  <tr class="navigationBarItem">
-    <td>
-      <img alt="" src="<%= request.getContextPath() %>/image/<%= (currentPage.endsWith("/dspace-admin/authority") ? "arrow-highlight" : "arrow") %>.gif" width="16" height="16"/>
-    </td>
-    <td nowrap="nowrap" class="navigationBarItem">
-      <a href="<%= request.getContextPath() %>/dspace-admin/authority"><fmt:message key="jsp.layout.navbar-admin.authority"/></a>
-    </td>
-  </tr>
-  
-  <tr>
-     <td colspan="2">&nbsp;</td>
-  </tr>
-  <%
-	}
-  %>    
-  <tr class="navigationBarItem">
-     <td>
-         <img alt="" src="<%= request.getContextPath() %>/image/arrow.gif" width="16" height="16"/>
-     </td>
-     <td nowrap="nowrap" class="navigationBarItem">
-         <dspace:popup page="<%= LocaleSupport.getLocalizedMessage(pageContext, \"help.site-admin\")%>"><fmt:message key="jsp.layout.navbar-admin.help"/></dspace:popup>
-     </td>
- </tr>
-=======
->>>>>>> a075de51
 
        <div class="navbar-header">
          <button type="button" class="navbar-toggle" data-toggle="collapse" data-target=".navbar-collapse">
@@ -245,7 +77,12 @@
                <li><a href="<%= request.getContextPath() %>/dspace-admin/batchmetadataimport"><fmt:message key="jsp.layout.navbar-admin.batchmetadataimport"/></a></li>               
             </ul>
           </li>
-                          
+       <%
+      if (crisModuleEnabled == true)
+      {
+ 		%>
+          <li><a href="<%= request.getContextPath() %>/cris/administrator/index.htm"><fmt:message key="jsp.layout.navbar-admin.cris"/></a></li>
+   <% } %>      
            <li class="dropdown">
              <a href="#" class="dropdown-toggle" data-toggle="dropdown"><fmt:message key="jsp.layout.navbar-admin.accesscontrol"/> <b class="caret"></b></a>
              <ul class="dropdown-menu">
