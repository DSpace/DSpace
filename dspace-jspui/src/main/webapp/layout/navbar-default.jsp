<%--

    The contents of this file are subject to the license and copyright
    detailed in the LICENSE and NOTICE files at the root of the source
    tree and available online at

    http://www.dspace.org/license/

--%>
<%--
  - Default navigation bar
--%>

<%@page import="org.apache.commons.lang.StringUtils"%>
<%@ taglib uri="http://java.sun.com/jsp/jstl/fmt" prefix="fmt" %>
<%@ taglib prefix="c" uri="http://java.sun.com/jsp/jstl/core"%>

<%@ page contentType="text/html;charset=UTF-8" %>

<%@ taglib uri="/WEB-INF/dspace-tags.tld" prefix="dspace" %>

<%@ page import="java.util.ArrayList" %>
<%@ page import="java.util.List" %>
<%@ page import="javax.servlet.jsp.jstl.fmt.LocaleSupport" %>
<%@ page import="org.dspace.app.webui.util.UIUtil" %>
<%@ page import="org.dspace.content.Collection" %>
<%@ page import="org.dspace.content.Community" %>
<%@ page import="org.dspace.eperson.EPerson" %>
<%@ page import="org.dspace.core.ConfigurationManager" %>
<%@ page import="org.dspace.browse.BrowseIndex" %>
<%@ page import="org.dspace.browse.BrowseInfo" %>
<%@ page import="java.util.Map" %>

<%
    // Is anyone logged in?
    EPerson user = (EPerson) request.getAttribute("dspace.current.user");

    // Is the logged in user an admin
    Boolean admin = (Boolean)request.getAttribute("is.admin");
    boolean isAdmin = (admin == null ? false : admin.booleanValue());

    // Get the current page, minus query string
    String currentPage = UIUtil.getOriginalURL(request);
    int c = currentPage.indexOf( '?' );
    if( c > -1 )
    {
        currentPage = currentPage.substring( 0, c );
    }

    // E-mail may have to be truncated
    String navbarEmail = null;

    if (user != null)
    {
        navbarEmail = user.getEmail();
    }
    
    // get the browse indices
    
	BrowseIndex[] bis = BrowseIndex.getBrowseIndices();
    BrowseInfo binfo = (BrowseInfo) request.getAttribute("browse.info");
    String browseCurrent = "";
    if (binfo != null)
    {
        BrowseIndex bix = binfo.getBrowseIndex();
        // Only highlight the current browse, only if it is a metadata index,
        // or the selected sort option is the default for the index
        if (bix.isMetadataIndex() || bix.getSortOption() == binfo.getSortOption())
        {
            if (bix.getName() != null)
    			browseCurrent = bix.getName();
        }
    }

    String extraNavbarData = (String)request.getAttribute("dspace.cris.navbar");
%>


       <div class="navbar-header">
         <button type="button" class="navbar-toggle" data-toggle="collapse" data-target=".navbar-collapse">
           <span class="icon-bar"></span>
           <span class="icon-bar"></span>
           <span class="icon-bar"></span>
         </button>
         <a class="navbar-brand" href="<%= request.getContextPath() %>/"><img height="25px" src="<%= request.getContextPath() %>/image/dspace-logo-only.png" /></a>
       </div>
       <nav class="collapse navbar-collapse bs-navbar-collapse" role="navigation">
         <ul class="nav navbar-nav">
           <li class="<%= currentPage.endsWith("/home.jsp")? "active" : "" %>"><a href="<%= request.getContextPath() %>/"><span class="glyphicon glyphicon-home"></span> <fmt:message key="jsp.layout.navbar-default.home"/></a></li>
                
           <li class="dropdown">
             <a href="#" class="dropdown-toggle" data-toggle="dropdown"><fmt:message key="jsp.layout.navbar-default.browse"/> <b class="caret"></b></a>
             <ul class="dropdown-menu">
               <li><a href="<%= request.getContextPath() %>/community-list"><fmt:message key="jsp.layout.navbar-default.communities-collections"/></a></li>
				<li class="divider"></li>
				<li class="dropdown-header">Browse Items by:</li>
				<%-- Insert the dynamic browse indices here --%>
				
				<%
					for (int i = 0; i < bis.length; i++)
					{
						BrowseIndex bix = bis[i];
						String key = "browse.menu." + bix.getName();
					%>
				      			<li><a href="<%= request.getContextPath() %>/browse?type=<%= bix.getName() %>"><fmt:message key="<%= key %>"/></a></li>
					<%	
					}
				%>
				    
				<%-- End of dynamic browse indices --%>

            </ul>
          </li>
          <li class="<%= ( currentPage.endsWith( "/help" ) ? "active" : "" ) %>"><dspace:popup page="<%= LocaleSupport.getLocalizedMessage(pageContext, \"help.index\") %>"><fmt:message key="jsp.layout.navbar-default.help"/></dspace:popup></li>
       </ul>
       <div class="nav navbar-nav navbar-right">
		<ul class="nav navbar-nav navbar-right">
         <li class="dropdown">
         <%
    if (user != null)
    {
		%>
		<a href="#" class="dropdown-toggle" data-toggle="dropdown"><span class="glyphicon glyphicon-user"></span> <fmt:message key="jsp.layout.navbar-default.loggedin">
		      <fmt:param><%= StringUtils.abbreviate(navbarEmail, 20) %></fmt:param>
		  </fmt:message> <b class="caret"></b></a>
		<%
    } else {
		%>
             <a href="#" class="dropdown-toggle" data-toggle="dropdown"><span class="glyphicon glyphicon-user"></span> <fmt:message key="jsp.layout.navbar-default.sign"/> <b class="caret"></b></a>
	<% } %>             
             <ul class="dropdown-menu">
               <li><a href="<%= request.getContextPath() %>/mydspace"><fmt:message key="jsp.layout.navbar-default.users"/></a></li>
               <li><a href="<%= request.getContextPath() %>/subscribe"><fmt:message key="jsp.layout.navbar-default.receive"/></a></li>
               <li><a href="<%= request.getContextPath() %>/profile"><fmt:message key="jsp.layout.navbar-default.edit"/></a></li>

		<%
		  if (isAdmin)
		  {
		%>
			   <li class="divider"></li>  
               <li><a href="<%= request.getContextPath() %>/dspace-admin"><fmt:message key="jsp.administer"/></a></li>
		<%
		  }
		  if (user != null) {
		%>
		<li><a href="<%= request.getContextPath() %>/logout"><span class="glyphicon glyphicon-log-out"></span> <fmt:message key="jsp.layout.navbar-default.logout"/></a></li>
		<% } %>
             </ul>
           </li>
          </ul>
          
	<%-- Search Box --%>
	<form method="get" action="<%= request.getContextPath() %>/simple-search" class="navbar-form navbar-right" scope="search">
	    <div class="form-group">
          <input type="text" class="form-control" placeholder="<fmt:message key="jsp.layout.navbar-default.search"/>" name="query" id="tequery" size="25"/>
        </div>
        <button type="submit" class="btn btn-primary"><span class="glyphicon glyphicon-search"></span></button>
<%--               <br/><a href="<%= request.getContextPath() %>/advanced-search"><fmt:message key="jsp.layout.navbar-default.advanced"/></a>
<%
			if (ConfigurationManager.getBooleanProperty("webui.controlledvocabulary.enable"))
			{
%>        
              <br/><a href="<%= request.getContextPath() %>/subject-search"><fmt:message key="jsp.layout.navbar-default.subjectsearch"/></a>
<%
            }
<<<<<<< HEAD
%>
            </td>
          </tr>
        </table>
      </td>
    </tr>
  </table>
</form>

<%-- HACK: width, border, cellspacing, cellpadding: for non-CSS compliant Netscape, Mozilla browsers --%>
<table width="100%" border="0" cellspacing="2" cellpadding="2">
  <tr class="navigationBarItem">
    <td>
      <img alt="" src="<%= request.getContextPath() %>/image/<%= (currentPage.endsWith("/index.jsp") ? "arrow-highlight" : "arrow") %>.gif" width="16" height="16"/>
    </td>

    <td nowrap="nowrap" class="navigationBarItem">
      <a href="<%= request.getContextPath() %>/"><fmt:message key="jsp.layout.navbar-default.home"/></a>
    </td>
  </tr>

  <tr>
    <td colspan="2">&nbsp;</td>
  </tr>

  <tr>
    <td nowrap="nowrap" colspan="2" class="navigationBarSublabel"><fmt:message key="jsp.layout.navbar-default.browse"/></td>
  </tr>

  <tr class="navigationBarItem">
    <td>
      <img alt="" src="<%= request.getContextPath() %>/image/<%= ( currentPage.endsWith( "/community-list" ) ? "arrow-highlight" : "arrow" ) %>.gif" width="16" height="16"/>
    </td>
    <td nowrap="nowrap" class="navigationBarItem">
      <a href="<%= request.getContextPath() %>/community-list"><fmt:message key="jsp.layout.navbar-default.communities-collections"/></a>
    </td>
  </tr>


<%-- Insert the dynamic browse indices here --%>

<%
	for (int i = 0; i < bis.length; i++)
	{
		BrowseIndex bix = bis[i];
		String key = "browse.menu." + bix.getName();
	%>
		<tr class="navigationBarItem">
    		<td>
      			<img alt="" src="<%= request.getContextPath() %>/image/<%= ( browseCurrent.equals(bix.getName()) ? "arrow-highlight" : "arrow" ) %>.gif" width="16" height="16"/>
    		</td>
    		<td nowrap="nowrap" class="navigationBarItem">
      			<a href="<%= request.getContextPath() %>/browse?type=<%= bix.getName() %>"><fmt:message key="<%= key %>"/></a>
    		</td>
  		</tr>
	<%	
	}
%>

<%-- End of dynamic browse indices --%>

  <tr>
    <td colspan="2">&nbsp;</td>
  </tr>

  <tr>
    <td nowrap="nowrap" colspan="2" class="navigationBarSublabel"><fmt:message key="jsp.layout.navbar-default.sign"/></td>
  </tr>

  <tr class="navigationBarItem">
    <td>
      <img alt="" src="<%= request.getContextPath() %>/image/<%= ( currentPage.endsWith( "/subscribe" ) ? "arrow-highlight" : "arrow" ) %>.gif" width="16" height="16"/>
    </td>
    <td nowrap="nowrap" class="navigationBarItem">
      <a href="<%= request.getContextPath() %>/subscribe"><fmt:message key="jsp.layout.navbar-default.receive"/></a>
    </td>
  </tr>

  <tr class="navigationBarItem">
    <td>
      <img alt="" src="<%= request.getContextPath() %>/image/<%= ( currentPage.endsWith( "/mydspace" ) ? "arrow-highlight" : "arrow" ) %>.gif" width="16" height="16"/>
    </td>
    <td nowrap="nowrap" class="navigationBarItem">
      <a href="<%= request.getContextPath() %>/mydspace"><fmt:message key="jsp.layout.navbar-default.users"/></a><br/>
      <fmt:message key="jsp.layout.navbar-default.users-authorized" />
    </td>
  </tr>

  <tr class="navigationBarItem">
    <td>
      <img alt="" src="<%= request.getContextPath() %>/image/<%= ( currentPage.endsWith( "/profile" ) ? "arrow-highlight" : "arrow" ) %>.gif" width="16" height="16"/>
    </td>
    <td nowrap="nowrap" class="navigationBarItem">
      <a href="<%= request.getContextPath() %>/profile"><fmt:message key="jsp.layout.navbar-default.edit"/></a>
    </td>
  </tr>

<%
  if (isAdmin)
  {
%>  
  <tr class="navigationBarItem">
    <td>
      <img alt="" src="<%= request.getContextPath() %>/image/<%= ( currentPage.endsWith( "/dspace-admin" ) ? "arrow-highlight" : "arrow" ) %>.gif" width="16" height="16"/>
    </td>
    <td nowrap="nowrap" class="navigationBarItem">
      <a href="<%= request.getContextPath() %>/dspace-admin"><fmt:message key="jsp.administer"/></a>
    </td>
  </tr>
<%
  }
%>

  <tr>
    <td colspan="2">&nbsp;</td>
  </tr>

  <tr class="navigationBarItem">
    <td>
      <img alt="" src="<%= request.getContextPath() %>/image/<%= ( currentPage.endsWith( "/help" ) ? "arrow-highlight" : "arrow" ) %>.gif" width="16" height="16"/>
    </td>
    <td nowrap="nowrap" class="navigationBarItem">
            <dspace:popup page="<%= LocaleSupport.getLocalizedMessage(pageContext, \"help.index\")%>"><fmt:message key="jsp.layout.navbar-default.help"/></dspace:popup>
    </td>
  </tr>

  <tr class="navigationBarItem">
    <td>
      <img alt="" src="<%= request.getContextPath() %>/image/<%= ( currentPage.endsWith( "/about" ) ? "arrow-highlight" : "arrow" ) %>.gif" width="16" height="16"/>
    </td>
    <td nowrap="nowrap" class="navigationBarItem">
      <a href="http://www.dspace.org/"><fmt:message key="jsp.layout.navbar-default.about"/></a>
    </td>
  </tr>


<%

 if (extraNavbarData != null)
 { 
%>
	<%= extraNavbarData %>
<%
 }
%>
 
</table>
=======
%> --%>
	</form></div>
    </nav>
>>>>>>> a075de51
<|MERGE_RESOLUTION|>--- conflicted
+++ resolved
@@ -13,7 +13,6 @@
 
 <%@page import="org.apache.commons.lang.StringUtils"%>
 <%@ taglib uri="http://java.sun.com/jsp/jstl/fmt" prefix="fmt" %>
-<%@ taglib prefix="c" uri="http://java.sun.com/jsp/jstl/core"%>
 
 <%@ page contentType="text/html;charset=UTF-8" %>
 
@@ -30,7 +29,6 @@
 <%@ page import="org.dspace.browse.BrowseIndex" %>
 <%@ page import="org.dspace.browse.BrowseInfo" %>
 <%@ page import="java.util.Map" %>
-
 <%
     // Is anyone logged in?
     EPerson user = (EPerson) request.getAttribute("dspace.current.user");
@@ -71,7 +69,7 @@
     			browseCurrent = bix.getName();
         }
     }
-
+    
     String extraNavbarData = (String)request.getAttribute("dspace.cris.navbar");
 %>
 
@@ -111,6 +109,15 @@
 
             </ul>
           </li>
+          <%
+
+ if (extraNavbarData != null)
+ {
+%>
+       <%= extraNavbarData %>
+<%
+ }
+%>
           <li class="<%= ( currentPage.endsWith( "/help" ) ? "active" : "" ) %>"><dspace:popup page="<%= LocaleSupport.getLocalizedMessage(pageContext, \"help.index\") %>"><fmt:message key="jsp.layout.navbar-default.help"/></dspace:popup></li>
        </ul>
        <div class="nav navbar-nav navbar-right">
@@ -163,156 +170,6 @@
               <br/><a href="<%= request.getContextPath() %>/subject-search"><fmt:message key="jsp.layout.navbar-default.subjectsearch"/></a>
 <%
             }
-<<<<<<< HEAD
-%>
-            </td>
-          </tr>
-        </table>
-      </td>
-    </tr>
-  </table>
-</form>
-
-<%-- HACK: width, border, cellspacing, cellpadding: for non-CSS compliant Netscape, Mozilla browsers --%>
-<table width="100%" border="0" cellspacing="2" cellpadding="2">
-  <tr class="navigationBarItem">
-    <td>
-      <img alt="" src="<%= request.getContextPath() %>/image/<%= (currentPage.endsWith("/index.jsp") ? "arrow-highlight" : "arrow") %>.gif" width="16" height="16"/>
-    </td>
-
-    <td nowrap="nowrap" class="navigationBarItem">
-      <a href="<%= request.getContextPath() %>/"><fmt:message key="jsp.layout.navbar-default.home"/></a>
-    </td>
-  </tr>
-
-  <tr>
-    <td colspan="2">&nbsp;</td>
-  </tr>
-
-  <tr>
-    <td nowrap="nowrap" colspan="2" class="navigationBarSublabel"><fmt:message key="jsp.layout.navbar-default.browse"/></td>
-  </tr>
-
-  <tr class="navigationBarItem">
-    <td>
-      <img alt="" src="<%= request.getContextPath() %>/image/<%= ( currentPage.endsWith( "/community-list" ) ? "arrow-highlight" : "arrow" ) %>.gif" width="16" height="16"/>
-    </td>
-    <td nowrap="nowrap" class="navigationBarItem">
-      <a href="<%= request.getContextPath() %>/community-list"><fmt:message key="jsp.layout.navbar-default.communities-collections"/></a>
-    </td>
-  </tr>
-
-
-<%-- Insert the dynamic browse indices here --%>
-
-<%
-	for (int i = 0; i < bis.length; i++)
-	{
-		BrowseIndex bix = bis[i];
-		String key = "browse.menu." + bix.getName();
-	%>
-		<tr class="navigationBarItem">
-    		<td>
-      			<img alt="" src="<%= request.getContextPath() %>/image/<%= ( browseCurrent.equals(bix.getName()) ? "arrow-highlight" : "arrow" ) %>.gif" width="16" height="16"/>
-    		</td>
-    		<td nowrap="nowrap" class="navigationBarItem">
-      			<a href="<%= request.getContextPath() %>/browse?type=<%= bix.getName() %>"><fmt:message key="<%= key %>"/></a>
-    		</td>
-  		</tr>
-	<%	
-	}
-%>
-
-<%-- End of dynamic browse indices --%>
-
-  <tr>
-    <td colspan="2">&nbsp;</td>
-  </tr>
-
-  <tr>
-    <td nowrap="nowrap" colspan="2" class="navigationBarSublabel"><fmt:message key="jsp.layout.navbar-default.sign"/></td>
-  </tr>
-
-  <tr class="navigationBarItem">
-    <td>
-      <img alt="" src="<%= request.getContextPath() %>/image/<%= ( currentPage.endsWith( "/subscribe" ) ? "arrow-highlight" : "arrow" ) %>.gif" width="16" height="16"/>
-    </td>
-    <td nowrap="nowrap" class="navigationBarItem">
-      <a href="<%= request.getContextPath() %>/subscribe"><fmt:message key="jsp.layout.navbar-default.receive"/></a>
-    </td>
-  </tr>
-
-  <tr class="navigationBarItem">
-    <td>
-      <img alt="" src="<%= request.getContextPath() %>/image/<%= ( currentPage.endsWith( "/mydspace" ) ? "arrow-highlight" : "arrow" ) %>.gif" width="16" height="16"/>
-    </td>
-    <td nowrap="nowrap" class="navigationBarItem">
-      <a href="<%= request.getContextPath() %>/mydspace"><fmt:message key="jsp.layout.navbar-default.users"/></a><br/>
-      <fmt:message key="jsp.layout.navbar-default.users-authorized" />
-    </td>
-  </tr>
-
-  <tr class="navigationBarItem">
-    <td>
-      <img alt="" src="<%= request.getContextPath() %>/image/<%= ( currentPage.endsWith( "/profile" ) ? "arrow-highlight" : "arrow" ) %>.gif" width="16" height="16"/>
-    </td>
-    <td nowrap="nowrap" class="navigationBarItem">
-      <a href="<%= request.getContextPath() %>/profile"><fmt:message key="jsp.layout.navbar-default.edit"/></a>
-    </td>
-  </tr>
-
-<%
-  if (isAdmin)
-  {
-%>  
-  <tr class="navigationBarItem">
-    <td>
-      <img alt="" src="<%= request.getContextPath() %>/image/<%= ( currentPage.endsWith( "/dspace-admin" ) ? "arrow-highlight" : "arrow" ) %>.gif" width="16" height="16"/>
-    </td>
-    <td nowrap="nowrap" class="navigationBarItem">
-      <a href="<%= request.getContextPath() %>/dspace-admin"><fmt:message key="jsp.administer"/></a>
-    </td>
-  </tr>
-<%
-  }
-%>
-
-  <tr>
-    <td colspan="2">&nbsp;</td>
-  </tr>
-
-  <tr class="navigationBarItem">
-    <td>
-      <img alt="" src="<%= request.getContextPath() %>/image/<%= ( currentPage.endsWith( "/help" ) ? "arrow-highlight" : "arrow" ) %>.gif" width="16" height="16"/>
-    </td>
-    <td nowrap="nowrap" class="navigationBarItem">
-            <dspace:popup page="<%= LocaleSupport.getLocalizedMessage(pageContext, \"help.index\")%>"><fmt:message key="jsp.layout.navbar-default.help"/></dspace:popup>
-    </td>
-  </tr>
-
-  <tr class="navigationBarItem">
-    <td>
-      <img alt="" src="<%= request.getContextPath() %>/image/<%= ( currentPage.endsWith( "/about" ) ? "arrow-highlight" : "arrow" ) %>.gif" width="16" height="16"/>
-    </td>
-    <td nowrap="nowrap" class="navigationBarItem">
-      <a href="http://www.dspace.org/"><fmt:message key="jsp.layout.navbar-default.about"/></a>
-    </td>
-  </tr>
-
-
-<%
-
- if (extraNavbarData != null)
- { 
-%>
-	<%= extraNavbarData %>
-<%
- }
-%>
- 
-</table>
-=======
 %> --%>
 	</form></div>
-    </nav>
->>>>>>> a075de51
+    </nav>