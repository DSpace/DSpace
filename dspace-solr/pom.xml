--- conflicted
+++ resolved
@@ -20,11 +20,7 @@
     <parent>
         <groupId>org.dspace</groupId>
         <artifactId>dspace-parent</artifactId>
-<<<<<<< HEAD
-        <version>5.5-SNAPSHOT</version>
-=======
         <version>5.9-SNAPSHOT</version>
->>>>>>> 577f3e31
         <relativePath>..</relativePath>
     </parent>
 
