--- conflicted
+++ resolved
@@ -9,12 +9,8 @@
     <parent>
         <groupId>org.dspace</groupId>
         <artifactId>dspace-parent</artifactId>
-<<<<<<< HEAD
-        <version>CRIS-4.1.3-SNAPSHOT</version>
+        <version>CRIS-4.2.0-SNAPSHOT</version>
         <relativePath>..</relativePath>
-=======
-        <version>4.2</version>
->>>>>>> 2f756662
     </parent>
 
     <properties>
