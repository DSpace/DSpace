<?xml version="1.0" encoding="UTF-8"?>
<project xmlns="http://maven.apache.org/POM/4.0.0" xmlns:xsi="http://www.w3.org/2001/XMLSchema-instance" xsi:schemaLocation="http://maven.apache.org/POM/4.0.0 http://maven.apache.org/maven-v4_0_0.xsd">
    <modelVersion>4.0.0</modelVersion>
    <groupId>org.dspace</groupId>
    <artifactId>dspace-services</artifactId>
    <packaging>jar</packaging>
    <name>DSpace Services Framework :: API and Implementation</name>
    
    <parent>
        <groupId>org.dspace</groupId>
        <artifactId>dspace-parent</artifactId>
<<<<<<< HEAD
        <version>5.5-SNAPSHOT</version>
=======
        <version>5.9-SNAPSHOT</version>
>>>>>>> 577f3e31
    </parent>

    <properties>
        <!-- This is the path to the root [dspace-src] directory. -->
        <root.basedir>${basedir}/..</root.basedir>
    </properties>

    <dependencies>
        <!-- logging -->
        <dependency>
            <groupId>org.slf4j</groupId>
            <artifactId>slf4j-api</artifactId>
        </dependency>
        <!-- spring service manager -->
        <dependency>
            <groupId>org.springframework</groupId>
            <artifactId>spring-context-support</artifactId>
            <scope>compile</scope>
        </dependency>
        <dependency>
            <groupId>commons-lang</groupId>
            <artifactId>commons-lang</artifactId>
        </dependency>
        <!-- this needs to eventually go into common/lib for tomcat 5 -->
        <dependency>
            <groupId>net.sf.ehcache</groupId>
            <artifactId>ehcache-core</artifactId>
            <version>1.7.2</version>
            <scope>compile</scope>
        </dependency>
        <!-- for filters -->
        <dependency>
            <groupId>javax.servlet</groupId>
            <artifactId>servlet-api</artifactId>
            <scope>provided</scope>
        </dependency>
        <dependency>
            <groupId>javax.mail</groupId>
            <artifactId>mail</artifactId>
        </dependency>
        <dependency> <!-- Keep jmockit before junit -->
            <groupId>org.jmockit</groupId>
            <artifactId>jmockit</artifactId>
            <scope>test</scope>
        </dependency>
        <!-- SPECIAL CASE - need JUNIT at build time and testing time -->
        <dependency>
            <groupId>junit</groupId>
            <artifactId>junit</artifactId>
            <scope>provided</scope>
        </dependency>
        <!-- testing only -->
        <dependency>
            <groupId>org.mortbay.jetty</groupId>
            <artifactId>jetty</artifactId>
            <version>6.1.14</version>
            <scope>test</scope>
        </dependency>
        <dependency>
            <groupId>org.mortbay.jetty</groupId>
            <artifactId>jetty-servlet-tester</artifactId>
            <version>6.1.14</version>
            <scope>test</scope>
        </dependency>
        <dependency>
            <groupId>org.slf4j</groupId>
            <artifactId>slf4j-log4j12</artifactId>
        </dependency>
        <dependency>
            <groupId>log4j</groupId>
            <artifactId>log4j</artifactId>
        </dependency>
        <dependency>
            <!-- needed to ensure that all JCL is 1.1.1 -->
            <groupId>commons-logging</groupId>
            <artifactId>commons-logging</artifactId>
            <type>jar</type>
            <scope>provided</scope>
        </dependency>
        <dependency>
            <groupId>commons-collections</groupId>
            <artifactId>commons-collections</artifactId>
        </dependency>
    </dependencies>

    <developers>
        <developer>
            <id>azeckoski</id>
            <name>Aaron Zeckoski</name>
            <email>azeckoski@gmail.com</email>
            <url>http://wiki.sakaiproject.org/confluence/display/~aaronz
            </url>
            <organization>CARET, University of Cambridge</organization>
            <organizationUrl>http://caret.cam.ac.uk/
            </organizationUrl>
            <roles>
                <role>architect</role>
                <role>committer</role>
            </roles>
            <timezone>0</timezone>
        </developer>
        <developer>
            <id>mdiggory</id>
            <name>Mark Diggory</name>
            <email>mdiggory@atmire.com</email>
            <roles>
                <role>architect</role>
                <role>committer</role>
            </roles>
            <organization>@mire</organization>
            <organizationUrl>http://www.atmire.com</organizationUrl>
            <timezone>-8</timezone>
        </developer>
    </developers>

    <contributors>
        <contributor>
            <name>Add Your Name Here and submit a patch!</name>
            <email>contributor at myu.edu</email>
            <url>http://www.myu.edu/me</url>
            <organization>My University</organization>
            <organizationUrl>http://www.myu.edu</organizationUrl>
            <roles>
                <role>developer</role>
            </roles>
            <timezone>0</timezone>
        </contributor>
    </contributors>

</project><|MERGE_RESOLUTION|>--- conflicted
+++ resolved
@@ -9,11 +9,7 @@
     <parent>
         <groupId>org.dspace</groupId>
         <artifactId>dspace-parent</artifactId>
-<<<<<<< HEAD
-        <version>5.5-SNAPSHOT</version>
-=======
         <version>5.9-SNAPSHOT</version>
->>>>>>> 577f3e31
     </parent>
 
     <properties>
@@ -31,6 +27,7 @@
         <dependency>
             <groupId>org.springframework</groupId>
             <artifactId>spring-context-support</artifactId>
+            <version>3.1.1.RELEASE</version>
             <scope>compile</scope>
         </dependency>
         <dependency>
