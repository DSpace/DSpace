<?xml version="1.0" encoding="UTF-8"?>
<project xmlns="http://maven.apache.org/POM/4.0.0" xmlns:xsi="http://www.w3.org/2001/XMLSchema-instance" xsi:schemaLocation="http://maven.apache.org/POM/4.0.0 http://maven.apache.org/maven-v4_0_0.xsd">
    <modelVersion>4.0.0</modelVersion>
    <groupId>org.dspace</groupId>
    <artifactId>dspace-services</artifactId>
    <packaging>jar</packaging>
    <name>DSpace Services Framework :: API and Implementation</name>

    <parent>
        <groupId>org.dspace</groupId>
        <artifactId>dspace-parent</artifactId>
<<<<<<< HEAD
        <version>8.0-drum-6-SNAPSHOT</version>
=======
        <version>8.1</version>
>>>>>>> 708826c5
    </parent>

    <properties>
        <!-- This is the path to the root [dspace-src] directory. -->
        <root.basedir>${basedir}/..</root.basedir>
    </properties>

    <profiles>
        <!-- Setup the Unit Test Environment (when -DskipUnitTests=false) -->
        <profile>
            <id>unit-test-environment</id>
            <activation>
                <activeByDefault>false</activeByDefault>
                <property>
                    <name>skipUnitTests</name>
                    <value>false</value>
                </property>
            </activation>
            <build>
                <plugins>
                    <!-- This plugin allows us to run a Groovy script in our Maven POM
                         (see: https://groovy.github.io/gmaven/groovy-maven-plugin/execute.html )
                         We are generating a OS-agnostic version (agnostic.build.dir) of
                         the ${project.build.directory} property (full path of target dir).
                         This is needed by the Surefire plugin (see below) to
                         initialize the Unit Test environment's dspace.dir setting.
                         Otherwise, the Unit Test Framework will not work on Windows OS.
                         This Groovy code was mostly borrowed from:
                         http://stackoverflow.com/questions/3872355/how-to-convert-file-separator-in-maven
                    -->
                    <plugin>
                        <groupId>org.codehaus.gmaven</groupId>
                        <artifactId>groovy-maven-plugin</artifactId>
                        <executions>
                            <execution>
                                <id>setproperty</id>
                                <phase>initialize</phase>
                                <goals>
                                    <goal>execute</goal>
                                </goals>
                                <configuration>
                                    <source>
                                        project.properties['agnostic.build.dir'] = project.build.directory.replace(File.separator, '/');
                                        log.info("Initializing Maven property 'agnostic.build.dir' to: {}", project.properties['agnostic.build.dir']);
                                    </source>
                                </configuration>
                            </execution>
                        </executions>
                    </plugin>

                    <!-- Run Unit Testing! This plugin just kicks off the tests. -->
                    <plugin>
                        <artifactId>maven-surefire-plugin</artifactId>
                        <configuration>
                            <systemPropertyVariables>
                                <!-- Specify the dspace.dir to use for test environment -->
                                <!-- ${agnostic.build.dir} is set dynamically by groovy-maven-plugin above -->
                                <!-- For "dspace-services" we don't need a full test environment, we just need
                                     a valid "config-definition.xml" which exists in target/test-classes/ -->
                                <dspace.dir>${agnostic.build.dir}/test-classes</dspace.dir>
                            </systemPropertyVariables>
                        </configuration>
                    </plugin>
                </plugins>
            </build>
        </profile>
    </profiles>

    <dependencies>
        <dependency>
            <groupId>org.apache.logging.log4j</groupId>
            <artifactId>log4j-api</artifactId>
            <version>${log4j.version}</version>
        </dependency>
        <!-- spring service manager -->
        <dependency>
            <groupId>org.springframework</groupId>
            <artifactId>spring-context-support</artifactId>
            <version>${spring.version}</version>
            <scope>compile</scope>
            <exclusions>
                <!-- Spring JCL is unnecessary and conflicts with commons-logging when both are on classpath -->
                <exclusion>
                    <groupId>org.springframework</groupId>
                    <artifactId>spring-jcl</artifactId>
                </exclusion>
            </exclusions>
        </dependency>
        <dependency>
            <groupId>org.apache.commons</groupId>
            <artifactId>commons-lang3</artifactId>
        </dependency>
        <!-- for filters -->
        <dependency>
            <groupId>jakarta.servlet</groupId>
            <artifactId>jakarta.servlet-api</artifactId>
            <scope>provided</scope>
        </dependency>
        <dependency>
            <groupId>jakarta.mail</groupId>
            <artifactId>jakarta.mail-api</artifactId>
            <scope>provided</scope>
        </dependency>
        <dependency>
            <groupId>org.eclipse.angus</groupId>
            <artifactId>jakarta.mail</artifactId>
        </dependency>
        <dependency>
            <groupId>org.mockito</groupId>
            <artifactId>mockito-inline</artifactId>
            <scope>test</scope>
        </dependency>
        <!-- SPECIAL CASE - need JUNIT at build time and testing time -->
        <dependency>
            <groupId>junit</groupId>
            <artifactId>junit</artifactId>
            <scope>provided</scope>
        </dependency>
        <dependency>
            <groupId>org.apache.commons</groupId>
            <artifactId>commons-configuration2</artifactId>
        </dependency>
        <!-- Required by Commons Configuration -->
        <dependency>
            <groupId>commons-beanutils</groupId>
            <artifactId>commons-beanutils</artifactId>
        </dependency>

        <dependency>
            <groupId>commons-io</groupId>
            <artifactId>commons-io</artifactId>
        </dependency>
        <dependency>
            <groupId>jakarta.annotation</groupId>
            <artifactId>jakarta.annotation-api</artifactId>
<<<<<<< HEAD
        </dependency>

        <dependency>
            <groupId>org.springframework.boot</groupId>
            <artifactId>spring-boot-starter-log4j2</artifactId>
            <version>${spring-boot.version}</version>
=======
>>>>>>> 708826c5
        </dependency>

    </dependencies>
</project><|MERGE_RESOLUTION|>--- conflicted
+++ resolved
@@ -9,11 +9,7 @@
     <parent>
         <groupId>org.dspace</groupId>
         <artifactId>dspace-parent</artifactId>
-<<<<<<< HEAD
-        <version>8.0-drum-6-SNAPSHOT</version>
-=======
-        <version>8.1</version>
->>>>>>> 708826c5
+        <version>8.1-drum-0-SNAPSHOT</version>
     </parent>
 
     <properties>
@@ -149,15 +145,6 @@
         <dependency>
             <groupId>jakarta.annotation</groupId>
             <artifactId>jakarta.annotation-api</artifactId>
-<<<<<<< HEAD
-        </dependency>
-
-        <dependency>
-            <groupId>org.springframework.boot</groupId>
-            <artifactId>spring-boot-starter-log4j2</artifactId>
-            <version>${spring-boot.version}</version>
-=======
->>>>>>> 708826c5
         </dependency>
 
     </dependencies>
