<?xml version="1.0" encoding="UTF-8"?>
<project xmlns="http://maven.apache.org/POM/4.0.0" xmlns:xsi="http://www.w3.org/2001/XMLSchema-instance" xsi:schemaLocation="http://maven.apache.org/POM/4.0.0 http://maven.apache.org/maven-v4_0_0.xsd">
    <modelVersion>4.0.0</modelVersion>
    <groupId>org.dspace</groupId>
    <artifactId>dspace-services</artifactId>
    <packaging>jar</packaging>
    <name>DSpace Services Framework :: API and Implementation</name>

    <parent>
        <groupId>org.dspace</groupId>
        <artifactId>dspace-parent</artifactId>
<<<<<<< HEAD
        <version>7.6.1-drum-4-SNAPSHOT</version>
=======
        <version>7.6.2</version>
>>>>>>> 08947bc3
    </parent>

    <properties>
        <!-- This is the path to the root [dspace-src] directory. -->
        <root.basedir>${basedir}/..</root.basedir>
    </properties>

    <profiles>
        <!-- Setup the Unit Test Environment (when -DskipUnitTests=false) -->
        <profile>
            <id>unit-test-environment</id>
            <activation>
                <activeByDefault>false</activeByDefault>
                <property>
                    <name>skipUnitTests</name>
                    <value>false</value>
                </property>
            </activation>
            <build>
                <plugins>
                    <!-- This plugin allows us to run a Groovy script in our Maven POM
                         (see: https://groovy.github.io/gmaven/groovy-maven-plugin/execute.html )
                         We are generating a OS-agnostic version (agnostic.build.dir) of
                         the ${project.build.directory} property (full path of target dir).
                         This is needed by the Surefire plugin (see below) to
                         initialize the Unit Test environment's dspace.dir setting.
                         Otherwise, the Unit Test Framework will not work on Windows OS.
                         This Groovy code was mostly borrowed from:
                         http://stackoverflow.com/questions/3872355/how-to-convert-file-separator-in-maven
                    -->
                    <plugin>
                        <groupId>org.codehaus.gmaven</groupId>
                        <artifactId>groovy-maven-plugin</artifactId>
                        <executions>
                            <execution>
                                <id>setproperty</id>
                                <phase>initialize</phase>
                                <goals>
                                    <goal>execute</goal>
                                </goals>
                                <configuration>
                                    <source>
                                        project.properties['agnostic.build.dir'] = project.build.directory.replace(File.separator, '/');
                                        log.info("Initializing Maven property 'agnostic.build.dir' to: {}", project.properties['agnostic.build.dir']);
                                    </source>
                                </configuration>
                            </execution>
                        </executions>
                    </plugin>

                    <!-- Run Unit Testing! This plugin just kicks off the tests. -->
                    <plugin>
                        <artifactId>maven-surefire-plugin</artifactId>
                        <configuration>
                            <systemPropertyVariables>
                                <!-- Specify the dspace.dir to use for test environment -->
                                <!-- ${agnostic.build.dir} is set dynamically by groovy-maven-plugin above -->
                                <!-- For "dspace-services" we don't need a full test environment, we just need
                                     a valid "config-definition.xml" which exists in target/test-classes/ -->
                                <dspace.dir>${agnostic.build.dir}/test-classes/</dspace.dir>
                            </systemPropertyVariables>
                        </configuration>
                    </plugin>
                </plugins>
            </build>
        </profile>
    </profiles>

    <dependencies>
        <!-- spring service manager -->
        <dependency>
            <groupId>org.springframework</groupId>
            <artifactId>spring-context-support</artifactId>
            <version>${spring.version}</version>
            <scope>compile</scope>
        </dependency>
        <dependency>
            <groupId>org.apache.commons</groupId>
            <artifactId>commons-lang3</artifactId>
        </dependency>
        <!-- for filters -->
        <dependency>
            <groupId>javax.servlet</groupId>
            <artifactId>javax.servlet-api</artifactId>
            <scope>provided</scope>
        </dependency>
        <dependency>
            <groupId>com.sun.mail</groupId>
            <artifactId>javax.mail</artifactId>
        </dependency>
        <dependency>
            <groupId>org.mockito</groupId>
            <artifactId>mockito-inline</artifactId>
            <scope>test</scope>
        </dependency>
        <!-- SPECIAL CASE - need JUNIT at build time and testing time -->
        <dependency>
            <groupId>junit</groupId>
            <artifactId>junit</artifactId>
            <scope>provided</scope>
        </dependency>
        <!-- testing only -->
        <dependency>
            <groupId>org.mortbay.jetty</groupId>
            <artifactId>jetty</artifactId>
            <version>6.1.26</version>
            <scope>test</scope>
        </dependency>
        <dependency>
            <groupId>org.mortbay.jetty</groupId>
            <artifactId>jetty-servlet-tester</artifactId>
            <version>6.1.26</version>
            <scope>test</scope>
        </dependency>
        <dependency>
            <groupId>org.apache.commons</groupId>
            <artifactId>commons-collections4</artifactId>
        </dependency>
        <dependency>
            <groupId>org.apache.commons</groupId>
            <artifactId>commons-configuration2</artifactId>
        </dependency>
        <!-- Required by Commons Configuration -->
        <dependency>
            <groupId>commons-beanutils</groupId>
            <artifactId>commons-beanutils</artifactId>
        </dependency>

        <dependency>
            <groupId>commons-io</groupId>
            <artifactId>commons-io</artifactId>
        </dependency>
        <dependency>
            <groupId>javax.annotation</groupId>
            <artifactId>javax.annotation-api</artifactId>
        </dependency>

        <dependency>
            <groupId>org.springframework.boot</groupId>
            <artifactId>spring-boot-starter-log4j2</artifactId>
            <version>${spring-boot.version}</version>
        </dependency>

    </dependencies>
</project><|MERGE_RESOLUTION|>--- conflicted
+++ resolved
@@ -9,11 +9,7 @@
     <parent>
         <groupId>org.dspace</groupId>
         <artifactId>dspace-parent</artifactId>
-<<<<<<< HEAD
-        <version>7.6.1-drum-4-SNAPSHOT</version>
-=======
         <version>7.6.2</version>
->>>>>>> 08947bc3
     </parent>
 
     <properties>
