/**
 * The contents of this file are subject to the license and copyright
 * detailed in the LICENSE and NOTICE files at the root of the source
 * tree and available online at
 *
 * http://www.dspace.org/license/
 */
package org.dspace.services.email;

import java.util.Properties;
import javax.mail.Authenticator;
import javax.mail.PasswordAuthentication;
import javax.mail.Session;
import javax.naming.InitialContext;
import javax.naming.NamingException;
import org.dspace.kernel.mixins.InitializedService;
import org.dspace.services.ConfigurationService;
import org.dspace.services.EmailService;
import org.dspace.services.factory.DSpaceServicesFactory;
import org.slf4j.Logger;
import org.slf4j.LoggerFactory;
import org.springframework.beans.factory.annotation.Autowired;
import org.springframework.beans.factory.annotation.Required;

/**
 * Provides mail sending services through JavaMail.  If a {@link javax.mail.Session}
 * instance is provided through JNDI, it will be used.  If not, then a session
 * will be created from DSpace configuration data ({@code mail.server} etc.)
 *
 * @author mwood
 */
public class EmailServiceImpl
        extends Authenticator
        implements EmailService, InitializedService
{
    private static final Logger logger = (Logger) LoggerFactory.getLogger(EmailServiceImpl.class);

    private Session session = null;

    private ConfigurationService cfg = null;

    /**
     * Inject/set the ConfigurationService
     * @param cfg the configurationService object
     */
    @Autowired
    @Required
    public void setCfg(ConfigurationService cfg)
    {
        this.cfg = cfg;
    }

    /**
     * Provide a reference to the JavaMail session.
     *
     * @return the managed Session, or null if none could be created.
     */
    @Override
    public Session getSession()
    {
        return session;
    }

    @Override
    public void init()
    {
        // See if there is already a Session in our environment
        String sessionName = cfg.getProperty("mail.session.name");
        if (null == sessionName)
        {
            sessionName = "Session";
        }
        try
        {
            InitialContext ctx = new InitialContext(null);
            session = (Session) ctx.lookup("java:comp/env/mail/" + sessionName);
        } catch (NamingException ex)
        {
            logger.warn("Couldn't get an email session from environment:  {}",
                    ex.getMessage());
        }

        if (null != session)
        {
            logger.info("Email session retrieved from environment.");
        }
        else
        { // No Session provided, so create one
            logger.info("Initializing an email session from configuration.");
            Properties props = new Properties();
            props.put("mail.transport.protocol", "smtp");
            String host = cfg.getProperty("mail.server");
            if (null != host)
            {
                props.put("mail.host", cfg.getProperty("mail.server"));
            }
            String port = cfg.getProperty("mail.server.port");
            if (null != port)
            {
                props.put("mail.smtp.port", port);
            }
            // Set extra configuration properties
<<<<<<< HEAD
            String extras = cfg.getProperty("mail.extraproperties");
            if ((extras != null) && (!"".equals(extras.trim())))
            {
                String arguments[] = extras.split(",");
                String key, value;
                for (String argument : arguments)
=======
            String[] extras = cfg.getArrayProperty("mail.extraproperties");
            if (extras != null)
            {
                String key, value;
                for (String argument : extras)
>>>>>>> e5cb6299
                {
                    key = argument.substring(0, argument.indexOf('=')).trim();
                    value = argument.substring(argument.indexOf('=') + 1).trim();
                    props.put(key, value);
                }
            }
            if (null == cfg.getProperty("mail.server.username"))
            {
                session = Session.getInstance(props);
            }
            else
            {
                props.put("mail.smtp.auth", "true");
                session = Session.getInstance(props, this);
            }


        }
    }

    @Override
    protected PasswordAuthentication getPasswordAuthentication()
    {
        if (null == cfg)
        {
            cfg = DSpaceServicesFactory.getInstance().getConfigurationService();
        }

        return new PasswordAuthentication(
                cfg.getProperty("mail.server.username"),
                cfg.getProperty("mail.server.password"));
    }
}<|MERGE_RESOLUTION|>--- conflicted
+++ resolved
@@ -100,20 +100,11 @@
                 props.put("mail.smtp.port", port);
             }
             // Set extra configuration properties
-<<<<<<< HEAD
-            String extras = cfg.getProperty("mail.extraproperties");
-            if ((extras != null) && (!"".equals(extras.trim())))
-            {
-                String arguments[] = extras.split(",");
-                String key, value;
-                for (String argument : arguments)
-=======
             String[] extras = cfg.getArrayProperty("mail.extraproperties");
             if (extras != null)
             {
                 String key, value;
                 for (String argument : extras)
->>>>>>> e5cb6299
                 {
                     key = argument.substring(0, argument.indexOf('=')).trim();
                     value = argument.substring(argument.indexOf('=') + 1).trim();
