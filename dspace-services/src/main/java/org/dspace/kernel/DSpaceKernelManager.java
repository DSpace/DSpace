--- conflicted
+++ resolved
@@ -40,15 +40,9 @@
         {
             theKernel = new DSpaceKernelImpl();
             log.info("Created new kernel: " + theKernel);
-<<<<<<< HEAD
-            ((DSpaceKernelImpl)theKernel).start(dspaceDir);
-        }
-
-=======
         }
 
         ((DSpaceKernelImpl)theKernel).start(dspaceDir);
->>>>>>> eef270ed
         return theKernel;
     }
 
