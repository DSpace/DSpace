/**
 * The contents of this file are subject to the license and copyright
 * detailed in the LICENSE and NOTICE files at the root of the source
 * tree and available online at
 *
 * http://www.dspace.org/license/
 */
package org.dspace.servicemanager.config;

import java.io.File;
import java.io.IOException;
import java.math.BigDecimal;
import java.math.BigInteger;
import java.net.InetAddress;
import java.net.URISyntaxException;
import java.net.URL;
import java.net.UnknownHostException;
import java.util.ArrayList;
import java.util.Iterator;
import java.util.List;
import java.util.Map;
import java.util.Map.Entry;
import java.util.Properties;

import org.apache.commons.configuration2.Configuration;
import org.apache.commons.configuration2.ConfigurationConverter;
import org.apache.commons.configuration2.builder.ConfigurationBuilderEvent;
import org.apache.commons.configuration2.builder.combined.ReloadingCombinedConfigurationBuilder;
import org.apache.commons.configuration2.builder.fluent.Parameters;
import org.apache.commons.configuration2.convert.DefaultListDelimiterHandler;
import org.apache.commons.configuration2.event.Event;
import org.apache.commons.configuration2.ex.ConfigurationException;
import org.dspace.services.ConfigurationService;
import org.slf4j.Logger;
import org.slf4j.LoggerFactory;
import org.springframework.beans.SimpleTypeConverter;
import org.springframework.core.io.ClassPathResource;

/**
 * The central DSpace configuration service. Uses Apache Commons Configuration
 * to provide the ability to reload Property files.
 *
 * @author Tim Donohue (rewrote to use Apache Commons Config
 * @author Aaron Zeckoski
 * @author Kevin Van de Velde
 * @author Mark Diggory
 */
public final class DSpaceConfigurationService implements ConfigurationService {

    private static final Logger log = LoggerFactory.getLogger(DSpaceConfigurationService.class);

    public static final String DSPACE = "dspace";
    public static final String EXT_CONFIG = "cfg";
    public static final String DOT_CONFIG = "." + EXT_CONFIG;

    public static final String DSPACE_HOME = DSPACE + ".dir";
    public static final String DEFAULT_CONFIG_DIR = "config";
    public static final String DEFAULT_CONFIG_DEFINITION_FILE = "config-definition.xml";
    public static final String DSPACE_CONFIG_DEFINITION_PATH = DEFAULT_CONFIG_DIR + File.separatorChar +
            DEFAULT_CONFIG_DEFINITION_FILE;

    public static final String DSPACE_CONFIG_PATH = DEFAULT_CONFIG_DIR + File.separatorChar + DSPACE + DOT_CONFIG;

    // The DSpace Server ID configuration
    public static final String DSPACE_SERVER_ID = "serverId";

    // Configuration list delimiter. Configurations with this character will be split into arrays
    public static final char CONFIG_LIST_DELIMITER = ',';

    // Current ConfigurationBuilder
    // NOTE: we only cache the "builder", as it controls when a configuration is automatically reloaded
    private ReloadingCombinedConfigurationBuilder configurationBuilder = null;

    // Current Home directory
    private String homePath = null;

    // Current Configuration Definition File
    private String configDefinition = null;

    /**
     * Initializes a ConfigurationService based on default values. The DSpace
     * Home directory is determined based on system properties / searching.
     * <P>
     * See loadInitialConfig() for more details
     */
    public DSpaceConfigurationService() {
        // init and load up current config settings
        loadInitialConfig(null);
    }

    /**
     * Initializes a ConfigurationService based on the provided home directory
     * for DSpace
     *
     * @param providedHome provided home directory
     */
    public DSpaceConfigurationService(String providedHome) {
        loadInitialConfig(providedHome);
    }

    /**
     * Returns all loaded properties as a Properties object.
     *
     * @see org.dspace.services.ConfigurationService#getProperties()
     */
    @Override
    public Properties getProperties() {
        // Return our configuration as a set of Properties
        return ConfigurationConverter.getProperties(getConfiguration());
    }

    /**
     * Returns all Property keys.
     *
     * @see org.dspace.services.ConfigurationService#getPropertyKeys()
     */
    @Override
    public List<String> getPropertyKeys() {

        Iterator<String> keys = getConfiguration().getKeys();

        List<String> keyList = new ArrayList<>();
        while (keys.hasNext()) {
            keyList.add(keys.next());
        }
        return keyList;
    }

    /**
     * Returns all Property keys that begin with a given prefix.
     *
     * @see org.dspace.services.ConfigurationService#getPropertyKeys(java.lang.String)
     */
    @Override
    public List<String> getPropertyKeys(String prefix) {

        Iterator<String> keys = getConfiguration().getKeys(prefix);

        List<String> keyList = new ArrayList<>();
        while (keys.hasNext()) {
            keyList.add(keys.next());
        }
        return keyList;
    }

    /**
     * Returns all loaded properties as a Configuration object.
     *
     * @see org.dspace.services.ConfigurationService#getConfiguration()
     */
    @Override
    public Configuration getConfiguration() {
        try {
            return this.configurationBuilder.getConfiguration();
        } catch (ConfigurationException ce) {
            log.error("Unable to get configuration object based on definition at " + this.configDefinition);
            System.err.println("Unable to get configuration object based on definition at " + this.configDefinition);
            throw new RuntimeException(ce);
        }
    }

    /**
     * Returns property value as an Object.
     * If property is not found, null is returned.
     *
     * @see org.dspace.services.ConfigurationService#getPropertyValue(java.lang.String)
     */
    @Override
    public Object getPropertyValue(String name) {
        return getConfiguration().getProperty(name);
    }

    /**
     * Returns property value as a String.
     * If property is not found, null is returned.
     *
     * @see org.dspace.services.ConfigurationService#getProperty(java.lang.String)
     */
    @Override
    public String getProperty(String name) {
        return getProperty(name, null);
    }

    /**
     * Returns Properties configurations starting with prefix
     *
     */
    @Override
    public Properties getPropertiesWithPrefix(String name) {
        return  ConfigurationConverter.getProperties(getConfiguration().subset(name));
    }


    /**
     * Returns property value as a String.
     * If property is not found, default value is returned.
     *
     * @see org.dspace.services.ConfigurationService#getProperty(java.lang.String, java.lang.String)
     */
    @Override
    public String getProperty(String name, String defaultValue) {
        return getPropertyAsType(name, defaultValue);
    }

    /**
     * Returns property value as an array.
     * If property is not found, an empty array is returned.
     *
     * @see org.dspace.services.ConfigurationService#getArrayProperty(java.lang.String)
     */
    @Override
    public String[] getArrayProperty(String name) {
        return getArrayProperty(name, new String[0]);
    }

    /**
     * Returns property value as an array.
     * If property is not found, default value is returned.
     *
     * @see org.dspace.services.ConfigurationService#getArrayProperty(java.lang.String, java.lang.String[])
     */
    @Override
    public String[] getArrayProperty(String name, String[] defaultValue) {
        return getPropertyAsType(name, defaultValue);
    }

    /**
     * Returns property value as a boolean value.
     * If property is not found, false is returned.
     *
     * @see org.dspace.services.ConfigurationService#getBooleanProperty(java.lang.String)
     */
    @Override
    public boolean getBooleanProperty(String name) {
        return getBooleanProperty(name, false);
    }

    /**
     * Returns property value as a boolean value.
     * If property is not found, default value is returned.
     *
     * @see org.dspace.services.ConfigurationService#getBooleanProperty(java.lang.String, boolean)
     */
    @Override
    public boolean getBooleanProperty(String name, boolean defaultValue) {
        return getPropertyAsType(name, defaultValue);
    }

    /**
     * Returns property value as an int value.
     * If property is not found, 0 is returned.
     * <p>
     * If you wish to avoid the 0 return value, you can use
     * hasProperty() to first determine whether the property
     * exits. Or, use getIntProperty(name,defaultValue).
     *
     * @see org.dspace.services.ConfigurationService#getIntProperty(java.lang.String)
     */
    @Override
    public int getIntProperty(String name) {
        return getIntProperty(name, 0);
    }

    /**
     * Returns property value as an int value.
     * If property is not found, default value is returned.
     *
     * @see org.dspace.services.ConfigurationService#getIntProperty(java.lang.String, int)
     */
    @Override
    public int getIntProperty(String name, int defaultValue) {
        return getPropertyAsType(name, defaultValue);
    }

    /**
     * Returns property value as a long value.
     * If property is not found, 0 is returned.
     * <P>
     * If you wish to avoid the 0 return value, you can use
     * hasProperty() to first determine whether the property
     * exits. Or, use getLongProperty(name,defaultValue).
     *
     * @see org.dspace.services.ConfigurationService#getLongProperty(java.lang.String)
     */
    @Override
    public long getLongProperty(String name) {
        return getLongProperty(name, 0);
    }

    /**
     * Returns property value as a long value.
     * If property is not found, default value is returned.
     *
     * @see org.dspace.services.ConfigurationService#getLongProperty(java.lang.String, long)
     */
    @Override
    public long getLongProperty(String name, long defaultValue) {
        return getPropertyAsType(name, defaultValue);
    }

    /* (non-Javadoc)
     * @see org.dspace.services.ConfigurationService#getPropertyAsType(java.lang.String, java.lang.Class)
     */
    @Override
    public <T> T getPropertyAsType(String name, Class<T> type) {
        return convert(name, type);
    }

    /* (non-Javadoc)
     * @see org.dspace.services.ConfigurationService#getPropertyAsType(java.lang.String, java.lang.Object)
     */
    @Override
    public <T> T getPropertyAsType(String name, T defaultValue) {
        return getPropertyAsType(name, defaultValue, false);
    }

    /* (non-Javadoc)
     * @see org.dspace.services.ConfigurationService#getPropertyAsType(java.lang.String, java.lang.Object, boolean)
     */
    @Override
    public <T> T getPropertyAsType(String name, T defaultValue, boolean setDefaultIfNotFound) {

        // If this key doesn't exist, immediately return a value
        if (!hasProperty(name)) {
            // if flag is set, save the default value as the new value for this property
            if (setDefaultIfNotFound) {
                setProperty(name, defaultValue);
            }

            // Either way, return our default value as if it was the setting
            return defaultValue;
        }

        // Avoid NPE. If null defaultValue passed in, assume Object class
        Class type = Object.class;
        if (defaultValue != null) {
            // Get the class associated with our default value
            type = defaultValue.getClass();
        }

        return (T) convert(name, type);
    }


    /**
     * Determine if a given property key exists within the currently loaded configuration
     *
     * @see org.dspace.services.ConfigurationService#hasProperty(java.lang.String)
     */
    @Override
    public boolean hasProperty(String name) {
        if (getConfiguration().containsKey(name)) {
            return true;
        } else {
            return false;
        }
    }

    @Override
    public synchronized boolean addPropertyValue(String name, Object value) {
        if (name == null) {
            throw new IllegalArgumentException("name cannot be null for setting configuration");
        }
        if (value == null) {
            throw new IllegalArgumentException("configuration value may not be null");
        }

        // If the value is a type of String, trim any leading/trailing spaces before saving it.
        if (String.class.isInstance(value)) {
            value = ((String) value).trim();
        }

        Configuration configuration = getConfiguration();
        boolean isNew = !configuration.containsKey(name);
        configuration.addProperty(name, value);
        return isNew;
    }

    /* (non-Javadoc)
     * @see org.dspace.services.ConfigurationService#setProperty(java.lang.String, java.lang.Object)
     */
    @Override
    public synchronized boolean setProperty(String name, Object value) {
        // If the value is a type of String, trim any leading/trailing spaces before saving it.
        if (value != null && String.class.isInstance(value)) {
            value = ((String) value).trim();
        }

        boolean changed = false;
        if (name == null) {
            throw new IllegalArgumentException("name cannot be null for setting configuration");
        } else {
            Object oldValue = getConfiguration().getProperty(name);

            if (value == null && oldValue != null) {
                changed = true;
                getConfiguration().clearProperty(name);
                log.info("Cleared the configuration setting for name (" + name + ")");
            } else if (value != null && !value.equals(oldValue)) {
                changed = true;
                getConfiguration().setProperty(name, value);
            }
        }
        return changed;
    }

    /**
     * Load (i.e. Add) a series of properties into the configuration.
     * Checks to see if the settings exist or are changed and only loads
     * changes.
     * <P>
     * This only adds/updates configurations, if you wish to first clear all
     * existing configurations, see clear() method.
     *
     * @param properties a map of key to value settings
     * @return the list of changed configuration keys
     */
    public String[] loadConfiguration(Map<String, Object> properties) {
        if (properties == null) {
            throw new IllegalArgumentException("properties cannot be null");
        }

        ArrayList<String> changed = new ArrayList<String>();

        // loop through each new property entry
        for (Entry<String, Object> entry : properties.entrySet()) {
            String key = entry.getKey();
            Object value = entry.getValue();

            // Load this new individual key
            boolean updated = loadConfig(key, value);

            // If it was updated, add to our list of changed settings
            if (updated) {
                changed.add(key);
            }
        }

        // Return an array of updated keys
        return changed.toArray(new String[changed.size()]);
    }

    /**
     * Loads (i.e. Adds) a single additional config setting into the system.
     *
     * @param key   configuration key to add
     * @param value configuration value to add
     * @return true if the config is new or changed
     */
    public boolean loadConfig(String key, Object value) {
        if (key == null) {
            throw new IllegalArgumentException("key cannot be null");
        }

        // Check if the value has changed
        if (getConfiguration().containsKey(key) &&
                getConfiguration().getProperty(key).equals(value)) {
            // no change to the value
            return false;
        } else {
            // Either this config doesn't exist, or it is not the same value,
            // so we'll update it.
            getConfiguration().setProperty(key, value);
            return true;
        }
    }

    /**
     * Clears all the configuration settings.
     */
    public void clear() {
        getConfiguration().clear();
        log.info("Cleared all configuration settings");
    }

    /**
     * Clears a single configuration
     *
     * @param key key of the configuration
     */
    public void clearConfig(String key) {
        getConfiguration().clearProperty(key);
    }

    // loading from files code

    /**
     * Loads up the configuration from the DSpace configuration files.
     * <p>
     * Determines the home directory of DSpace, and then loads the configurations
     * based on the configuration definition file in that location
     * (using Apache Commons Configuration).
     *
     * @param providedHome DSpace home directory, or null.
     */
    private void loadInitialConfig(String providedHome) {
        // Determine the DSpace home directory
        this.homePath = getDSpaceHome(providedHome);

        // Based on homePath get full path to the configuration definition
        this.configDefinition = this.homePath + File.separatorChar + DSPACE_CONFIG_DEFINITION_PATH;

        // Check if our configuration definition exists in the homePath
        File configDefFile = new File(this.configDefinition);
        if (!configDefFile.exists()) {
            try {
                //If it doesn't exist, check for a configuration definition on Classpath
                // (NOTE: This is mostly for Unit Testing to find the test config-definition.xml)
                ClassPathResource resource = new ClassPathResource(DSPACE_CONFIG_DEFINITION_PATH);
                this.configDefinition = resource.getFile().getAbsolutePath();
            } catch (IOException ioe) {
                log.error("Error attempting to load configuration definition from classpath", ioe);
            }
        }

        try {
            Parameters params = new Parameters();
            // Treat comma as a config list delimiter (when not escaped by \,)
            DefaultListDelimiterHandler listDelimiterHandler = new DefaultListDelimiterHandler(CONFIG_LIST_DELIMITER);
            // Load our configuration definition, which in turn loads all our config files/settings
            // See: http://commons.apache.org/proper/commons-configuration/userguide/howto_combinedbuilder.html
            this.configurationBuilder = new ReloadingCombinedConfigurationBuilder()
                    .configure(params.fileBased()
                            .setFile(new File(this.configDefinition))
                            .setListDelimiterHandler(listDelimiterHandler));

            // Parse our configuration definition and initialize resulting Configuration
            this.configurationBuilder.getConfiguration();

            // Register an event listener for triggering automatic reloading checks
            // See: https://commons.apache.org/proper/commons-configuration/userguide/howto_reloading.html#Reloading_Checks_on_Builder_Access
            // NOTE: This MUST be added *after* the first call to getConfiguration(), as getReloadingController() is
            // not initialized until the configuration is first parsed/read.
            this.configurationBuilder.addEventListener(ConfigurationBuilderEvent.CONFIGURATION_REQUEST,
<<<<<<< HEAD
                // Lamba which checks reloadable configurations for any updates.
                // Auto-reloadable configs are ONLY those flagged config-reload="true" in the configuration definition
=======
                    // Lamba which checks reloadable configurations for any updates.
                    // Auto-reloadable configs are ONLY those flagged config-reload="true" in the configuration
                    // definition
>>>>>>> e0636f2d
                (Event e) -> this.configurationBuilder.getReloadingController()
                        .checkForReloading(null));
        } catch (ConfigurationException ce) {
            log.error("Unable to load configurations based on definition at " + this.configDefinition);
            System.err.println("Unable to load configurations based on definition at " + this.configDefinition);
            throw new RuntimeException(ce);
        }

        // Finally, set any dynamic, default properties
        setDynamicProperties();

        log.info("Started up configuration service and loaded settings: " + toString());
    }

    /**
     * Reload all configurations from the DSpace configuration definition.
     * <p>
     * This method invalidates the current Configuration object, and uses
     * the initialized ConfigurationBuilder to reload all configurations.
     */
    @Override
    public synchronized void reloadConfig() {
        try {
            // As this is a forced reload, completely invalidate the configuration
            // This ensures all configs, including System properties and Environment variables are reloaded
            this.configurationBuilder.getConfiguration().invalidate();

            // Reload/reinitialize our configuration
            this.configurationBuilder.getConfiguration();

            // Finally, (re)set any dynamic, default properties
            setDynamicProperties();
        } catch (ConfigurationException ce) {
            log.error("Unable to reload configurations based on definition at " + this.configDefinition, ce);
        }
        log.info("Reloaded configuration service: " + toString());
    }

    /**
     * Sets properties which are determined dynamically rather than
     * loaded via configuration.
     */
    private void setDynamicProperties() {
        // Ensure our DSPACE_HOME property is set to the determined homePath
        setProperty(DSPACE_HOME, this.homePath);

        try {
            // Attempt to set a default "serverId" property to value of hostname
            String defaultServerId = InetAddress.getLocalHost().getHostName();
            setProperty(DSPACE_SERVER_ID, defaultServerId);
        } catch (UnknownHostException e) {
            // oh well
        }
    }

    @Override
    public String toString() {
        // Get the size of the generated Properties
        Properties props = getProperties();
        int size = props != null ? props.size() : 0;

        // Return the configuration directory and number of configs loaded
        return "ConfigDir=" + getConfiguration().getString(DSPACE_HOME) + File.separatorChar
                + DEFAULT_CONFIG_DIR + ", Size=" + size;
    }

    /**
     * This attempts to find the DSpace home directory, based on system properties,
     * and the providedHome (if not null).
     * <p>The initial value of {@code dspace.dir} will be:</p>
     * <ol>
     * <li>the value of the system property {@code dspace.dir} if defined;</li>
     * <li>else the value of {@code providedHome} if not null;</li>
     * <li>else the servlet container's home + "/dspace/" if defined (see
     * {@link DSpaceConfigurationService#getCatalina()});</li>
     * <li>else the user's home directory if defined;</li>
     * <li>else "/".</li>
     * </ol>
     *
     * @param providedHome provided home directory (may be null)
     * @return full path to DSpace home
     */
    protected String getDSpaceHome(String providedHome) {
        // See if valid home specified as system property (most trusted)
        String sysProperty = System.getProperty(DSPACE_HOME);
        if (isValidDSpaceHome(sysProperty)) {
            return sysProperty;
        }

        // See if valid home passed in
        if (isValidDSpaceHome(providedHome)) {
            return providedHome;
        }

        // If still not found, attempt to determine location of our JAR
        String pathRelativeToJar = null;
        try {
            // Check location of our running JAR
            URL jarLocation = getClass().getProtectionDomain().getCodeSource().getLocation();
            // Convert to a file & get "grandparent" directory
            // This JAR should be running in [dspace]/lib/, so its parent is [dspace]/lib, and grandparent is [dspace]
            pathRelativeToJar = new File(jarLocation.toURI()).getParentFile().getParentFile().getAbsolutePath();
            // Is the grandparent directory of where the JAR resides a valid DSpace home?
            if (isValidDSpaceHome(pathRelativeToJar)) {
                return pathRelativeToJar;
            }
        } catch (URISyntaxException e) { // do nothing
        }

        // If still not valid, check Catalina
        String catalina = getCatalina();
        if (isValidDSpaceHome(catalina)) {
            return catalina;
        }

        // If still not valid, check "user.home" system property
        String userHome = System.getProperty("user.home");
        if (isValidDSpaceHome(userHome)) {
            return userHome;
        }

        // Finally, try root path ("/")
        if (isValidDSpaceHome("/")) {
            return "/";
        }

        // If none of the above worked, DSpace Kernel will fail to start.
        throw new RuntimeException("DSpace home directory could not be determined. It MUST include a subpath of " +
                "'" + File.separatorChar + DSPACE_CONFIG_DEFINITION_PATH + "'. " +
                "Please consider setting the '" + DSPACE_HOME + "' system property or ensure " +
                "the dspace-api.jar is being run from [dspace]/lib/.");
    }

    /**
     * Returns whether a given path seems to have the required DSpace configurations
     * in order to make it a valid DSpace home directory
     *
     * @param path path to validate
     * @return true if path seems valid, false otherwise
     */
    protected boolean isValidDSpaceHome(String path) {
        // If null path, return false immediately
        if (path == null) {
            return false;
        }

        // Based on path get full path to the configuration definition
        String configDefinition = path + File.separatorChar + DSPACE_CONFIG_DEFINITION_PATH;
        File configDefFile = new File(configDefinition);

        // Check if the required config exists
        if (configDefFile.exists()) {
            return true;
        } else {
            return false;
        }
    }

    /**
     * This simply attempts to find the servlet container home for tomcat.
     *
     * @return the path to the servlet container home OR null if it cannot be found
     */
    protected String getCatalina() {
        String catalina = System.getProperty("catalina.base");
        if (catalina == null) {
            catalina = System.getProperty("catalina.home");
        }
        return catalina;
    }

    /**
     * Convert the value of a given property to a specific object type.
     * <P>
     * Note: in most cases we can just use Configuration get*() methods.
     *
     * @param name Key of the property to convert
     * @param <T>  object type
     * @return converted value
     */
    @SuppressWarnings("unchecked")
    private <T> T convert(String name, Class<T> type) {

        // If this key doesn't exist, just return null
        if (!getConfiguration().containsKey(name)) {
            // Special case. For booleans, return false if key doesn't exist
            if (Boolean.class.equals(type) || boolean.class.equals(type)) {
                return (T) Boolean.FALSE;
            } else {
                return null;
            }
        }

        // Based on the type of class, call the appropriate
        // method of the Configuration object
        if (type.isArray()) {
            return (T) getConfiguration().getStringArray(name);
        } else if (String.class.equals(type) || type.isAssignableFrom(String.class)) {
            return (T) getConfiguration().getString(name);
        } else if (BigDecimal.class.equals(type)) {
            return (T) getConfiguration().getBigDecimal(name);
        } else if (BigInteger.class.equals(type)) {
            return (T) getConfiguration().getBigInteger(name);
        } else if (Boolean.class.equals(type) || boolean.class.equals(type)) {
            return (T) Boolean.valueOf(getConfiguration().getBoolean(name));
        } else if (Byte.class.equals(type) || byte.class.equals(type)) {
            return (T) Byte.valueOf(getConfiguration().getByte(name));
        } else if (Double.class.equals(type) || double.class.equals(type)) {
            return (T) Double.valueOf(getConfiguration().getDouble(name));
        } else if (Float.class.equals(type) || float.class.equals(type)) {
            return (T) Float.valueOf(getConfiguration().getFloat(name));
        } else if (Integer.class.equals(type) || int.class.equals(type)) {
            return (T) Integer.valueOf(getConfiguration().getInt(name));
        } else if (List.class.equals(type)) {
            return (T) getConfiguration().getList(name);
        } else if (Long.class.equals(type) || long.class.equals(type)) {
            return (T) Long.valueOf(getConfiguration().getLong(name));
        } else if (Short.class.equals(type) || short.class.equals(type)) {
            return (T) Short.valueOf(getConfiguration().getShort(name));
        } else {
            // If none of the above works, try to convert the value to the required type
            SimpleTypeConverter converter = new SimpleTypeConverter();
            return (T) converter.convertIfNecessary(getConfiguration().getProperty(name), type);
        }
    }
}<|MERGE_RESOLUTION|>--- conflicted
+++ resolved
@@ -532,14 +532,9 @@
             // NOTE: This MUST be added *after* the first call to getConfiguration(), as getReloadingController() is
             // not initialized until the configuration is first parsed/read.
             this.configurationBuilder.addEventListener(ConfigurationBuilderEvent.CONFIGURATION_REQUEST,
-<<<<<<< HEAD
-                // Lamba which checks reloadable configurations for any updates.
-                // Auto-reloadable configs are ONLY those flagged config-reload="true" in the configuration definition
-=======
                     // Lamba which checks reloadable configurations for any updates.
                     // Auto-reloadable configs are ONLY those flagged config-reload="true" in the configuration
                     // definition
->>>>>>> e0636f2d
                 (Event e) -> this.configurationBuilder.getReloadingController()
                         .checkForReloading(null));
         } catch (ConfigurationException ce) {
